#include "mex.h"
#include <iostream>
#include <cmath>
#include "drake/util/drakeMexUtil.h"
#include "rigidBodyTreeMexConversions.h"
#include <stdexcept>
#include "drake/systems/plants/joints/DrakeJoints.h"

using namespace Eigen;
using namespace std;

bool isMxArrayVector(const mxArray* array) {
  size_t num_rows = mxGetM(array);
  size_t num_cols = mxGetN(array);
  return (num_rows <= 1) || (num_cols <= 1);
}

template <typename Derived>
void setDynamics(const mxArray* pBodies, int i,
                 FixedAxisOneDoFJoint<Derived>* fixed_axis_one_dof_joint) {
  double damping = mxGetScalar(mxGetPropertySafe(pBodies, i, "damping"));
  double coulomb_friction =
      mxGetScalar(mxGetPropertySafe(pBodies, i, "coulomb_friction"));
  double coulomb_window =
      mxGetScalar(mxGetPropertySafe(pBodies, i, "coulomb_window"));
  fixed_axis_one_dof_joint->setDynamics(damping, coulomb_friction,
                                        coulomb_window);
}

template <typename Derived>
void setLimits(const mxArray* pBodies, int i,
               FixedAxisOneDoFJoint<Derived>* fixed_axis_one_dof_joint) {
  double joint_limit_min =
      mxGetScalar(mxGetPropertySafe(pBodies, i, "joint_limit_min"));
  double joint_limit_max =
      mxGetScalar(mxGetPropertySafe(pBodies, i, "joint_limit_max"));
  fixed_axis_one_dof_joint->setJointLimits(joint_limit_min, joint_limit_max);
}

void mexFunction(int nlhs, mxArray* plhs[], int nrhs, const mxArray* prhs[]) {
  // DEBUG
  // mexPrintf("constructModelmex: START\n");
  // END_DEBUG
  mxArray* pm;

  if (nrhs != 1) {
    mexErrMsgIdAndTxt("Drake:constructModelmex:BadInputs",
                      "Usage model_ptr = constructModelmex(obj)");
  }

  if (isa(prhs[0], "DrakeMexPointer")) {  // then it's calling the destructor
    destroyDrakeMexPointer<RigidBodyTree*>(prhs[0]);
    return;
  }

  const mxArray* pRBM = prhs[0];
  RigidBodyTree* model = new RigidBodyTree();
  model->bodies.clear();  // a little gross:  the default constructor makes a
                          // body "world".  zap it because we will construct one
                          // again below

  //  model->robot_name = get_strings(mxGetPropertySafe(pRBM,0,"name"));

  const mxArray* pBodies = mxGetPropertySafe(pRBM, 0, "body");
  if (!pBodies)
    mexErrMsgIdAndTxt("Drake:constructModelmex:BadInputs",
                      "the body array is invalid");
  int num_bodies = static_cast<int>(mxGetNumberOfElements(pBodies));

  const mxArray* pFrames = mxGetPropertySafe(pRBM, 0, "frame");
  if (!pFrames)
    mexErrMsgIdAndTxt("Drake:constructModelmex:BadInputs",
                      "the frame array is invalid");
  int num_frames = static_cast<int>(mxGetNumberOfElements(pFrames));

  for (int i = 0; i < num_bodies; i++) {
    // DEBUG
    // mexPrintf("constructModelmex: body %d\n",i);
    // END_DEBUG
    shared_ptr<RigidBody> b(new RigidBody());
    b->body_index = i;

    b->linkname = mxGetStdString(mxGetPropertySafe(pBodies, i, "linkname"));

    pm = mxGetPropertySafe(pBodies, i, "robotnum");
    b->robotnum = (int)mxGetScalar(pm) - 1;

    pm = mxGetPropertySafe(pBodies, i, "mass");
    b->mass = mxGetScalar(pm);

    pm = mxGetPropertySafe(pBodies, i, "com");
    if (!mxIsEmpty(pm))
      memcpy(b->com.data(), mxGetPrSafe(pm), sizeof(double) * 3);

    pm = mxGetPropertySafe(pBodies, i, "I");
    if (!mxIsEmpty(pm))
      memcpy(b->I.data(), mxGetPrSafe(pm), sizeof(double) * 6 * 6);

    pm = mxGetPropertySafe(pBodies, i, "position_num");
    b->position_num_start = (int)mxGetScalar(pm) - 1;  // zero-indexed

    pm = mxGetPropertySafe(pBodies, i, "velocity_num");
    b->velocity_num_start = (int)mxGetScalar(pm) - 1;  // zero-indexed

    pm = mxGetPropertySafe(pBodies, i, "parent");
    if (!pm || mxIsEmpty(pm))
      b->parent = nullptr;
    else {
      int parent_ind = static_cast<int>(mxGetScalar(pm)) - 1;
      if (parent_ind >= static_cast<int>(model->bodies.size()))
        mexErrMsgIdAndTxt("Drake:constructModelmex:BadInputs",
                          "bad body.parent %d (only have %d bodies)",
                          parent_ind, model->bodies.size());
      if (parent_ind >= 0) b->parent = model->bodies[parent_ind];
    }

    if (b->hasParent()) {
      string joint_name =
          mxGetStdString(mxGetPropertySafe(pBodies, i, "jointname"));
      // mexPrintf("adding joint %s\n", joint_name.c_str());

      pm = mxGetPropertySafe(pBodies, i, "Ttree");
      // todo: check that the size is 4x4
      Isometry3d transform_to_parent_body;
      memcpy(transform_to_parent_body.data(), mxGetPrSafe(pm),
             sizeof(double) * 4 * 4);

      int floating =
          (int)mxGetScalar(mxGetPropertySafe(pBodies, i, "floating"));

      Eigen::Vector3d joint_axis;
      pm = mxGetPropertySafe(pBodies, i, "joint_axis");
      memcpy(joint_axis.data(), mxGetPrSafe(pm), sizeof(double) * 3);

      double pitch = mxGetScalar(mxGetPropertySafe(pBodies, i, "pitch"));

      std::unique_ptr<DrakeJoint> joint;
      switch (floating) {
        case 0: {
          if (pitch == 0.0) {
            RevoluteJoint* revolute_joint = new RevoluteJoint(
                joint_name, transform_to_parent_body, joint_axis);
            joint = std::unique_ptr<RevoluteJoint>(revolute_joint);
            setLimits(pBodies, i, revolute_joint);
            setDynamics(pBodies, i, revolute_joint);
          } else if (std::isinf(static_cast<double>(pitch))) {
            PrismaticJoint* prismatic_joint = new PrismaticJoint(
                joint_name, transform_to_parent_body, joint_axis);
            joint = std::unique_ptr<PrismaticJoint>(prismatic_joint);
            setLimits(pBodies, i, prismatic_joint);
            setDynamics(pBodies, i, prismatic_joint);
          } else {
            joint = std::unique_ptr<HelicalJoint>(new HelicalJoint(
                joint_name, transform_to_parent_body, joint_axis, pitch));
          }
          break;
        }
        case 1: {
          joint = std::unique_ptr<RollPitchYawFloatingJoint>(
              new RollPitchYawFloatingJoint(joint_name,
                                            transform_to_parent_body));
          break;
        }
        case 2: {
          joint = std::unique_ptr<QuaternionFloatingJoint>(
              new QuaternionFloatingJoint(joint_name,
                                          transform_to_parent_body));
          break;
        }
        default: {
          std::ostringstream stream;
          stream << "floating type " << floating << " not recognized.";
          throw std::runtime_error(stream.str());
        }
      }

      b->setJoint(move(joint));
    }

    // DEBUG
    // mexPrintf("constructModelmex: About to parse collision geometry\n");
    // END_DEBUG
    pm = mxGetPropertySafe(pBodies, i, "collision_geometry");
    Isometry3d T;
    if (!mxIsEmpty(pm)) {
      for (int j = 0; j < mxGetNumberOfElements(pm); j++) {
        // DEBUG
        // cout << "constructModelmex: Body " << i << ", Element " << j << endl;
        // END_DEBUG
        mxArray* pShape = mxGetCell(pm, j);
        char* group_name_cstr =
            mxArrayToString(mxGetPropertySafe(pShape, 0, "name"));
        string group_name;
        if (group_name_cstr) {
          group_name = group_name_cstr;
        } else {
          group_name = "default";
        }

        // Get element-to-link transform from MATLAB object
        memcpy(T.data(), mxGetPrSafe(mxGetPropertySafe(pShape, 0, "T")),
               sizeof(double) * 4 * 4);
        auto shape = (DrakeShapes::Shape) static_cast<int>(
            mxGetScalar(mxGetPropertySafe(pShape, 0, "drake_shape_id")));
        vector<double> params_vec;
        RigidBody::CollisionElement element(T, b);
        switch (shape) {
          case DrakeShapes::BOX: {
            double* params = mxGetPrSafe(mxGetPropertySafe(pShape, 0, "size"));
            element.setGeometry(
                DrakeShapes::Box(Vector3d(params[0], params[1], params[2])));
          } break;
          case DrakeShapes::SPHERE: {
            double r(*mxGetPrSafe(mxGetPropertySafe(pShape, 0, "radius")));
            element.setGeometry(DrakeShapes::Sphere(r));
          } break;
          case DrakeShapes::CYLINDER: {
            double r(*mxGetPrSafe(mxGetPropertySafe(pShape, 0, "radius")));
            double l(*mxGetPrSafe(mxGetPropertySafe(pShape, 0, "len")));
            element.setGeometry(DrakeShapes::Cylinder(r, l));
          } break;
          case DrakeShapes::MESH: {
            string filename(
                mxArrayToString(mxGetPropertySafe(pShape, 0, "filename")));
            element.setGeometry(DrakeShapes::Mesh(filename, filename));
          } break;
          case DrakeShapes::MESH_POINTS: {
            mxArray* pPoints;
            mexCallMATLAB(1, &pPoints, 1, &pShape, "getPoints");
            int n_pts = static_cast<int>(mxGetN(pPoints));
            Map<Matrix3Xd> pts(mxGetPrSafe(pPoints), 3, n_pts);
            element.setGeometry(DrakeShapes::MeshPoints(pts));
            mxDestroyArray(pPoints);
            // The element-to-link transform is applied in
            // RigidBodyMesh/getPoints - don't apply it again!
            T = Matrix4d::Identity();
          } break;
          case DrakeShapes::CAPSULE: {
            double r(*mxGetPrSafe(mxGetPropertySafe(pShape, 0, "radius")));
            double l(*mxGetPrSafe(mxGetPropertySafe(pShape, 0, "len")));
            element.setGeometry(DrakeShapes::Capsule(r, l));
          } break;
          default:
            // intentionally do nothing..

            // DEBUG
            // cout << "constructModelmex: SHOULD NOT GET HERE" << endl;
            // END_DEBUG
            break;
        }
        // DEBUG
        // cout << "constructModelmex: geometry = " << geometry.get() << endl;
        // END_DEBUG
        model->addCollisionElement(element, b, group_name);
      }
      // NOTE: the following should not be necessary since the same thing is
      // being done in RigidBodyTree::compile, which is called below.
      //      if (!model->bodies[i]->hasParent()) {
      //        model->updateCollisionElements(model->bodies[i], cache);  //
      //        update static objects only once - right here on load
      //      }

      // Set collision filtering bitmasks
      pm = mxGetPropertySafe(pBodies, i, "collision_filter");
      DrakeCollision::bitmask group, mask;

      mxArray* belongs_to = mxGetField(pm, 0, "belongs_to");
      mxArray* ignores = mxGetField(pm, 0, "ignores");
      if (!(mxIsLogical(belongs_to)) || !isMxArrayVector(belongs_to)) {
        cout << "is logical: " << mxIsLogical(belongs_to) << endl;
        cout << "number of dimensions: " << mxGetNumberOfDimensions(belongs_to)
             << endl;
        mexErrMsgIdAndTxt("Drake:constructModelmex:BadCollisionFilterStruct",
                          "The 'belongs_to' field of the 'collision_filter' "
                          "struct must be a logical vector.");
      }
      if (!(mxIsLogical(ignores)) || !isMxArrayVector(ignores)) {
        mexErrMsgIdAndTxt("Drake:constructModelmex:BadCollisionFilterStruct",
                          "The 'ignores' field of the 'collision_filter' "
                          "struct must be a logical vector.");
      }
      size_t numel_belongs_to(mxGetNumberOfElements(belongs_to));
      size_t numel_ignores(mxGetNumberOfElements(ignores));
      size_t num_collision_filter_groups = max(numel_belongs_to, numel_ignores);
      if (num_collision_filter_groups > MAX_NUM_COLLISION_FILTER_GROUPS) {
        mexErrMsgIdAndTxt(
            "Drake:constructModelmex:TooManyCollisionFilterGroups",
            "The total number of collision filter groups (%d) "
            "exceeds the maximum allowed number (%d)",
            num_collision_filter_groups, MAX_NUM_COLLISION_FILTER_GROUPS);
      }

      mxLogical* logical_belongs_to = mxGetLogicals(belongs_to);
      for (int j = 0; j < numel_belongs_to; ++j) {
        if (static_cast<bool>(logical_belongs_to[j])) {
          group.set(j);
        }
      }

      mxLogical* logical_ignores = mxGetLogicals(ignores);
      for (int j = 0; j < numel_ignores; ++j) {
        if (static_cast<bool>(logical_ignores[j])) {
          mask.set(j);
        }
      }
      b->setCollisionFilter(group, mask);
    }

    model->bodies.push_back(b);
  }

  // THIS IS UGLY: I'm sending the terrain contact points into the
  // contact_pts field of the cpp RigidBody objects
  // DEBUG
  // mexPrintf("constructModelmex: Parsing contact points (calling
  // getTerrainContactPoints)\n");
  // cout << "constructModelmex: Get struct" << endl;
  // END_DEBUG
  mxArray* contact_pts_struct[1];
  if (!mexCallMATLAB(1, contact_pts_struct, 1, const_cast<mxArray**>(&pRBM),
                     "getTerrainContactPoints")) {
    // DEBUG
    // mexPrintf("constructModelmex: Got terrain contact points struct\n");
    // if (contact_pts_struct) {
    // cout << "constructModelmex: Struct pointer: " << contact_pts_struct <<
    // endl;
    //} else {
    // cout << "constructModelmex: Struct pointer NULL" << endl;
    //}
    // cout << "constructModelmex: Get numel of struct" << endl;
    // END_DEBUG
    const int n_bodies_w_contact_pts =
        static_cast<int>(mxGetNumberOfElements(contact_pts_struct[0]));
    // DEBUG
    // cout << "constructModelmex: Got numel of struct:" <<
    // n_bodies_w_contact_pts << endl;
    // END_DEBUG
    mxArray* pPts;
    int body_idx;
    int n_pts;
    for (int j = 0; j < n_bodies_w_contact_pts; j++) {
      // DEBUG
      // cout << "constructModelmex: Loop: Iteration " << j << endl;
      // cout << "constructModelmex: Get body_idx" << endl;
      // END_DEBUG
      body_idx =
          (int)mxGetScalar(mxGetField(contact_pts_struct[0], j, "idx")) - 1;
      // DEBUG
      // cout << "constructModelmex: Got body_idx: " << body_idx << endl;
      // cout << "constructModelmex: Get points" << endl;
      // END_DEBUG
      pPts = mxGetField(contact_pts_struct[0], j, "pts");
      // DEBUG
      // cout << "constructModelmex: Get points" << endl;
      // cout << "constructModelmex: Get number of points" << endl;
      // END_DEBUG
      n_pts = static_cast<int>(mxGetN(pPts));
      // DEBUG
      // cout << "constructModelmex: Got number of points: " << n_pts << endl;
      // cout << "constructModelmex: Set contact_pts of body" << endl;
      // END_DEBUG
      Map<Matrix3Xd> pts(mxGetPrSafe(pPts), 3, n_pts);
      model->bodies[body_idx]->contact_pts = pts;
      // DEBUG
      // mexPrintf("constructModelmex: created %d contact points for body %d\n",
      // n_pts, body_idx);
      // cout << "constructModelmex: Contact_pts of body: " << endl;
      // cout << model->bodies[body_idx]->contact_pts << endl;
      // END_DEBUG
    }
  }

  //  FRAMES
  // DEBUG
  // mexPrintf("constructModelmex: Parsing frames\n");
  // END_DEBUG
  for (int i = 0; i < num_frames; i++) {
    shared_ptr<RigidBodyFrame> fr(new RigidBodyFrame());

    fr->name = mxGetStdString(mxGetPropertySafe(pFrames, i, "name"));

    pm = mxGetPropertySafe(pFrames, i, "body_ind");
    fr->body = model->bodies[(int)mxGetScalar(pm) - 1];

    pm = mxGetPropertySafe(pFrames, i, "T");
    memcpy(fr->transform_to_body.data(), mxGetPrSafe(pm),
           sizeof(double) * 4 * 4);

    fr->frame_index = -i - 2;
    model->frames.push_back(fr);
  }

  const mxArray* a_grav_array = mxGetPropertySafe(pRBM, 0, "gravity");
  if (a_grav_array && mxGetNumberOfElements(a_grav_array) == 3) {
    double* p = mxGetPrSafe(a_grav_array);
    model->a_grav[3] = p[0];
    model->a_grav[4] = p[1];
    model->a_grav[5] = p[2];
  } else {
    mexErrMsgIdAndTxt(
        "Drake:constructModelmex:BadGravity",
        "Couldn't find a 3 element gravity vector in the object.");
  }

  //  LOOP CONSTRAINTS
  // DEBUG
  // mexPrintf("constructModelmex: Parsing loop constraints\n");
  // END_DEBUG
  const mxArray* pLoops = mxGetPropertySafe(pRBM, 0, "loop");
  int num_loops = static_cast<int>(mxGetNumberOfElements(pLoops));
  model->loops.clear();
  for (int i = 0; i < num_loops; i++) {
    pm = mxGetPropertySafe(pLoops, i, "frameA");
    int frame_A_ind = static_cast<int>(-mxGetScalar(pm) - 1);
    if (frame_A_ind < 0 || frame_A_ind >= model->frames.size())
      mexErrMsgIdAndTxt(
          "Drake:constructModelmex:BadFrameNumber",
          "Something is wrong, this doesn't point to a valid frame");
    pm = mxGetPropertySafe(pLoops, i, "frameB");
    int frame_B_ind = static_cast<int>(-mxGetScalar(pm) - 1);
    if (frame_B_ind < 0 || frame_B_ind >= model->frames.size())
      mexErrMsgIdAndTxt(
          "Drake:constructModelmex:BadFrameNumber",
          "Something is wrong, this doesn't point to a valid frame");
    pm = mxGetPropertySafe(pLoops, i, "axis");
    Vector3d axis;
    memcpy(axis.data(), mxGetPrSafe(pm), 3 * sizeof(double));
    //    cout << "loop " << i << ": frame_A = " <<
    //    model->frames[frame_A_ind]->name << ", frame_B = " <<
    //    model->frames[frame_B_ind]->name << endl;
    model->loops.push_back(RigidBodyLoop(model->frames[frame_A_ind],
                                         model->frames[frame_B_ind], axis));
  }

  // ACTUATORS
  //  LOOP CONSTRAINTS
  // DEBUG
  // mexPrintf("constructModelmex: Parsing actuators\n");
  // END_DEBUG
  const mxArray* pActuators = mxGetPropertySafe(pRBM, 0, "actuator");
  int num_actuators = static_cast<int>(mxGetNumberOfElements(pActuators));
  model->actuators.clear();
<<<<<<< HEAD
  for (int i = 0; i < num_actuators; i++) {
    string name = mxGetStdString(mxGetPropertySafe(pActuators, i, "name"));
    pm = mxGetPropertySafe(pActuators, i, "joint");
    int joint = static_cast<int>(mxGetScalar(pm) - 1);
    pm = mxGetPropertySafe(pActuators, i, "reduction");
    model->actuators.push_back(RigidBodyActuator(
        name, model->bodies[joint], static_cast<double>(mxGetScalar(pm))));
=======
  for (int i=0; i<num_actuators; i++)
  {
    string name = mxGetStdString(mxGetPropertySafe(pActuators,i,"name"));
    pm = mxGetPropertySafe(pActuators,i,"joint");
    size_t joint_index = static_cast<size_t>(mxGetScalar(pm) - 1);
    double reduction = mxGetScalar(mxGetPropertySafe(pActuators,i, "reduction"));
    double effort_min = mxGetScalar(mxGetPropertySafe(pBodies, joint_index, "effort_min"));
    double effort_max = mxGetScalar(mxGetPropertySafe(pBodies, joint_index, "effort_max"));
    model->actuators.push_back(RigidBodyActuator(name, model->bodies[joint_index], reduction, effort_min, effort_max));
>>>>>>> ae5d561c
  }

  //  LOOP CONSTRAINTS
  // DEBUG
  // mexPrintf("constructModelmex: Calling compile\n");
  // END_DEBUG
  model->compile();

  // mexPrintf("constructModelmex: Creating DrakeMexPointer\n");
  plhs[0] = createDrakeMexPointer((void*)model, "RigidBodyTree",
                                  DrakeMexPointerTypeId<RigidBodyTree>::value);
  // DEBUG
  // mexPrintf("constructModelmex: END\n");
  // END_DEBUG
}<|MERGE_RESOLUTION|>--- conflicted
+++ resolved
@@ -9,124 +9,107 @@
 using namespace Eigen;
 using namespace std;
 
-bool isMxArrayVector(const mxArray* array) {
+bool isMxArrayVector( const mxArray* array )
+{
   size_t num_rows = mxGetM(array);
   size_t num_cols = mxGetN(array);
   return (num_rows <= 1) || (num_cols <= 1);
 }
 
 template <typename Derived>
-void setDynamics(const mxArray* pBodies, int i,
-                 FixedAxisOneDoFJoint<Derived>* fixed_axis_one_dof_joint) {
+void setDynamics(const mxArray *pBodies, int i, FixedAxisOneDoFJoint<Derived>* fixed_axis_one_dof_joint) {
   double damping = mxGetScalar(mxGetPropertySafe(pBodies, i, "damping"));
-  double coulomb_friction =
-      mxGetScalar(mxGetPropertySafe(pBodies, i, "coulomb_friction"));
-  double coulomb_window =
-      mxGetScalar(mxGetPropertySafe(pBodies, i, "coulomb_window"));
-  fixed_axis_one_dof_joint->setDynamics(damping, coulomb_friction,
-                                        coulomb_window);
+  double coulomb_friction = mxGetScalar(mxGetPropertySafe(pBodies, i, "coulomb_friction"));
+  double coulomb_window = mxGetScalar(mxGetPropertySafe(pBodies, i, "coulomb_window"));
+  fixed_axis_one_dof_joint->setDynamics(damping, coulomb_friction, coulomb_window);
 }
 
 template <typename Derived>
-void setLimits(const mxArray* pBodies, int i,
-               FixedAxisOneDoFJoint<Derived>* fixed_axis_one_dof_joint) {
-  double joint_limit_min =
-      mxGetScalar(mxGetPropertySafe(pBodies, i, "joint_limit_min"));
-  double joint_limit_max =
-      mxGetScalar(mxGetPropertySafe(pBodies, i, "joint_limit_max"));
-  fixed_axis_one_dof_joint->setJointLimits(joint_limit_min, joint_limit_max);
+void setLimits(const mxArray *pBodies, int i, FixedAxisOneDoFJoint<Derived>* fixed_axis_one_dof_joint) {
+  double joint_limit_min = mxGetScalar(mxGetPropertySafe(pBodies,i,"joint_limit_min"));
+  double joint_limit_max = mxGetScalar(mxGetPropertySafe(pBodies,i,"joint_limit_max"));
+  fixed_axis_one_dof_joint->setJointLimits(joint_limit_min,joint_limit_max);
 }
 
-void mexFunction(int nlhs, mxArray* plhs[], int nrhs, const mxArray* prhs[]) {
-  // DEBUG
-  // mexPrintf("constructModelmex: START\n");
-  // END_DEBUG
-  mxArray* pm;
-
-  if (nrhs != 1) {
-    mexErrMsgIdAndTxt("Drake:constructModelmex:BadInputs",
-                      "Usage model_ptr = constructModelmex(obj)");
-  }
-
-  if (isa(prhs[0], "DrakeMexPointer")) {  // then it's calling the destructor
-    destroyDrakeMexPointer<RigidBodyTree*>(prhs[0]);
+
+void mexFunction( int nlhs, mxArray *plhs[], int nrhs, const mxArray *prhs[] )
+{
+  //DEBUG
+  //mexPrintf("constructModelmex: START\n");
+  //END_DEBUG
+  mxArray *pm;
+
+  if (nrhs!=1) {
+    mexErrMsgIdAndTxt("Drake:constructModelmex:BadInputs","Usage model_ptr = constructModelmex(obj)");
+  }
+
+  if (isa(prhs[0],"DrakeMexPointer")) {  // then it's calling the destructor
+    destroyDrakeMexPointer<RigidBodyTree *>(prhs[0]);
     return;
   }
 
   const mxArray* pRBM = prhs[0];
-  RigidBodyTree* model = new RigidBodyTree();
-  model->bodies.clear();  // a little gross:  the default constructor makes a
-                          // body "world".  zap it because we will construct one
-                          // again below
-
-  //  model->robot_name = get_strings(mxGetPropertySafe(pRBM,0,"name"));
-
-  const mxArray* pBodies = mxGetPropertySafe(pRBM, 0, "body");
-  if (!pBodies)
-    mexErrMsgIdAndTxt("Drake:constructModelmex:BadInputs",
-                      "the body array is invalid");
+  RigidBodyTree *model=new RigidBodyTree();
+  model->bodies.clear();  // a little gross:  the default constructor makes a body "world".  zap it because we will construct one again below
+
+//  model->robot_name = get_strings(mxGetPropertySafe(pRBM,0,"name"));
+
+  const mxArray* pBodies = mxGetPropertySafe(pRBM,0,"body");
+  if (!pBodies) mexErrMsgIdAndTxt("Drake:constructModelmex:BadInputs","the body array is invalid");
   int num_bodies = static_cast<int>(mxGetNumberOfElements(pBodies));
 
-  const mxArray* pFrames = mxGetPropertySafe(pRBM, 0, "frame");
-  if (!pFrames)
-    mexErrMsgIdAndTxt("Drake:constructModelmex:BadInputs",
-                      "the frame array is invalid");
+  const mxArray* pFrames = mxGetPropertySafe(pRBM,0,"frame");
+  if (!pFrames) mexErrMsgIdAndTxt("Drake:constructModelmex:BadInputs","the frame array is invalid");
   int num_frames = static_cast<int>(mxGetNumberOfElements(pFrames));
 
   for (int i = 0; i < num_bodies; i++) {
-    // DEBUG
-    // mexPrintf("constructModelmex: body %d\n",i);
-    // END_DEBUG
+    //DEBUG
+    //mexPrintf("constructModelmex: body %d\n",i);
+    //END_DEBUG
     shared_ptr<RigidBody> b(new RigidBody());
     b->body_index = i;
 
     b->linkname = mxGetStdString(mxGetPropertySafe(pBodies, i, "linkname"));
 
-    pm = mxGetPropertySafe(pBodies, i, "robotnum");
-    b->robotnum = (int)mxGetScalar(pm) - 1;
-
-    pm = mxGetPropertySafe(pBodies, i, "mass");
+	  pm = mxGetPropertySafe(pBodies,i,"robotnum");
+    b->robotnum = (int) mxGetScalar(pm)-1;
+
+    pm = mxGetPropertySafe(pBodies,i,"mass");
     b->mass = mxGetScalar(pm);
 
-    pm = mxGetPropertySafe(pBodies, i, "com");
-    if (!mxIsEmpty(pm))
-      memcpy(b->com.data(), mxGetPrSafe(pm), sizeof(double) * 3);
-
-    pm = mxGetPropertySafe(pBodies, i, "I");
-    if (!mxIsEmpty(pm))
-      memcpy(b->I.data(), mxGetPrSafe(pm), sizeof(double) * 6 * 6);
-
-    pm = mxGetPropertySafe(pBodies, i, "position_num");
-    b->position_num_start = (int)mxGetScalar(pm) - 1;  // zero-indexed
-
-    pm = mxGetPropertySafe(pBodies, i, "velocity_num");
-    b->velocity_num_start = (int)mxGetScalar(pm) - 1;  // zero-indexed
-
-    pm = mxGetPropertySafe(pBodies, i, "parent");
+    pm = mxGetPropertySafe(pBodies,i,"com");
+    if (!mxIsEmpty(pm)) memcpy(b->com.data(),mxGetPrSafe(pm),sizeof(double)*3);
+
+    pm = mxGetPropertySafe(pBodies,i,"I");
+    if (!mxIsEmpty(pm)) memcpy(b->I.data(),mxGetPrSafe(pm),sizeof(double)*6*6);
+
+    pm = mxGetPropertySafe(pBodies,i,"position_num");
+    b->position_num_start = (int) mxGetScalar(pm) - 1;  //zero-indexed
+
+    pm = mxGetPropertySafe(pBodies,i,"velocity_num");
+    b->velocity_num_start = (int) mxGetScalar(pm) - 1;  //zero-indexed
+
+    pm = mxGetPropertySafe(pBodies,i,"parent");
     if (!pm || mxIsEmpty(pm))
       b->parent = nullptr;
     else {
-      int parent_ind = static_cast<int>(mxGetScalar(pm)) - 1;
+      int parent_ind = static_cast<int>(mxGetScalar(pm))-1;
       if (parent_ind >= static_cast<int>(model->bodies.size()))
-        mexErrMsgIdAndTxt("Drake:constructModelmex:BadInputs",
-                          "bad body.parent %d (only have %d bodies)",
-                          parent_ind, model->bodies.size());
-      if (parent_ind >= 0) b->parent = model->bodies[parent_ind];
+        mexErrMsgIdAndTxt("Drake:constructModelmex:BadInputs","bad body.parent %d (only have %d bodies)",parent_ind,model->bodies.size());
+	  if (parent_ind >= 0)
+		  b->parent = model->bodies[parent_ind];
     }
 
-    if (b->hasParent()) {
-      string joint_name =
-          mxGetStdString(mxGetPropertySafe(pBodies, i, "jointname"));
-      // mexPrintf("adding joint %s\n", joint_name.c_str());
+  	if (b->hasParent()) {
+  	  string joint_name = mxGetStdString(mxGetPropertySafe(pBodies, i, "jointname"));
+  	  //mexPrintf("adding joint %s\n", joint_name.c_str());
 
       pm = mxGetPropertySafe(pBodies, i, "Ttree");
       // todo: check that the size is 4x4
       Isometry3d transform_to_parent_body;
-      memcpy(transform_to_parent_body.data(), mxGetPrSafe(pm),
-             sizeof(double) * 4 * 4);
-
-      int floating =
-          (int)mxGetScalar(mxGetPropertySafe(pBodies, i, "floating"));
+      memcpy(transform_to_parent_body.data(), mxGetPrSafe(pm), sizeof(double) * 4 * 4);
+
+      int floating = (int) mxGetScalar(mxGetPropertySafe(pBodies, i, "floating"));
 
       Eigen::Vector3d joint_axis;
       pm = mxGetPropertySafe(pBodies, i, "joint_axis");
@@ -134,62 +117,54 @@
 
       double pitch = mxGetScalar(mxGetPropertySafe(pBodies, i, "pitch"));
 
-      std::unique_ptr<DrakeJoint> joint;
-      switch (floating) {
-        case 0: {
-          if (pitch == 0.0) {
-            RevoluteJoint* revolute_joint = new RevoluteJoint(
-                joint_name, transform_to_parent_body, joint_axis);
-            joint = std::unique_ptr<RevoluteJoint>(revolute_joint);
-            setLimits(pBodies, i, revolute_joint);
-            setDynamics(pBodies, i, revolute_joint);
-          } else if (std::isinf(static_cast<double>(pitch))) {
-            PrismaticJoint* prismatic_joint = new PrismaticJoint(
-                joint_name, transform_to_parent_body, joint_axis);
-            joint = std::unique_ptr<PrismaticJoint>(prismatic_joint);
-            setLimits(pBodies, i, prismatic_joint);
-            setDynamics(pBodies, i, prismatic_joint);
-          } else {
-            joint = std::unique_ptr<HelicalJoint>(new HelicalJoint(
-                joint_name, transform_to_parent_body, joint_axis, pitch));
-          }
-          break;
+  	  std::unique_ptr<DrakeJoint> joint;
+  	  switch (floating) {
+    		case 0: {
+    			if (pitch == 0.0) {
+    				RevoluteJoint *revolute_joint = new RevoluteJoint(joint_name, transform_to_parent_body, joint_axis);
+    				joint = std::unique_ptr<RevoluteJoint>(revolute_joint);
+    				setLimits(pBodies, i, revolute_joint);
+    				setDynamics(pBodies, i, revolute_joint);
+    			} else if (std::isinf(static_cast<double>(pitch))) {
+    				PrismaticJoint *prismatic_joint = new PrismaticJoint(joint_name, transform_to_parent_body, joint_axis);
+    				joint = std::unique_ptr<PrismaticJoint>(prismatic_joint);
+    				setLimits(pBodies, i, prismatic_joint);
+    				setDynamics(pBodies, i, prismatic_joint);
+    			} else {
+    				joint = std::unique_ptr<HelicalJoint>(new HelicalJoint(joint_name, transform_to_parent_body, joint_axis, pitch));
+    			}
+    			break;
         }
         case 1: {
-          joint = std::unique_ptr<RollPitchYawFloatingJoint>(
-              new RollPitchYawFloatingJoint(joint_name,
-                                            transform_to_parent_body));
-          break;
+    			joint = std::unique_ptr<RollPitchYawFloatingJoint>(new RollPitchYawFloatingJoint(joint_name, transform_to_parent_body));
+    			break;
         }
         case 2: {
-          joint = std::unique_ptr<QuaternionFloatingJoint>(
-              new QuaternionFloatingJoint(joint_name,
-                                          transform_to_parent_body));
-          break;
+    			joint = std::unique_ptr<QuaternionFloatingJoint>(new QuaternionFloatingJoint(joint_name, transform_to_parent_body));
+    			break;
         }
         default: {
-          std::ostringstream stream;
-          stream << "floating type " << floating << " not recognized.";
-          throw std::runtime_error(stream.str());
-        }
-      }
-
-      b->setJoint(move(joint));
+    			std::ostringstream stream;
+    			stream << "floating type " << floating << " not recognized.";
+    			throw std::runtime_error(stream.str());
+        }
+      }
+
+  		b->setJoint(move(joint));
     }
 
-    // DEBUG
-    // mexPrintf("constructModelmex: About to parse collision geometry\n");
-    // END_DEBUG
-    pm = mxGetPropertySafe(pBodies, i, "collision_geometry");
+    //DEBUG
+    //mexPrintf("constructModelmex: About to parse collision geometry\n");
+    //END_DEBUG
+    pm = mxGetPropertySafe(pBodies,i,"collision_geometry");
     Isometry3d T;
     if (!mxIsEmpty(pm)) {
-      for (int j = 0; j < mxGetNumberOfElements(pm); j++) {
-        // DEBUG
-        // cout << "constructModelmex: Body " << i << ", Element " << j << endl;
-        // END_DEBUG
-        mxArray* pShape = mxGetCell(pm, j);
-        char* group_name_cstr =
-            mxArrayToString(mxGetPropertySafe(pShape, 0, "name"));
+      for (int j=0; j<mxGetNumberOfElements(pm); j++) {
+        //DEBUG
+        //cout << "constructModelmex: Body " << i << ", Element " << j << endl;
+        //END_DEBUG
+        mxArray* pShape = mxGetCell(pm,j);
+        char* group_name_cstr = mxArrayToString(mxGetPropertySafe(pShape,0,"name"));
         string group_name;
         if (group_name_cstr) {
           group_name = group_name_cstr;
@@ -198,78 +173,83 @@
         }
 
         // Get element-to-link transform from MATLAB object
-        memcpy(T.data(), mxGetPrSafe(mxGetPropertySafe(pShape, 0, "T")),
-               sizeof(double) * 4 * 4);
-        auto shape = (DrakeShapes::Shape) static_cast<int>(
-            mxGetScalar(mxGetPropertySafe(pShape, 0, "drake_shape_id")));
+        memcpy(T.data(), mxGetPrSafe(mxGetPropertySafe(pShape,0,"T")), sizeof(double)*4*4);
+        auto shape = (DrakeShapes::Shape)static_cast<int>(mxGetScalar(mxGetPropertySafe(pShape,0,"drake_shape_id")));
         vector<double> params_vec;
         RigidBody::CollisionElement element(T, b);
         switch (shape) {
-          case DrakeShapes::BOX: {
-            double* params = mxGetPrSafe(mxGetPropertySafe(pShape, 0, "size"));
-            element.setGeometry(
-                DrakeShapes::Box(Vector3d(params[0], params[1], params[2])));
-          } break;
-          case DrakeShapes::SPHERE: {
-            double r(*mxGetPrSafe(mxGetPropertySafe(pShape, 0, "radius")));
+          case DrakeShapes::BOX:
+          {
+            double* params = mxGetPrSafe(mxGetPropertySafe(pShape,0,"size"));
+            element.setGeometry(DrakeShapes::Box(Vector3d(params[0],params[1],params[2])));
+          }
+            break;
+          case DrakeShapes::SPHERE:
+          {
+            double r(*mxGetPrSafe(mxGetPropertySafe(pShape,0,"radius")));
             element.setGeometry(DrakeShapes::Sphere(r));
-          } break;
-          case DrakeShapes::CYLINDER: {
-            double r(*mxGetPrSafe(mxGetPropertySafe(pShape, 0, "radius")));
-            double l(*mxGetPrSafe(mxGetPropertySafe(pShape, 0, "len")));
+          }
+            break;
+          case DrakeShapes::CYLINDER:
+          {
+            double r(*mxGetPrSafe(mxGetPropertySafe(pShape,0,"radius")));
+            double l(*mxGetPrSafe(mxGetPropertySafe(pShape,0,"len")));
             element.setGeometry(DrakeShapes::Cylinder(r, l));
-          } break;
-          case DrakeShapes::MESH: {
-            string filename(
-                mxArrayToString(mxGetPropertySafe(pShape, 0, "filename")));
+          }
+            break;
+          case DrakeShapes::MESH:
+          {
+            string filename(mxArrayToString(mxGetPropertySafe(pShape,0,"filename")));
             element.setGeometry(DrakeShapes::Mesh(filename, filename));
-          } break;
-          case DrakeShapes::MESH_POINTS: {
+          }
+            break;
+          case DrakeShapes::MESH_POINTS:
+          {
             mxArray* pPoints;
-            mexCallMATLAB(1, &pPoints, 1, &pShape, "getPoints");
+            mexCallMATLAB(1,&pPoints,1,&pShape,"getPoints");
             int n_pts = static_cast<int>(mxGetN(pPoints));
-            Map<Matrix3Xd> pts(mxGetPrSafe(pPoints), 3, n_pts);
+            Map<Matrix3Xd> pts(mxGetPrSafe(pPoints),3,n_pts);
             element.setGeometry(DrakeShapes::MeshPoints(pts));
             mxDestroyArray(pPoints);
             // The element-to-link transform is applied in
             // RigidBodyMesh/getPoints - don't apply it again!
             T = Matrix4d::Identity();
-          } break;
-          case DrakeShapes::CAPSULE: {
-            double r(*mxGetPrSafe(mxGetPropertySafe(pShape, 0, "radius")));
-            double l(*mxGetPrSafe(mxGetPropertySafe(pShape, 0, "len")));
+          }
+            break;
+          case DrakeShapes::CAPSULE:
+          {
+            double r(*mxGetPrSafe(mxGetPropertySafe(pShape,0,"radius")));
+            double l(*mxGetPrSafe(mxGetPropertySafe(pShape,0,"len")));
             element.setGeometry(DrakeShapes::Capsule(r, l));
-          } break;
+          }
+            break;
           default:
             // intentionally do nothing..
 
-            // DEBUG
-            // cout << "constructModelmex: SHOULD NOT GET HERE" << endl;
-            // END_DEBUG
-            break;
-        }
-        // DEBUG
-        // cout << "constructModelmex: geometry = " << geometry.get() << endl;
-        // END_DEBUG
+            //DEBUG
+            //cout << "constructModelmex: SHOULD NOT GET HERE" << endl;
+            //END_DEBUG
+            break;
+        }
+        //DEBUG
+        //cout << "constructModelmex: geometry = " << geometry.get() << endl;
+        //END_DEBUG
         model->addCollisionElement(element, b, group_name);
       }
-      // NOTE: the following should not be necessary since the same thing is
-      // being done in RigidBodyTree::compile, which is called below.
-      //      if (!model->bodies[i]->hasParent()) {
-      //        model->updateCollisionElements(model->bodies[i], cache);  //
-      //        update static objects only once - right here on load
-      //      }
+      // NOTE: the following should not be necessary since the same thing is being done in RigidBodyTree::compile, which is called below.
+//      if (!model->bodies[i]->hasParent()) {
+//        model->updateCollisionElements(model->bodies[i], cache);  // update static objects only once - right here on load
+//      }
 
       // Set collision filtering bitmasks
-      pm = mxGetPropertySafe(pBodies, i, "collision_filter");
+      pm = mxGetPropertySafe(pBodies,i,"collision_filter");
       DrakeCollision::bitmask group, mask;
 
-      mxArray* belongs_to = mxGetField(pm, 0, "belongs_to");
-      mxArray* ignores = mxGetField(pm, 0, "ignores");
+      mxArray* belongs_to = mxGetField(pm,0,"belongs_to");
+      mxArray* ignores = mxGetField(pm,0,"ignores");
       if (!(mxIsLogical(belongs_to)) || !isMxArrayVector(belongs_to)) {
         cout << "is logical: " << mxIsLogical(belongs_to) << endl;
-        cout << "number of dimensions: " << mxGetNumberOfDimensions(belongs_to)
-             << endl;
+        cout << "number of dimensions: " << mxGetNumberOfDimensions(belongs_to) << endl;
         mexErrMsgIdAndTxt("Drake:constructModelmex:BadCollisionFilterStruct",
                           "The 'belongs_to' field of the 'collision_filter' "
                           "struct must be a logical vector.");
@@ -283,11 +263,11 @@
       size_t numel_ignores(mxGetNumberOfElements(ignores));
       size_t num_collision_filter_groups = max(numel_belongs_to, numel_ignores);
       if (num_collision_filter_groups > MAX_NUM_COLLISION_FILTER_GROUPS) {
-        mexErrMsgIdAndTxt(
-            "Drake:constructModelmex:TooManyCollisionFilterGroups",
-            "The total number of collision filter groups (%d) "
-            "exceeds the maximum allowed number (%d)",
-            num_collision_filter_groups, MAX_NUM_COLLISION_FILTER_GROUPS);
+        mexErrMsgIdAndTxt("Drake:constructModelmex:TooManyCollisionFilterGroups",
+                          "The total number of collision filter groups (%d) "
+                          "exceeds the maximum allowed number (%d)",
+                          num_collision_filter_groups,
+                          MAX_NUM_COLLISION_FILTER_GROUPS);
       }
 
       mxLogical* logical_belongs_to = mxGetLogicals(belongs_to);
@@ -303,7 +283,7 @@
           mask.set(j);
         }
       }
-      b->setCollisionFilter(group, mask);
+      b->setCollisionFilter(group,mask);
     }
 
     model->bodies.push_back(b);
@@ -311,144 +291,119 @@
 
   // THIS IS UGLY: I'm sending the terrain contact points into the
   // contact_pts field of the cpp RigidBody objects
-  // DEBUG
-  // mexPrintf("constructModelmex: Parsing contact points (calling
-  // getTerrainContactPoints)\n");
-  // cout << "constructModelmex: Get struct" << endl;
-  // END_DEBUG
+  //DEBUG
+  //mexPrintf("constructModelmex: Parsing contact points (calling getTerrainContactPoints)\n");
+  //cout << "constructModelmex: Get struct" << endl;
+  //END_DEBUG
   mxArray* contact_pts_struct[1];
-  if (!mexCallMATLAB(1, contact_pts_struct, 1, const_cast<mxArray**>(&pRBM),
-                     "getTerrainContactPoints")) {
-    // DEBUG
-    // mexPrintf("constructModelmex: Got terrain contact points struct\n");
-    // if (contact_pts_struct) {
-    // cout << "constructModelmex: Struct pointer: " << contact_pts_struct <<
-    // endl;
+  if (!mexCallMATLAB(1,contact_pts_struct,1,const_cast<mxArray**>(&pRBM),"getTerrainContactPoints")) {
+    //DEBUG
+    //mexPrintf("constructModelmex: Got terrain contact points struct\n");
+    //if (contact_pts_struct) {
+    //cout << "constructModelmex: Struct pointer: " << contact_pts_struct << endl;
     //} else {
-    // cout << "constructModelmex: Struct pointer NULL" << endl;
+    //cout << "constructModelmex: Struct pointer NULL" << endl;
     //}
-    // cout << "constructModelmex: Get numel of struct" << endl;
-    // END_DEBUG
-    const int n_bodies_w_contact_pts =
-        static_cast<int>(mxGetNumberOfElements(contact_pts_struct[0]));
-    // DEBUG
-    // cout << "constructModelmex: Got numel of struct:" <<
-    // n_bodies_w_contact_pts << endl;
-    // END_DEBUG
+    //cout << "constructModelmex: Get numel of struct" << endl;
+    //END_DEBUG
+    const int n_bodies_w_contact_pts = static_cast<int>(mxGetNumberOfElements(contact_pts_struct[0]));
+    //DEBUG
+    //cout << "constructModelmex: Got numel of struct:" << n_bodies_w_contact_pts << endl;
+    //END_DEBUG
     mxArray* pPts;
     int body_idx;
     int n_pts;
-    for (int j = 0; j < n_bodies_w_contact_pts; j++) {
-      // DEBUG
-      // cout << "constructModelmex: Loop: Iteration " << j << endl;
-      // cout << "constructModelmex: Get body_idx" << endl;
-      // END_DEBUG
-      body_idx =
-          (int)mxGetScalar(mxGetField(contact_pts_struct[0], j, "idx")) - 1;
-      // DEBUG
-      // cout << "constructModelmex: Got body_idx: " << body_idx << endl;
-      // cout << "constructModelmex: Get points" << endl;
-      // END_DEBUG
-      pPts = mxGetField(contact_pts_struct[0], j, "pts");
-      // DEBUG
-      // cout << "constructModelmex: Get points" << endl;
-      // cout << "constructModelmex: Get number of points" << endl;
-      // END_DEBUG
+    for (int j=0; j < n_bodies_w_contact_pts; j++) {
+      //DEBUG
+      //cout << "constructModelmex: Loop: Iteration " << j << endl;
+      //cout << "constructModelmex: Get body_idx" << endl;
+      //END_DEBUG
+      body_idx = (int) mxGetScalar(mxGetField(contact_pts_struct[0],j,"idx")) - 1;
+      //DEBUG
+      //cout << "constructModelmex: Got body_idx: " << body_idx << endl;
+      //cout << "constructModelmex: Get points" << endl;
+      //END_DEBUG
+      pPts = mxGetField(contact_pts_struct[0],j,"pts");
+      //DEBUG
+      //cout << "constructModelmex: Get points" << endl;
+      //cout << "constructModelmex: Get number of points" << endl;
+      //END_DEBUG
       n_pts = static_cast<int>(mxGetN(pPts));
-      // DEBUG
-      // cout << "constructModelmex: Got number of points: " << n_pts << endl;
-      // cout << "constructModelmex: Set contact_pts of body" << endl;
-      // END_DEBUG
-      Map<Matrix3Xd> pts(mxGetPrSafe(pPts), 3, n_pts);
+      //DEBUG
+      //cout << "constructModelmex: Got number of points: " << n_pts << endl;
+      //cout << "constructModelmex: Set contact_pts of body" << endl;
+      //END_DEBUG
+      Map<Matrix3Xd> pts(mxGetPrSafe(pPts),3,n_pts);
       model->bodies[body_idx]->contact_pts = pts;
-      // DEBUG
-      // mexPrintf("constructModelmex: created %d contact points for body %d\n",
-      // n_pts, body_idx);
-      // cout << "constructModelmex: Contact_pts of body: " << endl;
-      // cout << model->bodies[body_idx]->contact_pts << endl;
-      // END_DEBUG
+      //DEBUG
+      //mexPrintf("constructModelmex: created %d contact points for body %d\n", n_pts, body_idx);
+      //cout << "constructModelmex: Contact_pts of body: " << endl;
+      //cout << model->bodies[body_idx]->contact_pts << endl;
+      //END_DEBUG
     }
   }
 
   //  FRAMES
-  // DEBUG
-  // mexPrintf("constructModelmex: Parsing frames\n");
-  // END_DEBUG
+  //DEBUG
+  //mexPrintf("constructModelmex: Parsing frames\n");
+  //END_DEBUG
   for (int i = 0; i < num_frames; i++) {
     shared_ptr<RigidBodyFrame> fr(new RigidBodyFrame());
 
-    fr->name = mxGetStdString(mxGetPropertySafe(pFrames, i, "name"));
-
-    pm = mxGetPropertySafe(pFrames, i, "body_ind");
-    fr->body = model->bodies[(int)mxGetScalar(pm) - 1];
-
-    pm = mxGetPropertySafe(pFrames, i, "T");
-    memcpy(fr->transform_to_body.data(), mxGetPrSafe(pm),
-           sizeof(double) * 4 * 4);
-
-    fr->frame_index = -i - 2;
+	fr->name = mxGetStdString(mxGetPropertySafe(pFrames, i, "name"));
+
+    pm = mxGetPropertySafe(pFrames,i,"body_ind");
+    fr->body = model->bodies[(int) mxGetScalar(pm)-1];
+
+    pm = mxGetPropertySafe(pFrames,i,"T");
+    memcpy(fr->transform_to_body.data(),mxGetPrSafe(pm),sizeof(double)*4*4);
+
+    fr->frame_index = -i-2;
     model->frames.push_back(fr);
   }
 
-  const mxArray* a_grav_array = mxGetPropertySafe(pRBM, 0, "gravity");
-  if (a_grav_array && mxGetNumberOfElements(a_grav_array) == 3) {
+  const mxArray* a_grav_array = mxGetPropertySafe(pRBM,0,"gravity");
+  if (a_grav_array && mxGetNumberOfElements(a_grav_array)==3) {
     double* p = mxGetPrSafe(a_grav_array);
     model->a_grav[3] = p[0];
     model->a_grav[4] = p[1];
     model->a_grav[5] = p[2];
   } else {
-    mexErrMsgIdAndTxt(
-        "Drake:constructModelmex:BadGravity",
-        "Couldn't find a 3 element gravity vector in the object.");
+    mexErrMsgIdAndTxt("Drake:constructModelmex:BadGravity","Couldn't find a 3 element gravity vector in the object.");
   }
 
   //  LOOP CONSTRAINTS
-  // DEBUG
-  // mexPrintf("constructModelmex: Parsing loop constraints\n");
-  // END_DEBUG
-  const mxArray* pLoops = mxGetPropertySafe(pRBM, 0, "loop");
+  //DEBUG
+  //mexPrintf("constructModelmex: Parsing loop constraints\n");
+  //END_DEBUG
+  const mxArray* pLoops = mxGetPropertySafe(pRBM,0,"loop");
   int num_loops = static_cast<int>(mxGetNumberOfElements(pLoops));
   model->loops.clear();
-  for (int i = 0; i < num_loops; i++) {
-    pm = mxGetPropertySafe(pLoops, i, "frameA");
-    int frame_A_ind = static_cast<int>(-mxGetScalar(pm) - 1);
-    if (frame_A_ind < 0 || frame_A_ind >= model->frames.size())
-      mexErrMsgIdAndTxt(
-          "Drake:constructModelmex:BadFrameNumber",
-          "Something is wrong, this doesn't point to a valid frame");
-    pm = mxGetPropertySafe(pLoops, i, "frameB");
-    int frame_B_ind = static_cast<int>(-mxGetScalar(pm) - 1);
-    if (frame_B_ind < 0 || frame_B_ind >= model->frames.size())
-      mexErrMsgIdAndTxt(
-          "Drake:constructModelmex:BadFrameNumber",
-          "Something is wrong, this doesn't point to a valid frame");
-    pm = mxGetPropertySafe(pLoops, i, "axis");
+  for (int i=0; i<num_loops; i++)
+  {
+    pm = mxGetPropertySafe(pLoops,i,"frameA");
+    int frame_A_ind = static_cast<int>(-mxGetScalar(pm)-1);
+    if (frame_A_ind<0 || frame_A_ind>=model->frames.size())
+      mexErrMsgIdAndTxt("Drake:constructModelmex:BadFrameNumber","Something is wrong, this doesn't point to a valid frame");
+    pm = mxGetPropertySafe(pLoops,i,"frameB");
+    int frame_B_ind = static_cast<int>(-mxGetScalar(pm)-1);
+    if (frame_B_ind<0 || frame_B_ind>=model->frames.size())
+      mexErrMsgIdAndTxt("Drake:constructModelmex:BadFrameNumber","Something is wrong, this doesn't point to a valid frame");
+    pm = mxGetPropertySafe(pLoops,i,"axis");
     Vector3d axis;
-    memcpy(axis.data(), mxGetPrSafe(pm), 3 * sizeof(double));
-    //    cout << "loop " << i << ": frame_A = " <<
-    //    model->frames[frame_A_ind]->name << ", frame_B = " <<
-    //    model->frames[frame_B_ind]->name << endl;
-    model->loops.push_back(RigidBodyLoop(model->frames[frame_A_ind],
-                                         model->frames[frame_B_ind], axis));
-  }
-
-  // ACTUATORS
+    memcpy(axis.data(), mxGetPrSafe(pm), 3*sizeof(double));
+//    cout << "loop " << i << ": frame_A = " << model->frames[frame_A_ind]->name << ", frame_B = " << model->frames[frame_B_ind]->name << endl;
+    model->loops.push_back(RigidBodyLoop(model->frames[frame_A_ind],model->frames[frame_B_ind],axis));
+  }
+
+  //ACTUATORS
   //  LOOP CONSTRAINTS
-  // DEBUG
-  // mexPrintf("constructModelmex: Parsing actuators\n");
-  // END_DEBUG
-  const mxArray* pActuators = mxGetPropertySafe(pRBM, 0, "actuator");
+  //DEBUG
+  //mexPrintf("constructModelmex: Parsing actuators\n");
+  //END_DEBUG
+  const mxArray* pActuators = mxGetPropertySafe(pRBM,0,"actuator");
   int num_actuators = static_cast<int>(mxGetNumberOfElements(pActuators));
   model->actuators.clear();
-<<<<<<< HEAD
-  for (int i = 0; i < num_actuators; i++) {
-    string name = mxGetStdString(mxGetPropertySafe(pActuators, i, "name"));
-    pm = mxGetPropertySafe(pActuators, i, "joint");
-    int joint = static_cast<int>(mxGetScalar(pm) - 1);
-    pm = mxGetPropertySafe(pActuators, i, "reduction");
-    model->actuators.push_back(RigidBodyActuator(
-        name, model->bodies[joint], static_cast<double>(mxGetScalar(pm))));
-=======
   for (int i=0; i<num_actuators; i++)
   {
     string name = mxGetStdString(mxGetPropertySafe(pActuators,i,"name"));
@@ -458,19 +413,17 @@
     double effort_min = mxGetScalar(mxGetPropertySafe(pBodies, joint_index, "effort_min"));
     double effort_max = mxGetScalar(mxGetPropertySafe(pBodies, joint_index, "effort_max"));
     model->actuators.push_back(RigidBodyActuator(name, model->bodies[joint_index], reduction, effort_min, effort_max));
->>>>>>> ae5d561c
   }
 
   //  LOOP CONSTRAINTS
-  // DEBUG
-  // mexPrintf("constructModelmex: Calling compile\n");
-  // END_DEBUG
+  //DEBUG
+  //mexPrintf("constructModelmex: Calling compile\n");
+  //END_DEBUG
   model->compile();
 
-  // mexPrintf("constructModelmex: Creating DrakeMexPointer\n");
-  plhs[0] = createDrakeMexPointer((void*)model, "RigidBodyTree",
-                                  DrakeMexPointerTypeId<RigidBodyTree>::value);
-  // DEBUG
-  // mexPrintf("constructModelmex: END\n");
-  // END_DEBUG
+  //mexPrintf("constructModelmex: Creating DrakeMexPointer\n");
+  plhs[0] = createDrakeMexPointer((void*)model,"RigidBodyTree", DrakeMexPointerTypeId<RigidBodyTree>::value);
+  //DEBUG
+  //mexPrintf("constructModelmex: END\n");
+  //END_DEBUG
 }