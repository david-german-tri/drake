#ifndef DRAKE_RIGIDBODYTREE_H
#define DRAKE_RIGIDBODYTREE_H

#include <Eigen/Dense>
#include <Eigen/LU>
#include <set>
#include <unordered_map>
#include <Eigen/StdVector>

#include "collision/DrakeCollision.h"
#include "shapes/DrakeShapes.h"
#include "KinematicPath.h"
#include "drake/systems/plants/ForceTorqueMeasurement.h"
#include "drake/util/drakeUtil.h"
#include <stdexcept>
#include "RigidBody.h"
#include "RigidBodyFrame.h"
#include "KinematicsCache.h"
#include "drake/drakeRBM_export.h"

#define BASIS_VECTOR_HALF_COUNT \
  2  // number of basis vectors over 2 (i.e. 4 basis vectors in this case)
#define EPSILON 10e-8

typedef Eigen::Matrix<double, 3, BASIS_VECTOR_HALF_COUNT> Matrix3kd;

<<<<<<< HEAD
class DRAKERBM_EXPORT RigidBodyActuator {
 public:
  RigidBodyActuator(
      std::string name, std::shared_ptr<RigidBody> body, double reduction = 1.0,
      double lower_limit = -std::numeric_limits<double>::infinity(),
      double upper_limit = std::numeric_limits<double>::infinity())
      : name(name),
        body(body),
        reduction(reduction),
        lower_limit(lower_limit),
        upper_limit(upper_limit){};

  std::string name;
  std::shared_ptr<RigidBody> body;
  double reduction;
  double lower_limit, upper_limit;
=======
class DRAKERBM_EXPORT RigidBodyActuator
{
public:
  RigidBodyActuator(const std::string&name,
                    std::shared_ptr<RigidBody> body,
                    double reduction = 1.0,
                    double effort_limit_min = -std::numeric_limits<double>::infinity(),
                    double effort_limit_max = std::numeric_limits<double>::infinity()) :
      name(name), body(body), reduction(reduction), effort_limit_min(effort_limit_min), effort_limit_max(effort_limit_max) {};

  const std::string name;
  const std::shared_ptr<RigidBody> body;
  const double reduction;
  const double effort_limit_min;
  const double effort_limit_max;
>>>>>>> ae5d561c
};

class DRAKERBM_EXPORT RigidBodyLoop {
 public:
  RigidBodyLoop(const std::shared_ptr<RigidBodyFrame>& _frameA,
                const std::shared_ptr<RigidBodyFrame>& _frameB,
                const Eigen::Vector3d& _axis)
      : frameA(_frameA), frameB(_frameB), axis(_axis){};

  const std::shared_ptr<RigidBodyFrame> frameA, frameB;
  const Eigen::Vector3d axis;

  friend std::ostream& operator<<(std::ostream& os, const RigidBodyLoop& obj);

 public:
#ifndef SWIG
  EIGEN_MAKE_ALIGNED_OPERATOR_NEW
#endif
};

class DRAKERBM_EXPORT RigidBodyTree {
 public:
  RigidBodyTree(const std::string& urdf_filename,
                const DrakeJoint::FloatingBaseType floating_base_type =
                    DrakeJoint::ROLLPITCHYAW);
  RigidBodyTree(void);
  virtual ~RigidBodyTree(void);

<<<<<<< HEAD
  void addRobotFromURDFString(
      const std::string& xml_string, const std::string& root_dir = ".",
      const DrakeJoint::FloatingBaseType floating_base_type =
          DrakeJoint::ROLLPITCHYAW);
  void addRobotFromURDFString(
      const std::string& xml_string,
      std::map<std::string, std::string>& package_map,
      const std::string& root_dir = ".",
      const DrakeJoint::FloatingBaseType floating_base_type =
          DrakeJoint::ROLLPITCHYAW);
  void addRobotFromURDF(const std::string& urdf_filename,
                        const DrakeJoint::FloatingBaseType floating_base_type =
                            DrakeJoint::ROLLPITCHYAW);
  void addRobotFromURDF(const std::string& urdf_filename,
                        std::map<std::string, std::string>& package_map,
                        const DrakeJoint::FloatingBaseType floating_base_type =
                            DrakeJoint::ROLLPITCHYAW);

  void addRobotFromSDF(const std::string& sdf_filename,
                       const DrakeJoint::FloatingBaseType floating_base_type =
                           DrakeJoint::QUATERNION);
=======
  void addRobotFromURDFString(const std::string &xml_string, const std::string &root_dir = ".", const DrakeJoint::FloatingBaseType floating_base_type = DrakeJoint::ROLLPITCHYAW, std::shared_ptr<RigidBodyFrame> weld_to_frame=nullptr);
  void addRobotFromURDFString(const std::string &xml_string, std::map<std::string,std::string>& package_map, const std::string &root_dir = ".", const DrakeJoint::FloatingBaseType floating_base_type = DrakeJoint::ROLLPITCHYAW, std::shared_ptr<RigidBodyFrame> weld_to_frame=nullptr);
  void addRobotFromURDF(const std::string &urdf_filename, const DrakeJoint::FloatingBaseType floating_base_type = DrakeJoint::ROLLPITCHYAW, std::shared_ptr<RigidBodyFrame> weld_to_frame=nullptr);
  void addRobotFromURDF(const std::string &urdf_filename, std::map<std::string,std::string>& package_map, const DrakeJoint::FloatingBaseType floating_base_type = DrakeJoint::ROLLPITCHYAW, std::shared_ptr<RigidBodyFrame> weld_to_frame=nullptr);

  void addRobotFromSDF(const std::string &sdf_filename, const DrakeJoint::FloatingBaseType floating_base_type = DrakeJoint::QUATERNION);
>>>>>>> ae5d561c

  void addFrame(const std::shared_ptr<RigidBodyFrame>& frame);

  std::map<std::string, int> computePositionNameToIndexMap() const;

  void surfaceTangents(
      Eigen::Map<Eigen::Matrix3Xd> const& normals,
      std::vector<Eigen::Map<Eigen::Matrix3Xd> >& tangents) const;

  void compile(void);  // call me after the model is loaded

  Eigen::VectorXd getZeroConfiguration() const;

  Eigen::VectorXd getRandomConfiguration(
      std::default_random_engine& generator) const;

  // akin to the coordinateframe names in matlab
  std::string getPositionName(int position_num) const;
  std::string getVelocityName(int velocity_num) const;
  std::string getStateName(int state_num) const;

  void drawKinematicTree(std::string graphviz_dotfile_filename);

  template <typename DerivedQ>
  KinematicsCache<typename DerivedQ::Scalar> doKinematics(
      const Eigen::MatrixBase<DerivedQ>& q) {
    KinematicsCache<typename DerivedQ::Scalar> ret(bodies);
    ret.initialize(q);
    doKinematics(ret);
    return ret;
  }

  template <typename DerivedQ, typename DerivedV>
<<<<<<< HEAD
  KinematicsCache<typename DerivedQ::Scalar> doKinematics(
      const Eigen::MatrixBase<DerivedQ>& q,
      const Eigen::MatrixBase<DerivedV>& v, bool compute_JdotV = true) {
=======
  KinematicsCache<typename DerivedQ::Scalar> doKinematics(const Eigen::MatrixBase<DerivedQ>& q, const Eigen::MatrixBase<DerivedV>& v, bool compute_JdotV = true) const {
>>>>>>> ae5d561c
    KinematicsCache<typename DerivedQ::Scalar> ret(bodies);
    ret.initialize(q, v);
    doKinematics(ret, compute_JdotV);
    return ret;
  }

  template <typename Scalar>
  void doKinematics(KinematicsCache<Scalar>& cache,
                    bool compute_JdotV = false) const {
    using namespace std;
    using namespace Eigen;

    const auto& q = cache.getQ();
    if (!initialized)
      throw runtime_error("RigidBodyTree::doKinematics: call compile first.");

    compute_JdotV = compute_JdotV && cache.hasV();  // no sense in computing
                                                    // Jdot times v if v is not
                                                    // passed in

    cache.setPositionKinematicsCached();  // doing this here because there is a
                                          // geometricJacobian call within
                                          // doKinematics below which checks for
                                          // this

    for (int i = 0; i < bodies.size(); i++) {
      RigidBody& body = *bodies[i];
      KinematicsCacheElement<Scalar>& element = cache.getElement(body);

      if (body.hasParent()) {
        const KinematicsCacheElement<Scalar>& parent_element =
            cache.getElement(*body.parent);
        const DrakeJoint& joint = body.getJoint();
        auto q_body =
            q.middleRows(body.position_num_start, joint.getNumPositions());

        // transform
        auto T_body_to_parent =
            joint.getTransformToParentBody().cast<Scalar>() *
            joint.jointTransform(q_body);
        element.transform_to_world =
            parent_element.transform_to_world * T_body_to_parent;

        // motion subspace in body frame
        Matrix<Scalar, Dynamic, Dynamic>* dSdq = nullptr;
        joint.motionSubspace(q_body, element.motion_subspace_in_body, dSdq);

        // motion subspace in world frame
        element.motion_subspace_in_world = transformSpatialMotion(
            element.transform_to_world, element.motion_subspace_in_body);

        joint.qdot2v(q_body, element.qdot_to_v, nullptr);
        joint.v2qdot(q_body, element.v_to_qdot, nullptr);

        if (cache.hasV()) {
          const auto& v = cache.getV();
          if (joint.getNumVelocities() == 0) {  // for fixed joints
            element.twist_in_world = parent_element.twist_in_world;
            if (compute_JdotV) {
              element.motion_subspace_in_world_dot_times_v =
                  parent_element.motion_subspace_in_world_dot_times_v;
            }
          } else {
            // twist
            auto v_body =
                v.middleRows(body.velocity_num_start, joint.getNumVelocities());

            Eigen::Matrix<Scalar, TWIST_SIZE, 1> joint_twist =
                element.motion_subspace_in_world * v_body;
            element.twist_in_world = parent_element.twist_in_world;
            element.twist_in_world.noalias() += joint_twist;

            if (compute_JdotV) {
              // Sdotv
              joint.motionSubspaceDotTimesV(
                  q_body, v_body, element.motion_subspace_in_body_dot_times_v,
                  nullptr, nullptr);

              // Jdotv
              auto joint_accel =
                  crossSpatialMotion(element.twist_in_world, joint_twist);
              joint_accel += transformSpatialMotion(
                  element.transform_to_world,
                  element.motion_subspace_in_body_dot_times_v);
              element.motion_subspace_in_world_dot_times_v =
                  parent_element.motion_subspace_in_world_dot_times_v +
                  joint_accel;
            }
          }
        }
      } else {
        element.transform_to_world.setIdentity();
        // motion subspace in body frame is empty
        // motion subspace in world frame is empty
        // qdot to v is empty
        // v to qdot is empty

        if (cache.hasV()) {
          element.twist_in_world.setZero();
          element.motion_subspace_in_body.setZero();
          element.motion_subspace_in_world.setZero();
          element.qdot_to_v.setZero();
          element.v_to_qdot.setZero();

          if (compute_JdotV) {
            element.motion_subspace_in_body_dot_times_v.setZero();
            element.motion_subspace_in_world_dot_times_v.setZero();
          }
        }
      }
    }

    cache.setJdotVCached(compute_JdotV && cache.hasV());
  };

  bool isBodyPartOfRobot(const RigidBody& body,
                         const std::set<int>& robotnum) const;

  double getMass(const std::set<int>& robotnum = default_robot_num_set) const;

  template <typename Scalar>
  Eigen::Matrix<Scalar, SPACE_DIMENSION, 1> centerOfMass(
      KinematicsCache<Scalar>& cache,
      const std::set<int>& robotnum = default_robot_num_set) const;

  template <typename Scalar>
  Eigen::Matrix<Scalar, TWIST_SIZE, Eigen::Dynamic> worldMomentumMatrix(
      KinematicsCache<Scalar>& cache,
      const std::set<int>& robotnum = default_robot_num_set,
      bool in_terms_of_qdot = false) const;

  template <typename Scalar>
  Eigen::Matrix<Scalar, TWIST_SIZE, 1> worldMomentumMatrixDotTimesV(
      KinematicsCache<Scalar>& cache,
      const std::set<int>& robotnum = default_robot_num_set) const;

  template <typename Scalar>
  Eigen::Matrix<Scalar, TWIST_SIZE, Eigen::Dynamic> centroidalMomentumMatrix(
      KinematicsCache<Scalar>& cache,
      const std::set<int>& robotnum = default_robot_num_set,
      bool in_terms_of_qdot = false) const;

  template <typename Scalar>
  Eigen::Matrix<Scalar, TWIST_SIZE, 1> centroidalMomentumMatrixDotTimesV(
      KinematicsCache<Scalar>& cache,
      const std::set<int>& robotnum = default_robot_num_set) const;

  template <typename Scalar>
  Eigen::Matrix<Scalar, SPACE_DIMENSION, Eigen::Dynamic> centerOfMassJacobian(
      KinematicsCache<Scalar>& cache,
      const std::set<int>& robotnum = default_robot_num_set,
      bool in_terms_of_qdot = false) const;

  template <typename Scalar>
  Eigen::Matrix<Scalar, SPACE_DIMENSION, 1> centerOfMassJacobianDotTimesV(
      KinematicsCache<Scalar>& cache,
      const std::set<int>& robotnum = default_robot_num_set) const;

  template <typename DerivedA, typename DerivedB, typename DerivedC>
  void jointLimitConstraints(Eigen::MatrixBase<DerivedA> const& q,
                             Eigen::MatrixBase<DerivedB>& phi,
                             Eigen::MatrixBase<DerivedC>& J) const;

  size_t getNumJointLimitConstraints() const;

  int getNumContacts(const std::set<int>& body_idx) const;  // = emptyIntSet);

  template <typename Derived>
  void getContactPositions(
      const KinematicsCache<typename Derived::Scalar>& cache,
      Eigen::MatrixBase<Derived>& pos,
      const std::set<int>& body_idx) const;  // = emptyIntSet);

  template <typename Derived>
  void getContactPositionsJac(
      const KinematicsCache<typename Derived::Scalar>& cache,
      Eigen::MatrixBase<Derived>& J,
      const std::set<int>& body_idx) const;  // = emptyIntSet);

  //  template <typename Derived>
  //  void getContactPositionsJacDot(Eigen::MatrixBase<Derived> &Jdot, const
  //  std::set<int> &body_idx);// = emptyIntSet);
  //

  /**
   * Computes CoP in world frame. Normal and point on contact plane should be in
   * world frame too.
   */
  template <typename DerivedNormal, typename DerivedPoint>
  std::pair<Eigen::Vector3d, double> resolveCenterOfPressure(
      const KinematicsCache<double>& cache,
      const std::vector<ForceTorqueMeasurement>& force_torque_measurements,
      const Eigen::MatrixBase<DerivedNormal>& normal,
      const Eigen::MatrixBase<DerivedPoint>& point_on_contact_plane) const;

  void findAncestorBodies(std::vector<int>& ancestor_bodies, int body) const;

  KinematicPath findKinematicPath(int start_body_or_frame_idx,
                                  int end_body_or_frame_idx) const;

  /** \brief Compute the positive definite mass (configuration space) matrix \f$
   * H(q) \f$, defined by \f$T = \frac{1}{2} v^T H(q) v \f$, where \f$ T \f$ is
   * kinetic energy.
   *
   * The mass matrix also appears in the manipulator equations
   *  \f[
   *  H(q) \dot{v} + C(q, v, f_\text{ext}) = B(q) u
   * \f]
   *
   * \param cache a KinematicsCache constructed given \f$ q \f$
   * \return the mass matrix \f$ H(q) \f$
   */
  template <typename Scalar>
  Eigen::Matrix<Scalar, Eigen::Dynamic, Eigen::Dynamic> massMatrix(
      KinematicsCache<Scalar>& cache) const;

  /** \brief Compute the term \f$ C(q, v, f_\text{ext}) \f$ in the manipulator
  * equations
  *  \f[
  *  H(q) \dot{v} + C(q, v, f_\text{ext}) = B(q) u
  * \f]
  *
  * Convenience method that calls inverseDynamics with \f$ \dot{v} = 0 \f$. See
  * inverseDynamics for argument descriptions.
  * \see inverseDynamics
  */
  template <typename Scalar>
  Eigen::Matrix<Scalar, Eigen::Dynamic, 1> dynamicsBiasTerm(
      KinematicsCache<Scalar>& cache,
      const eigen_aligned_unordered_map<
          RigidBody const*, Eigen::Matrix<Scalar, TWIST_SIZE, 1> >& f_ext,
      bool include_velocity_terms = true) const;

  /** \brief Compute
  * \f[
  *  H(q) \dot{v} + C(q, v, f_\text{ext})
  * \f]
  * that is, the left hand side of the manipulator equations
  *  \f[
  *  H(q) \dot{v} + C(q, v, f_\text{ext}) = B(q) u
  * \f]
  *
  * Note that the 'dynamics bias term' \f$ C(q, v, f_\text{ext}) \f$ can be
  * computed by simply setting \f$ \dot{v} = 0\f$.
  * Note also that if only the gravitational terms contained in \f$ C(q, v,
  * f_\text{ext}) \f$ are required, one can set \a include_velocity_terms to
  * false.
  * Alternatively, one can pass in a KinematicsCache created with \f$ v = 0\f$
  * or without specifying the velocity vector.
  *
  * Algorithm: recursive Newton-Euler. Does not explicitly compute mass matrix.
  * \param cache a KinematicsCache constructed given \f$ q \f$ and \f$ v \f$
  * \param f_ext external wrenches exerted upon bodies. Expressed in body frame.
  * \param vd \f$ \dot{v} \f$
  * \param include_velocity_terms whether to include velocity-dependent terms in
  * \f$ C(q, v, f_\text{ext}) \f$. Setting \a include_velocity_terms to false is
  * Equivalent to setting \f$ v = 0 \f$
  * \return \f$ H(q) \dot{v} + C(q, v, f_\text{ext}) \f$
  */
  template <typename Scalar>
  Eigen::Matrix<Scalar, Eigen::Dynamic, 1> inverseDynamics(
      KinematicsCache<Scalar>& cache,
      const eigen_aligned_unordered_map<
          RigidBody const*, Eigen::Matrix<Scalar, TWIST_SIZE, 1> >& f_ext,
      const Eigen::Matrix<Scalar, Eigen::Dynamic, 1>& vd,
      bool include_velocity_terms = true) const;

  template <typename DerivedV>
  Eigen::Matrix<typename DerivedV::Scalar, Eigen::Dynamic, 1> frictionTorques(
      Eigen::MatrixBase<DerivedV> const& v) const;

  template <
      typename Scalar,
      typename DerivedPoints>  // not necessarily any relation between the two;
                               // a major use case is having an AutoDiff
                               // KinematicsCache, but double points matrix
                               Eigen::Matrix<Scalar, 3,
                                             DerivedPoints::ColsAtCompileTime>
                               transformPoints(
                                   const KinematicsCache<Scalar>& cache,
                                   const Eigen::MatrixBase<DerivedPoints>&
                                       points,
                                   int from_body_or_frame_ind,
                                   int to_body_or_frame_ind) const {
    static_assert(DerivedPoints::RowsAtCompileTime == 3 ||
                      DerivedPoints::RowsAtCompileTime == Eigen::Dynamic,
                  "points argument has wrong number of rows");
    auto T =
        relativeTransform(cache, to_body_or_frame_ind, from_body_or_frame_ind);
    return T * points.template cast<Scalar>();
  };

  template <typename Scalar>
  Eigen::Matrix<Scalar, 4, 1> relativeQuaternion(
      const KinematicsCache<Scalar>& cache, int from_body_or_frame_ind,
      int to_body_or_frame_ind) const {
    return rotmat2quat(
        relativeTransform(cache, to_body_or_frame_ind, from_body_or_frame_ind)
            .linear());
  };

  template <typename Scalar>
  Eigen::Matrix<Scalar, 3, 1> relativeRollPitchYaw(
      const KinematicsCache<Scalar>& cache, int from_body_or_frame_ind,
      int to_body_or_frame_ind) const {
    return rotmat2rpy(
        relativeTransform(cache, to_body_or_frame_ind, from_body_or_frame_ind)
            .linear());
  };

  template <typename Scalar, typename DerivedPoints>
  Eigen::Matrix<Scalar, Eigen::Dynamic, Eigen::Dynamic> transformPointsJacobian(
      const KinematicsCache<Scalar>& cache,
      const Eigen::MatrixBase<DerivedPoints>& points,
      int from_body_or_frame_ind, int to_body_or_frame_ind,
      bool in_terms_of_qdot) const;

  template <typename Scalar>
  Eigen::Matrix<Scalar, QUAT_SIZE, Eigen::Dynamic> relativeQuaternionJacobian(
      const KinematicsCache<Scalar>& cache, int from_body_or_frame_ind,
      int to_body_or_frame_ind, bool in_terms_of_qdot) const;

  template <typename Scalar>
  Eigen::Matrix<Scalar, RPY_SIZE, Eigen::Dynamic> relativeRollPitchYawJacobian(
      const KinematicsCache<Scalar>& cache, int from_body_or_frame_ind,
      int to_body_or_frame_ind, bool in_terms_of_qdot) const;

  template <typename Scalar>
  Eigen::Matrix<Scalar, Eigen::Dynamic, Eigen::Dynamic>
  forwardKinPositionGradient(const KinematicsCache<Scalar>& cache, int npoints,
                             int from_body_or_frame_ind,
                             int to_body_or_frame_ind) const;

  template <typename Scalar, typename DerivedPoints>
  Eigen::Matrix<Scalar, Eigen::Dynamic, 1> transformPointsJacobianDotTimesV(
      const KinematicsCache<Scalar>& cache,
      const Eigen::MatrixBase<DerivedPoints>& points,
      int from_body_or_frame_ind, int to_body_or_frame_ind) const;

  template <typename Scalar>
  Eigen::Matrix<Scalar, Eigen::Dynamic, 1> relativeQuaternionJacobianDotTimesV(
      const KinematicsCache<Scalar>& cache, int from_body_or_frame_ind,
      int to_body_or_frame_ind) const;

  template <typename Scalar>
  Eigen::Matrix<Scalar, Eigen::Dynamic, 1>
  relativeRollPitchYawJacobianDotTimesV(const KinematicsCache<Scalar>& cache,
                                        int from_body_or_frame_ind,
                                        int to_body_or_frame_ind) const;

  template <typename Scalar>
  Eigen::Matrix<Scalar, TWIST_SIZE, Eigen::Dynamic> geometricJacobian(
      const KinematicsCache<Scalar>& cache, int base_body_or_frame_ind,
      int end_effector_body_or_frame_ind, int expressed_in_body_or_frame_ind,
      bool in_terms_of_qdot = false,
      std::vector<int>* v_indices = nullptr) const;

  template <typename Scalar>
  Eigen::Matrix<Scalar, TWIST_SIZE, 1> geometricJacobianDotTimesV(
      const KinematicsCache<Scalar>& cache, int base_body_or_frame_ind,
      int end_effector_body_or_frame_ind,
      int expressed_in_body_or_frame_ind) const;

  template <typename Scalar>
  Eigen::Matrix<Scalar, TWIST_SIZE, 1> relativeTwist(
      const KinematicsCache<Scalar>& cache, int base_or_frame_ind,
      int body_or_frame_ind, int expressed_in_body_or_frame_ind) const;

  template <typename Scalar>
  Eigen::Matrix<Scalar, TWIST_SIZE, 1> transformSpatialAcceleration(
      const KinematicsCache<Scalar>& cache,
      const Eigen::Matrix<Scalar, TWIST_SIZE, 1>& spatial_acceleration,
      int base_or_frame_ind, int body_or_frame_ind, int old_body_or_frame_ind,
      int new_body_or_frame_ind) const;

  template <typename Scalar>
  Eigen::Transform<Scalar, SPACE_DIMENSION, Eigen::Isometry> relativeTransform(
      const KinematicsCache<Scalar>& cache, int base_or_frame_ind,
      int body_or_frame_ind) const;

  /** computeContactJacobians
   * @brief Computes the jacobian for many points in the format currently used
   * by matlab.  (possibly should be scheduled for deletion, taking
   * accumulateContactJacobians with it)
   */
  template <typename Scalar>
<<<<<<< HEAD
  void computeContactJacobians(
      const KinematicsCache<Scalar>& cache,
      Eigen::Ref<const Eigen::VectorXi> const& idxA,
      Eigen::Ref<const Eigen::VectorXi> const& idxB,
      Eigen::Ref<const Eigen::Matrix3Xd> const& xA,
      Eigen::Ref<const Eigen::Matrix3Xd> const& xB,
      Eigen::Matrix<Scalar, Eigen::Dynamic, Eigen::Dynamic>& J) const;

  DrakeCollision::ElementId addCollisionElement(
      const RigidBody::CollisionElement& element,
      const std::shared_ptr<RigidBody>& body, std::string group_name);

  void updateCollisionElements(
      const RigidBody& body,
      const Eigen::Transform<double, 3, Eigen::Isometry>& transform_to_world);
=======
  void computeContactJacobians(const KinematicsCache<Scalar>& cache, Eigen::Ref<const Eigen::VectorXi> const & idxA, Eigen::Ref<const Eigen::VectorXi> const & idxB, Eigen::Ref<const Eigen::Matrix3Xd> const & xA, Eigen::Ref<const Eigen::Matrix3Xd> const & xB, Eigen::Matrix<Scalar, Eigen::Dynamic, Eigen::Dynamic> & J) const;

  DrakeCollision::ElementId addCollisionElement(const RigidBody::CollisionElement& element, const std::shared_ptr<RigidBody>& body, const std::string& group_name);

  template <class UnaryPredicate>
  void removeCollisionGroupsIf(UnaryPredicate test) {
    for (const auto& body_ptr : bodies) {
      std::vector<std::string> names_of_groups_to_delete;
      for (const auto &group : body_ptr->collision_element_groups) {
        const std::string &group_name = group.first;
        if (test(group_name)) {
          auto& ids = body_ptr->collision_element_ids;
          for (const auto& id : group.second) {
            ids.erase(std::find(ids.begin(), ids.end(), id));
            collision_model->removeElement(id);
          }
          names_of_groups_to_delete.push_back(group_name);
        }
      }
      for (const auto& group_name : names_of_groups_to_delete) {
        body_ptr->collision_element_groups.erase(group_name);
      }
    }
  }

  void updateCollisionElements(const RigidBody& body, const Eigen::Transform<double, 3, Eigen::Isometry>& transform_to_world);
>>>>>>> ae5d561c

  void updateStaticCollisionElements();

  void updateDynamicCollisionElements(const KinematicsCache<double>& kin_cache);

  void getTerrainContactPoints(const RigidBody& body,
                               Eigen::Matrix3Xd& terrain_points) const;

  bool collisionRaycast(const KinematicsCache<double>& cache,
                        const Eigen::Matrix3Xd& origins,
                        const Eigen::Matrix3Xd& ray_endpoints,
                        Eigen::VectorXd& distances, bool use_margins = false);
  bool collisionRaycast(const KinematicsCache<double>& cache,
                        const Eigen::Matrix3Xd& origins,
                        const Eigen::Matrix3Xd& ray_endpoints,
                        Eigen::VectorXd& distances, Eigen::Matrix3Xd& normals,
                        bool use_margins = false);

  /** collisionDetectFromPoints
   * @brief Computes the (signed) distance from the given points to the nearest
   * body in the RigidBodyTree.
   */
  void collisionDetectFromPoints(const KinematicsCache<double>& cache,
                                 const Eigen::Matrix3Xd& points,
                                 Eigen::VectorXd& phi, Eigen::Matrix3Xd& normal,
                                 Eigen::Matrix3Xd& x, Eigen::Matrix3Xd& body_x,
                                 std::vector<int>& body_idx, bool use_margins);

  bool collisionDetect(
      const KinematicsCache<double>& cache, Eigen::VectorXd& phi,
      Eigen::Matrix3Xd& normal, Eigen::Matrix3Xd& xA, Eigen::Matrix3Xd& xB,
      std::vector<int>& bodyA_idx, std::vector<int>& bodyB_idx,
      const std::vector<DrakeCollision::ElementId>& ids_to_check,
      bool use_margins);

  bool collisionDetect(const KinematicsCache<double>& cache,
                       Eigen::VectorXd& phi, Eigen::Matrix3Xd& normal,
                       Eigen::Matrix3Xd& xA, Eigen::Matrix3Xd& xB,
                       std::vector<int>& bodyA_idx, std::vector<int>& bodyB_idx,
                       const std::vector<int>& bodies_idx,
                       const std::set<std::string>& active_element_groups,
                       bool use_margins = true);

  bool collisionDetect(const KinematicsCache<double>& cache,
                       Eigen::VectorXd& phi, Eigen::Matrix3Xd& normal,
                       Eigen::Matrix3Xd& xA, Eigen::Matrix3Xd& xB,
                       std::vector<int>& bodyA_idx, std::vector<int>& bodyB_idx,
                       const std::vector<int>& bodies_idx,
                       bool use_margins = true);

  bool collisionDetect(const KinematicsCache<double>& cache,
                       Eigen::VectorXd& phi, Eigen::Matrix3Xd& normal,
                       Eigen::Matrix3Xd& xA, Eigen::Matrix3Xd& xB,
                       std::vector<int>& bodyA_idx, std::vector<int>& bodyB_idx,
                       const std::set<std::string>& active_element_groups,
                       bool use_margins = true);

  bool collisionDetect(const KinematicsCache<double>& cache,
                       Eigen::VectorXd& phi, Eigen::Matrix3Xd& normal,
                       Eigen::Matrix3Xd& xA, Eigen::Matrix3Xd& xB,
                       std::vector<int>& bodyA_idx, std::vector<int>& bodyB_idx,
                       bool use_margins = true);

  bool allCollisions(const KinematicsCache<double>& cache,
                     std::vector<int>& bodyA_idx, std::vector<int>& bodyB_idx,
                     Eigen::Matrix3Xd& ptsA, Eigen::Matrix3Xd& ptsB,
                     bool use_margins = true);

  void potentialCollisions(const KinematicsCache<double>& cache,
                           Eigen::VectorXd& phi, Eigen::Matrix3Xd& normal,
                           Eigen::Matrix3Xd& xA, Eigen::Matrix3Xd& xB,
                           std::vector<int>& bodyA_idx,
                           std::vector<int>& bodyB_idx,
                           bool use_margins = true);
  // bool closestDistanceAllBodies(VectorXd& distance, MatrixXd& Jd);

  virtual bool collidingPointsCheckOnly(
      const KinematicsCache<double>& cache,
      const std::vector<Eigen::Vector3d>& points, double collision_threshold);

  virtual std::vector<size_t> collidingPoints(
      const KinematicsCache<double>& cache,
      const std::vector<Eigen::Vector3d>& points, double collision_threshold);

  void warnOnce(const std::string& id, const std::string& msg);

  std::shared_ptr<RigidBody> findLink(std::string linkname, int robot) const;
  std::shared_ptr<RigidBody> findLink(std::string linkname,
                                      std::string model_name = "") const;
  int findLinkId(const std::string& linkname, int robot = -1) const;
  std::shared_ptr<RigidBody> findJoint(std::string jointname,
                                       int robot = -1) const;
  int findJointId(const std::string& linkname, int robot = -1) const;
<<<<<<< HEAD
  //@param robot   the index of the robot. robot = -1 means to look at all the
  //robots
=======
  //@param robot   the index of the robot. robot = -1 means to look at all the robots
  std::shared_ptr<RigidBodyFrame> findFrame(std::string frame_name, std::string model_name="") const;
>>>>>>> ae5d561c

  std::string getBodyOrFrameName(int body_or_frame_id) const;
  //@param body_or_frame_id   the index of the body or the id of the frame.

  // TODO: remove parseBodyOrFrameID methods
  template <typename Scalar>
  int parseBodyOrFrameID(
      const int body_or_frame_id,
      Eigen::Transform<Scalar, 3, Eigen::Isometry>* Tframe) const;
  int parseBodyOrFrameID(const int body_or_frame_id) const;

  template <typename Scalar>
  Eigen::Matrix<Scalar, Eigen::Dynamic, 1> positionConstraints(
      const KinematicsCache<Scalar>& cache) const;

  template <typename Scalar>
  Eigen::Matrix<Scalar, Eigen::Dynamic, Eigen::Dynamic>
  positionConstraintsJacobian(const KinematicsCache<Scalar>& cache,
                              bool in_terms_of_qdot = true) const;

  template <typename Scalar>
  Eigen::Matrix<Scalar, Eigen::Dynamic, 1> positionConstraintsJacDotTimesV(
      const KinematicsCache<Scalar>& cache) const;

  size_t getNumPositionConstraints() const;

  /*
  template <typename Derived>
  Eigen::Matrix<typename Derived::Scalar, Derived::RowsAtCompileTime,
  Eigen::Dynamic> transformPositionDotMappingToVelocityMapping(
      const KinematicsCache<typename Derived::Scalar>& cache, const
  Eigen::MatrixBase<Derived>& mat) const;
  */

  template <typename Derived>
  Eigen::Matrix<typename Derived::Scalar, Derived::RowsAtCompileTime,
                Eigen::Dynamic>
  compactToFull(const Eigen::MatrixBase<Derived>& compact,
                const std::vector<int>& joint_path,
                bool in_terms_of_qdot) const {
    /*
     * This method is used after calling geometric Jacobian, where compact is
     * the Jacobian on the joints that are on the kinematic path; if we want to
     * reconstruct the full Jacobian on all joints, then we should call this
     * method.
     */
    int ncols = in_terms_of_qdot ? num_positions : num_velocities;
    Eigen::Matrix<typename Derived::Scalar, Derived::RowsAtCompileTime,
                  Eigen::Dynamic> full(compact.rows(), ncols);
    full.setZero();
    int compact_col_start = 0;
    for (std::vector<int>::const_iterator it = joint_path.begin();
         it != joint_path.end(); ++it) {
      RigidBody& body = *bodies[*it];
      int ncols_joint = in_terms_of_qdot ? body.getJoint().getNumPositions()
                                         : body.getJoint().getNumVelocities();
      int col_start =
          in_terms_of_qdot ? body.position_num_start : body.velocity_num_start;
      full.middleCols(col_start, ncols_joint) =
          compact.middleCols(compact_col_start, ncols_joint);
      compact_col_start += ncols_joint;
    }
    return full;
  };

 public:
  static const std::set<int> default_robot_num_set;

  std::vector<std::string> robot_name;

  int num_positions;
  int num_velocities;
  Eigen::VectorXd joint_limit_min;
  Eigen::VectorXd joint_limit_max;

  // Rigid body objects
  std::vector<std::shared_ptr<RigidBody> > bodies;

  // Rigid body frames
  std::vector<std::shared_ptr<RigidBodyFrame> > frames;

  // Rigid body actuators
  std::vector<RigidBodyActuator, Eigen::aligned_allocator<RigidBodyActuator> >
      actuators;

  // Rigid body loops
  std::vector<RigidBodyLoop, Eigen::aligned_allocator<RigidBodyLoop> > loops;

  Eigen::Matrix<double, TWIST_SIZE, 1> a_grav;
  Eigen::MatrixXd B;  // the B matrix maps inputs into joint-space forces

 private:
  // helper functions for contactConstraints
  template <typename Scalar>
  void accumulateContactJacobian(
      const KinematicsCache<Scalar>& cache, const int bodyInd,
      Eigen::Matrix3Xd const& bodyPoints, std::vector<size_t> const& cindA,
      std::vector<size_t> const& cindB,
      Eigen::Matrix<Scalar, Eigen::Dynamic, Eigen::Dynamic>& J) const;

  template <typename Scalar>
  void updateCompositeRigidBodyInertias(KinematicsCache<Scalar>& cache) const;

  bool initialized;

  // collision_model and collision_model_no_margins both maintain
  // a collection of the collision geometry in the RBM for use in
  // collision detection of different kinds. collision_model has
  // small margins applied to all collision geometry when that
  // geometry is added, to improve the numerical stability of
  // contact gradients taken using the model. collision_model_no_margins
  // does not apply these margins, such that it can be used for
  // precise raycasting, e.g. for simulating a laser scanner
  // These models are switched between with the use_margins flag
  // to collision-relevant methods of the RBM.
  std::unique_ptr<DrakeCollision::Model> collision_model;
  // std::shared_ptr< DrakeCollision::Model > collision_model_no_margins;
 public:
#ifndef SWIG
  EIGEN_MAKE_ALIGNED_OPERATOR_NEW
#endif

  // The following was required for building w/ DRAKERBM_EXPORT on windows (due
  // to the unique_ptrs).  See
  // http://stackoverflow.com/questions/8716824/cannot-access-private-member-error-only-when-class-has-export-linkage
 private:
  RigidBodyTree(const RigidBodyTree&);
  RigidBodyTree& operator=(const RigidBodyTree&) { return *this; }

  std::set<std::string> already_printed_warnings;
};

#endif<|MERGE_RESOLUTION|>--- conflicted
+++ resolved
@@ -18,30 +18,11 @@
 #include "KinematicsCache.h"
 #include "drake/drakeRBM_export.h"
 
-#define BASIS_VECTOR_HALF_COUNT \
-  2  // number of basis vectors over 2 (i.e. 4 basis vectors in this case)
+#define BASIS_VECTOR_HALF_COUNT 2  //number of basis vectors over 2 (i.e. 4 basis vectors in this case)
 #define EPSILON 10e-8
 
 typedef Eigen::Matrix<double, 3, BASIS_VECTOR_HALF_COUNT> Matrix3kd;
 
-<<<<<<< HEAD
-class DRAKERBM_EXPORT RigidBodyActuator {
- public:
-  RigidBodyActuator(
-      std::string name, std::shared_ptr<RigidBody> body, double reduction = 1.0,
-      double lower_limit = -std::numeric_limits<double>::infinity(),
-      double upper_limit = std::numeric_limits<double>::infinity())
-      : name(name),
-        body(body),
-        reduction(reduction),
-        lower_limit(lower_limit),
-        upper_limit(upper_limit){};
-
-  std::string name;
-  std::shared_ptr<RigidBody> body;
-  double reduction;
-  double lower_limit, upper_limit;
-=======
 class DRAKERBM_EXPORT RigidBodyActuator
 {
 public:
@@ -57,80 +38,50 @@
   const double reduction;
   const double effort_limit_min;
   const double effort_limit_max;
->>>>>>> ae5d561c
 };
 
-class DRAKERBM_EXPORT RigidBodyLoop {
- public:
-  RigidBodyLoop(const std::shared_ptr<RigidBodyFrame>& _frameA,
-                const std::shared_ptr<RigidBodyFrame>& _frameB,
-                const Eigen::Vector3d& _axis)
-      : frameA(_frameA), frameB(_frameB), axis(_axis){};
+class DRAKERBM_EXPORT RigidBodyLoop
+{
+public:
+  RigidBodyLoop(const std::shared_ptr<RigidBodyFrame>& _frameA, const std::shared_ptr<RigidBodyFrame>& _frameB, const Eigen::Vector3d& _axis) :
+    frameA(_frameA), frameB(_frameB), axis(_axis) {};
 
   const std::shared_ptr<RigidBodyFrame> frameA, frameB;
   const Eigen::Vector3d axis;
 
   friend std::ostream& operator<<(std::ostream& os, const RigidBodyLoop& obj);
 
- public:
-#ifndef SWIG
+public:
+#ifndef SWIG 
   EIGEN_MAKE_ALIGNED_OPERATOR_NEW
 #endif
 };
 
-class DRAKERBM_EXPORT RigidBodyTree {
- public:
-  RigidBodyTree(const std::string& urdf_filename,
-                const DrakeJoint::FloatingBaseType floating_base_type =
-                    DrakeJoint::ROLLPITCHYAW);
+class DRAKERBM_EXPORT RigidBodyTree
+{
+public:
+  RigidBodyTree(const std::string &urdf_filename, const DrakeJoint::FloatingBaseType floating_base_type = DrakeJoint::ROLLPITCHYAW);
   RigidBodyTree(void);
   virtual ~RigidBodyTree(void);
 
-<<<<<<< HEAD
-  void addRobotFromURDFString(
-      const std::string& xml_string, const std::string& root_dir = ".",
-      const DrakeJoint::FloatingBaseType floating_base_type =
-          DrakeJoint::ROLLPITCHYAW);
-  void addRobotFromURDFString(
-      const std::string& xml_string,
-      std::map<std::string, std::string>& package_map,
-      const std::string& root_dir = ".",
-      const DrakeJoint::FloatingBaseType floating_base_type =
-          DrakeJoint::ROLLPITCHYAW);
-  void addRobotFromURDF(const std::string& urdf_filename,
-                        const DrakeJoint::FloatingBaseType floating_base_type =
-                            DrakeJoint::ROLLPITCHYAW);
-  void addRobotFromURDF(const std::string& urdf_filename,
-                        std::map<std::string, std::string>& package_map,
-                        const DrakeJoint::FloatingBaseType floating_base_type =
-                            DrakeJoint::ROLLPITCHYAW);
-
-  void addRobotFromSDF(const std::string& sdf_filename,
-                       const DrakeJoint::FloatingBaseType floating_base_type =
-                           DrakeJoint::QUATERNION);
-=======
   void addRobotFromURDFString(const std::string &xml_string, const std::string &root_dir = ".", const DrakeJoint::FloatingBaseType floating_base_type = DrakeJoint::ROLLPITCHYAW, std::shared_ptr<RigidBodyFrame> weld_to_frame=nullptr);
   void addRobotFromURDFString(const std::string &xml_string, std::map<std::string,std::string>& package_map, const std::string &root_dir = ".", const DrakeJoint::FloatingBaseType floating_base_type = DrakeJoint::ROLLPITCHYAW, std::shared_ptr<RigidBodyFrame> weld_to_frame=nullptr);
   void addRobotFromURDF(const std::string &urdf_filename, const DrakeJoint::FloatingBaseType floating_base_type = DrakeJoint::ROLLPITCHYAW, std::shared_ptr<RigidBodyFrame> weld_to_frame=nullptr);
   void addRobotFromURDF(const std::string &urdf_filename, std::map<std::string,std::string>& package_map, const DrakeJoint::FloatingBaseType floating_base_type = DrakeJoint::ROLLPITCHYAW, std::shared_ptr<RigidBodyFrame> weld_to_frame=nullptr);
 
   void addRobotFromSDF(const std::string &sdf_filename, const DrakeJoint::FloatingBaseType floating_base_type = DrakeJoint::QUATERNION);
->>>>>>> ae5d561c
 
   void addFrame(const std::shared_ptr<RigidBodyFrame>& frame);
 
   std::map<std::string, int> computePositionNameToIndexMap() const;
 
-  void surfaceTangents(
-      Eigen::Map<Eigen::Matrix3Xd> const& normals,
-      std::vector<Eigen::Map<Eigen::Matrix3Xd> >& tangents) const;
+  void surfaceTangents(Eigen::Map<Eigen::Matrix3Xd> const & normals, std::vector< Eigen::Map<Eigen::Matrix3Xd> > & tangents) const;
 
   void compile(void);  // call me after the model is loaded
 
   Eigen::VectorXd getZeroConfiguration() const;
 
-  Eigen::VectorXd getRandomConfiguration(
-      std::default_random_engine& generator) const;
+  Eigen::VectorXd getRandomConfiguration(std::default_random_engine& generator) const;
 
   // akin to the coordinateframe names in matlab
   std::string getPositionName(int position_num) const;
@@ -140,8 +91,7 @@
   void drawKinematicTree(std::string graphviz_dotfile_filename);
 
   template <typename DerivedQ>
-  KinematicsCache<typename DerivedQ::Scalar> doKinematics(
-      const Eigen::MatrixBase<DerivedQ>& q) {
+  KinematicsCache<typename DerivedQ::Scalar> doKinematics(const Eigen::MatrixBase<DerivedQ>& q) {
     KinematicsCache<typename DerivedQ::Scalar> ret(bodies);
     ret.initialize(q);
     doKinematics(ret);
@@ -149,13 +99,7 @@
   }
 
   template <typename DerivedQ, typename DerivedV>
-<<<<<<< HEAD
-  KinematicsCache<typename DerivedQ::Scalar> doKinematics(
-      const Eigen::MatrixBase<DerivedQ>& q,
-      const Eigen::MatrixBase<DerivedV>& v, bool compute_JdotV = true) {
-=======
   KinematicsCache<typename DerivedQ::Scalar> doKinematics(const Eigen::MatrixBase<DerivedQ>& q, const Eigen::MatrixBase<DerivedV>& v, bool compute_JdotV = true) const {
->>>>>>> ae5d561c
     KinematicsCache<typename DerivedQ::Scalar> ret(bodies);
     ret.initialize(q, v);
     doKinematics(ret, compute_JdotV);
@@ -163,8 +107,7 @@
   }
 
   template <typename Scalar>
-  void doKinematics(KinematicsCache<Scalar>& cache,
-                    bool compute_JdotV = false) const {
+  void doKinematics(KinematicsCache<Scalar>& cache, bool compute_JdotV = false) const {
     using namespace std;
     using namespace Eigen;
 
@@ -172,81 +115,61 @@
     if (!initialized)
       throw runtime_error("RigidBodyTree::doKinematics: call compile first.");
 
-    compute_JdotV = compute_JdotV && cache.hasV();  // no sense in computing
-                                                    // Jdot times v if v is not
-                                                    // passed in
-
-    cache.setPositionKinematicsCached();  // doing this here because there is a
-                                          // geometricJacobian call within
-                                          // doKinematics below which checks for
-                                          // this
+    compute_JdotV = compute_JdotV && cache.hasV(); // no sense in computing Jdot times v if v is not passed in
+
+    cache.setPositionKinematicsCached(); // doing this here because there is a geometricJacobian call within doKinematics below which checks for this
 
     for (int i = 0; i < bodies.size(); i++) {
       RigidBody& body = *bodies[i];
       KinematicsCacheElement<Scalar>& element = cache.getElement(body);
 
       if (body.hasParent()) {
-        const KinematicsCacheElement<Scalar>& parent_element =
-            cache.getElement(*body.parent);
+        const KinematicsCacheElement<Scalar>& parent_element = cache.getElement(*body.parent);
         const DrakeJoint& joint = body.getJoint();
-        auto q_body =
-            q.middleRows(body.position_num_start, joint.getNumPositions());
+        auto q_body = q.middleRows(body.position_num_start, joint.getNumPositions());
 
         // transform
-        auto T_body_to_parent =
-            joint.getTransformToParentBody().cast<Scalar>() *
-            joint.jointTransform(q_body);
-        element.transform_to_world =
-            parent_element.transform_to_world * T_body_to_parent;
+        auto T_body_to_parent = joint.getTransformToParentBody().cast<Scalar>() * joint.jointTransform(q_body);
+        element.transform_to_world = parent_element.transform_to_world * T_body_to_parent;
 
         // motion subspace in body frame
         Matrix<Scalar, Dynamic, Dynamic>* dSdq = nullptr;
         joint.motionSubspace(q_body, element.motion_subspace_in_body, dSdq);
 
         // motion subspace in world frame
-        element.motion_subspace_in_world = transformSpatialMotion(
-            element.transform_to_world, element.motion_subspace_in_body);
+        element.motion_subspace_in_world = transformSpatialMotion(element.transform_to_world, element.motion_subspace_in_body);
 
         joint.qdot2v(q_body, element.qdot_to_v, nullptr);
         joint.v2qdot(q_body, element.v_to_qdot, nullptr);
 
         if (cache.hasV()) {
           const auto& v = cache.getV();
-          if (joint.getNumVelocities() == 0) {  // for fixed joints
+          if (joint.getNumVelocities()==0) { // for fixed joints
             element.twist_in_world = parent_element.twist_in_world;
             if (compute_JdotV) {
-              element.motion_subspace_in_world_dot_times_v =
-                  parent_element.motion_subspace_in_world_dot_times_v;
+              element.motion_subspace_in_world_dot_times_v = parent_element.motion_subspace_in_world_dot_times_v;
             }
           } else {
             // twist
-            auto v_body =
-                v.middleRows(body.velocity_num_start, joint.getNumVelocities());
-
-            Eigen::Matrix<Scalar, TWIST_SIZE, 1> joint_twist =
-                element.motion_subspace_in_world * v_body;
+            auto v_body = v.middleRows(body.velocity_num_start, joint.getNumVelocities());
+
+            Eigen::Matrix<Scalar, TWIST_SIZE, 1> joint_twist = element.motion_subspace_in_world * v_body;
             element.twist_in_world = parent_element.twist_in_world;
             element.twist_in_world.noalias() += joint_twist;
 
             if (compute_JdotV) {
               // Sdotv
-              joint.motionSubspaceDotTimesV(
-                  q_body, v_body, element.motion_subspace_in_body_dot_times_v,
-                  nullptr, nullptr);
+              joint.motionSubspaceDotTimesV(q_body, v_body, element.motion_subspace_in_body_dot_times_v, nullptr, nullptr);
 
               // Jdotv
-              auto joint_accel =
-                  crossSpatialMotion(element.twist_in_world, joint_twist);
-              joint_accel += transformSpatialMotion(
-                  element.transform_to_world,
-                  element.motion_subspace_in_body_dot_times_v);
-              element.motion_subspace_in_world_dot_times_v =
-                  parent_element.motion_subspace_in_world_dot_times_v +
-                  joint_accel;
+              auto joint_accel = crossSpatialMotion(element.twist_in_world, joint_twist);
+              joint_accel += transformSpatialMotion(element.transform_to_world, element.motion_subspace_in_body_dot_times_v);
+              element.motion_subspace_in_world_dot_times_v = parent_element.motion_subspace_in_world_dot_times_v + joint_accel;
             }
           }
         }
-      } else {
+      }
+      else {
         element.transform_to_world.setIdentity();
         // motion subspace in body frame is empty
         // motion subspace in world frame is empty
@@ -271,94 +194,59 @@
     cache.setJdotVCached(compute_JdotV && cache.hasV());
   };
 
-  bool isBodyPartOfRobot(const RigidBody& body,
-                         const std::set<int>& robotnum) const;
+  bool isBodyPartOfRobot(const RigidBody& body, const std::set<int>& robotnum) const;
 
   double getMass(const std::set<int>& robotnum = default_robot_num_set) const;
 
   template <typename Scalar>
-  Eigen::Matrix<Scalar, SPACE_DIMENSION, 1> centerOfMass(
-      KinematicsCache<Scalar>& cache,
-      const std::set<int>& robotnum = default_robot_num_set) const;
-
-  template <typename Scalar>
-  Eigen::Matrix<Scalar, TWIST_SIZE, Eigen::Dynamic> worldMomentumMatrix(
-      KinematicsCache<Scalar>& cache,
-      const std::set<int>& robotnum = default_robot_num_set,
-      bool in_terms_of_qdot = false) const;
-
-  template <typename Scalar>
-  Eigen::Matrix<Scalar, TWIST_SIZE, 1> worldMomentumMatrixDotTimesV(
-      KinematicsCache<Scalar>& cache,
-      const std::set<int>& robotnum = default_robot_num_set) const;
-
-  template <typename Scalar>
-  Eigen::Matrix<Scalar, TWIST_SIZE, Eigen::Dynamic> centroidalMomentumMatrix(
-      KinematicsCache<Scalar>& cache,
-      const std::set<int>& robotnum = default_robot_num_set,
-      bool in_terms_of_qdot = false) const;
-
-  template <typename Scalar>
-  Eigen::Matrix<Scalar, TWIST_SIZE, 1> centroidalMomentumMatrixDotTimesV(
-      KinematicsCache<Scalar>& cache,
-      const std::set<int>& robotnum = default_robot_num_set) const;
-
-  template <typename Scalar>
-  Eigen::Matrix<Scalar, SPACE_DIMENSION, Eigen::Dynamic> centerOfMassJacobian(
-      KinematicsCache<Scalar>& cache,
-      const std::set<int>& robotnum = default_robot_num_set,
-      bool in_terms_of_qdot = false) const;
-
-  template <typename Scalar>
-  Eigen::Matrix<Scalar, SPACE_DIMENSION, 1> centerOfMassJacobianDotTimesV(
-      KinematicsCache<Scalar>& cache,
-      const std::set<int>& robotnum = default_robot_num_set) const;
+  Eigen::Matrix<Scalar, SPACE_DIMENSION, 1> centerOfMass(KinematicsCache<Scalar> &cache, const std::set<int> &robotnum = default_robot_num_set) const;
+
+  template <typename Scalar>
+  Eigen::Matrix<Scalar, TWIST_SIZE, Eigen::Dynamic> worldMomentumMatrix(KinematicsCache<Scalar>& cache, const std::set<int>& robotnum = default_robot_num_set, bool in_terms_of_qdot = false) const;
+
+  template <typename Scalar>
+  Eigen::Matrix<Scalar, TWIST_SIZE, 1> worldMomentumMatrixDotTimesV(KinematicsCache<Scalar>& cache, const std::set<int>& robotnum = default_robot_num_set) const;
+
+  template <typename Scalar>
+  Eigen::Matrix<Scalar, TWIST_SIZE, Eigen::Dynamic> centroidalMomentumMatrix(KinematicsCache<Scalar>& cache, const std::set<int>& robotnum = default_robot_num_set, bool in_terms_of_qdot = false) const;
+
+  template <typename Scalar>
+  Eigen::Matrix<Scalar, TWIST_SIZE, 1> centroidalMomentumMatrixDotTimesV(KinematicsCache<Scalar>& cache, const std::set<int>& robotnum = default_robot_num_set) const;
+
+  template <typename Scalar>
+  Eigen::Matrix<Scalar, SPACE_DIMENSION, Eigen::Dynamic> centerOfMassJacobian(KinematicsCache<Scalar>& cache, const std::set<int>& robotnum = default_robot_num_set, bool in_terms_of_qdot = false) const;
+
+  template <typename Scalar>
+  Eigen::Matrix<Scalar, SPACE_DIMENSION, 1> centerOfMassJacobianDotTimesV(KinematicsCache<Scalar>& cache, const std::set<int>& robotnum = default_robot_num_set) const;
 
   template <typename DerivedA, typename DerivedB, typename DerivedC>
-  void jointLimitConstraints(Eigen::MatrixBase<DerivedA> const& q,
-                             Eigen::MatrixBase<DerivedB>& phi,
-                             Eigen::MatrixBase<DerivedC>& J) const;
+  void jointLimitConstraints(Eigen::MatrixBase<DerivedA> const & q, Eigen::MatrixBase<DerivedB> &phi, Eigen::MatrixBase<DerivedC> &J) const;
 
   size_t getNumJointLimitConstraints() const;
 
-  int getNumContacts(const std::set<int>& body_idx) const;  // = emptyIntSet);
+  int getNumContacts(const std::set<int> &body_idx) const;// = emptyIntSet);
 
   template <typename Derived>
-  void getContactPositions(
-      const KinematicsCache<typename Derived::Scalar>& cache,
-      Eigen::MatrixBase<Derived>& pos,
-      const std::set<int>& body_idx) const;  // = emptyIntSet);
+  void getContactPositions(const KinematicsCache<typename Derived::Scalar>& cache, Eigen::MatrixBase<Derived> &pos, const std::set<int> &body_idx) const;// = emptyIntSet);
 
   template <typename Derived>
-  void getContactPositionsJac(
-      const KinematicsCache<typename Derived::Scalar>& cache,
-      Eigen::MatrixBase<Derived>& J,
-      const std::set<int>& body_idx) const;  // = emptyIntSet);
-
-  //  template <typename Derived>
-  //  void getContactPositionsJacDot(Eigen::MatrixBase<Derived> &Jdot, const
-  //  std::set<int> &body_idx);// = emptyIntSet);
-  //
+  void getContactPositionsJac(const KinematicsCache<typename Derived::Scalar>& cache, Eigen::MatrixBase<Derived> &J, const std::set<int> &body_idx) const;// = emptyIntSet);
+
+//  template <typename Derived>
+//  void getContactPositionsJacDot(Eigen::MatrixBase<Derived> &Jdot, const std::set<int> &body_idx);// = emptyIntSet);
+//
 
   /**
-   * Computes CoP in world frame. Normal and point on contact plane should be in
-   * world frame too.
+   * Computes CoP in world frame. Normal and point on contact plane should be in world frame too.
    */
   template <typename DerivedNormal, typename DerivedPoint>
-  std::pair<Eigen::Vector3d, double> resolveCenterOfPressure(
-      const KinematicsCache<double>& cache,
-      const std::vector<ForceTorqueMeasurement>& force_torque_measurements,
-      const Eigen::MatrixBase<DerivedNormal>& normal,
-      const Eigen::MatrixBase<DerivedPoint>& point_on_contact_plane) const;
+  std::pair<Eigen::Vector3d, double> resolveCenterOfPressure(const KinematicsCache<double>& cache, const std::vector< ForceTorqueMeasurement > & force_torque_measurements, const Eigen::MatrixBase<DerivedNormal> & normal, const Eigen::MatrixBase<DerivedPoint> & point_on_contact_plane) const;
 
   void findAncestorBodies(std::vector<int>& ancestor_bodies, int body) const;
 
-  KinematicPath findKinematicPath(int start_body_or_frame_idx,
-                                  int end_body_or_frame_idx) const;
-
-  /** \brief Compute the positive definite mass (configuration space) matrix \f$
-   * H(q) \f$, defined by \f$T = \frac{1}{2} v^T H(q) v \f$, where \f$ T \f$ is
-   * kinetic energy.
+  KinematicPath findKinematicPath(int start_body_or_frame_idx, int end_body_or_frame_idx) const;
+
+  /** \brief Compute the positive definite mass (configuration space) matrix \f$ H(q) \f$, defined by \f$T = \frac{1}{2} v^T H(q) v \f$, where \f$ T \f$ is kinetic energy.
    *
    * The mass matrix also appears in the manipulator equations
    *  \f[
@@ -369,25 +257,18 @@
    * \return the mass matrix \f$ H(q) \f$
    */
   template <typename Scalar>
-  Eigen::Matrix<Scalar, Eigen::Dynamic, Eigen::Dynamic> massMatrix(
-      KinematicsCache<Scalar>& cache) const;
-
-  /** \brief Compute the term \f$ C(q, v, f_\text{ext}) \f$ in the manipulator
-  * equations
+  Eigen::Matrix<Scalar, Eigen::Dynamic, Eigen::Dynamic> massMatrix(KinematicsCache<Scalar>& cache) const;
+
+  /** \brief Compute the term \f$ C(q, v, f_\text{ext}) \f$ in the manipulator equations
   *  \f[
   *  H(q) \dot{v} + C(q, v, f_\text{ext}) = B(q) u
   * \f]
   *
-  * Convenience method that calls inverseDynamics with \f$ \dot{v} = 0 \f$. See
-  * inverseDynamics for argument descriptions.
+  * Convenience method that calls inverseDynamics with \f$ \dot{v} = 0 \f$. See inverseDynamics for argument descriptions.
   * \see inverseDynamics
   */
   template <typename Scalar>
-  Eigen::Matrix<Scalar, Eigen::Dynamic, 1> dynamicsBiasTerm(
-      KinematicsCache<Scalar>& cache,
-      const eigen_aligned_unordered_map<
-          RigidBody const*, Eigen::Matrix<Scalar, TWIST_SIZE, 1> >& f_ext,
-      bool include_velocity_terms = true) const;
+  Eigen::Matrix<Scalar, Eigen::Dynamic, 1> dynamicsBiasTerm(KinematicsCache<Scalar>& cache, const eigen_aligned_unordered_map<RigidBody const *, Eigen::Matrix<Scalar, TWIST_SIZE, 1> >& f_ext, bool include_velocity_terms = true) const;
 
   /** \brief Compute
   * \f[
@@ -398,167 +279,82 @@
   *  H(q) \dot{v} + C(q, v, f_\text{ext}) = B(q) u
   * \f]
   *
-  * Note that the 'dynamics bias term' \f$ C(q, v, f_\text{ext}) \f$ can be
-  * computed by simply setting \f$ \dot{v} = 0\f$.
-  * Note also that if only the gravitational terms contained in \f$ C(q, v,
-  * f_\text{ext}) \f$ are required, one can set \a include_velocity_terms to
-  * false.
-  * Alternatively, one can pass in a KinematicsCache created with \f$ v = 0\f$
-  * or without specifying the velocity vector.
+  * Note that the 'dynamics bias term' \f$ C(q, v, f_\text{ext}) \f$ can be computed by simply setting \f$ \dot{v} = 0\f$.
+  * Note also that if only the gravitational terms contained in \f$ C(q, v, f_\text{ext}) \f$ are required, one can set \a include_velocity_terms to false.
+  * Alternatively, one can pass in a KinematicsCache created with \f$ v = 0\f$ or without specifying the velocity vector.
   *
   * Algorithm: recursive Newton-Euler. Does not explicitly compute mass matrix.
   * \param cache a KinematicsCache constructed given \f$ q \f$ and \f$ v \f$
   * \param f_ext external wrenches exerted upon bodies. Expressed in body frame.
   * \param vd \f$ \dot{v} \f$
-  * \param include_velocity_terms whether to include velocity-dependent terms in
-  * \f$ C(q, v, f_\text{ext}) \f$. Setting \a include_velocity_terms to false is
-  * Equivalent to setting \f$ v = 0 \f$
+  * \param include_velocity_terms whether to include velocity-dependent terms in \f$ C(q, v, f_\text{ext}) \f$. Setting \a include_velocity_terms to false is Equivalent to setting \f$ v = 0 \f$
   * \return \f$ H(q) \dot{v} + C(q, v, f_\text{ext}) \f$
   */
   template <typename Scalar>
-  Eigen::Matrix<Scalar, Eigen::Dynamic, 1> inverseDynamics(
-      KinematicsCache<Scalar>& cache,
-      const eigen_aligned_unordered_map<
-          RigidBody const*, Eigen::Matrix<Scalar, TWIST_SIZE, 1> >& f_ext,
-      const Eigen::Matrix<Scalar, Eigen::Dynamic, 1>& vd,
-      bool include_velocity_terms = true) const;
+  Eigen::Matrix<Scalar, Eigen::Dynamic, 1> inverseDynamics(KinematicsCache<Scalar>& cache, const eigen_aligned_unordered_map<RigidBody const *, Eigen::Matrix<Scalar, TWIST_SIZE, 1> >& f_ext, const Eigen::Matrix<Scalar, Eigen::Dynamic, 1>& vd, bool include_velocity_terms = true) const;
 
   template <typename DerivedV>
-  Eigen::Matrix<typename DerivedV::Scalar, Eigen::Dynamic, 1> frictionTorques(
-      Eigen::MatrixBase<DerivedV> const& v) const;
-
-  template <
-      typename Scalar,
-      typename DerivedPoints>  // not necessarily any relation between the two;
-                               // a major use case is having an AutoDiff
-                               // KinematicsCache, but double points matrix
-                               Eigen::Matrix<Scalar, 3,
-                                             DerivedPoints::ColsAtCompileTime>
-                               transformPoints(
-                                   const KinematicsCache<Scalar>& cache,
-                                   const Eigen::MatrixBase<DerivedPoints>&
-                                       points,
-                                   int from_body_or_frame_ind,
-                                   int to_body_or_frame_ind) const {
-    static_assert(DerivedPoints::RowsAtCompileTime == 3 ||
-                      DerivedPoints::RowsAtCompileTime == Eigen::Dynamic,
-                  "points argument has wrong number of rows");
-    auto T =
-        relativeTransform(cache, to_body_or_frame_ind, from_body_or_frame_ind);
+  Eigen::Matrix<typename DerivedV::Scalar, Eigen::Dynamic, 1> frictionTorques(Eigen::MatrixBase<DerivedV> const & v) const;
+
+  template <typename Scalar, typename DerivedPoints> // not necessarily any relation between the two; a major use case is having an AutoDiff KinematicsCache, but double points matrix
+  Eigen::Matrix<Scalar, 3, DerivedPoints::ColsAtCompileTime> transformPoints(
+      const KinematicsCache<Scalar> &cache, const Eigen::MatrixBase<DerivedPoints> &points, int from_body_or_frame_ind, int to_body_or_frame_ind) const
+  {
+    static_assert(DerivedPoints::RowsAtCompileTime == 3 || DerivedPoints::RowsAtCompileTime == Eigen::Dynamic, "points argument has wrong number of rows");
+    auto T = relativeTransform(cache, to_body_or_frame_ind, from_body_or_frame_ind);
     return T * points.template cast<Scalar>();
   };
 
   template <typename Scalar>
-  Eigen::Matrix<Scalar, 4, 1> relativeQuaternion(
-      const KinematicsCache<Scalar>& cache, int from_body_or_frame_ind,
-      int to_body_or_frame_ind) const {
-    return rotmat2quat(
-        relativeTransform(cache, to_body_or_frame_ind, from_body_or_frame_ind)
-            .linear());
+  Eigen::Matrix<Scalar, 4, 1> relativeQuaternion(const KinematicsCache<Scalar>& cache, int from_body_or_frame_ind, int to_body_or_frame_ind) const {
+    return rotmat2quat(relativeTransform(cache, to_body_or_frame_ind, from_body_or_frame_ind).linear());
   };
 
   template <typename Scalar>
-  Eigen::Matrix<Scalar, 3, 1> relativeRollPitchYaw(
-      const KinematicsCache<Scalar>& cache, int from_body_or_frame_ind,
-      int to_body_or_frame_ind) const {
-    return rotmat2rpy(
-        relativeTransform(cache, to_body_or_frame_ind, from_body_or_frame_ind)
-            .linear());
+  Eigen::Matrix<Scalar, 3, 1> relativeRollPitchYaw(const KinematicsCache<Scalar>& cache, int from_body_or_frame_ind, int to_body_or_frame_ind) const {
+    return rotmat2rpy(relativeTransform(cache, to_body_or_frame_ind, from_body_or_frame_ind).linear());
   };
 
   template <typename Scalar, typename DerivedPoints>
-  Eigen::Matrix<Scalar, Eigen::Dynamic, Eigen::Dynamic> transformPointsJacobian(
-      const KinematicsCache<Scalar>& cache,
-      const Eigen::MatrixBase<DerivedPoints>& points,
-      int from_body_or_frame_ind, int to_body_or_frame_ind,
-      bool in_terms_of_qdot) const;
-
-  template <typename Scalar>
-  Eigen::Matrix<Scalar, QUAT_SIZE, Eigen::Dynamic> relativeQuaternionJacobian(
-      const KinematicsCache<Scalar>& cache, int from_body_or_frame_ind,
-      int to_body_or_frame_ind, bool in_terms_of_qdot) const;
-
-  template <typename Scalar>
-  Eigen::Matrix<Scalar, RPY_SIZE, Eigen::Dynamic> relativeRollPitchYawJacobian(
-      const KinematicsCache<Scalar>& cache, int from_body_or_frame_ind,
-      int to_body_or_frame_ind, bool in_terms_of_qdot) const;
-
-  template <typename Scalar>
-  Eigen::Matrix<Scalar, Eigen::Dynamic, Eigen::Dynamic>
-  forwardKinPositionGradient(const KinematicsCache<Scalar>& cache, int npoints,
-                             int from_body_or_frame_ind,
-                             int to_body_or_frame_ind) const;
+  Eigen::Matrix<Scalar, Eigen::Dynamic, Eigen::Dynamic> transformPointsJacobian(const KinematicsCache<Scalar>& cache, const Eigen::MatrixBase<DerivedPoints>& points, int from_body_or_frame_ind, int to_body_or_frame_ind, bool in_terms_of_qdot) const;
+
+  template <typename Scalar>
+  Eigen::Matrix<Scalar, QUAT_SIZE, Eigen::Dynamic> relativeQuaternionJacobian(const KinematicsCache<Scalar>& cache, int from_body_or_frame_ind, int to_body_or_frame_ind, bool in_terms_of_qdot) const;
+
+  template <typename Scalar>
+  Eigen::Matrix<Scalar, RPY_SIZE, Eigen::Dynamic> relativeRollPitchYawJacobian(const KinematicsCache<Scalar>& cache, int from_body_or_frame_ind, int to_body_or_frame_ind, bool in_terms_of_qdot) const;
+
+  template <typename Scalar>
+  Eigen::Matrix<Scalar, Eigen::Dynamic, Eigen::Dynamic> forwardKinPositionGradient(const KinematicsCache<Scalar>& cache, int npoints, int from_body_or_frame_ind, int to_body_or_frame_ind) const;
 
   template <typename Scalar, typename DerivedPoints>
-  Eigen::Matrix<Scalar, Eigen::Dynamic, 1> transformPointsJacobianDotTimesV(
-      const KinematicsCache<Scalar>& cache,
-      const Eigen::MatrixBase<DerivedPoints>& points,
-      int from_body_or_frame_ind, int to_body_or_frame_ind) const;
-
-  template <typename Scalar>
-  Eigen::Matrix<Scalar, Eigen::Dynamic, 1> relativeQuaternionJacobianDotTimesV(
-      const KinematicsCache<Scalar>& cache, int from_body_or_frame_ind,
-      int to_body_or_frame_ind) const;
-
-  template <typename Scalar>
-  Eigen::Matrix<Scalar, Eigen::Dynamic, 1>
-  relativeRollPitchYawJacobianDotTimesV(const KinematicsCache<Scalar>& cache,
-                                        int from_body_or_frame_ind,
-                                        int to_body_or_frame_ind) const;
-
-  template <typename Scalar>
-  Eigen::Matrix<Scalar, TWIST_SIZE, Eigen::Dynamic> geometricJacobian(
-      const KinematicsCache<Scalar>& cache, int base_body_or_frame_ind,
-      int end_effector_body_or_frame_ind, int expressed_in_body_or_frame_ind,
-      bool in_terms_of_qdot = false,
-      std::vector<int>* v_indices = nullptr) const;
-
-  template <typename Scalar>
-  Eigen::Matrix<Scalar, TWIST_SIZE, 1> geometricJacobianDotTimesV(
-      const KinematicsCache<Scalar>& cache, int base_body_or_frame_ind,
-      int end_effector_body_or_frame_ind,
-      int expressed_in_body_or_frame_ind) const;
-
-  template <typename Scalar>
-  Eigen::Matrix<Scalar, TWIST_SIZE, 1> relativeTwist(
-      const KinematicsCache<Scalar>& cache, int base_or_frame_ind,
-      int body_or_frame_ind, int expressed_in_body_or_frame_ind) const;
-
-  template <typename Scalar>
-  Eigen::Matrix<Scalar, TWIST_SIZE, 1> transformSpatialAcceleration(
-      const KinematicsCache<Scalar>& cache,
-      const Eigen::Matrix<Scalar, TWIST_SIZE, 1>& spatial_acceleration,
-      int base_or_frame_ind, int body_or_frame_ind, int old_body_or_frame_ind,
-      int new_body_or_frame_ind) const;
-
-  template <typename Scalar>
-  Eigen::Transform<Scalar, SPACE_DIMENSION, Eigen::Isometry> relativeTransform(
-      const KinematicsCache<Scalar>& cache, int base_or_frame_ind,
-      int body_or_frame_ind) const;
+  Eigen::Matrix<Scalar, Eigen::Dynamic, 1> transformPointsJacobianDotTimesV(const KinematicsCache<Scalar>& cache, const Eigen::MatrixBase<DerivedPoints>& points, int from_body_or_frame_ind, int to_body_or_frame_ind) const;
+
+  template <typename Scalar>
+  Eigen::Matrix<Scalar, Eigen::Dynamic, 1> relativeQuaternionJacobianDotTimesV(const KinematicsCache<Scalar>& cache, int from_body_or_frame_ind, int to_body_or_frame_ind) const;
+
+  template <typename Scalar>
+  Eigen::Matrix<Scalar, Eigen::Dynamic, 1> relativeRollPitchYawJacobianDotTimesV(const KinematicsCache<Scalar>& cache, int from_body_or_frame_ind, int to_body_or_frame_ind) const;
+
+  template<typename Scalar>
+  Eigen::Matrix<Scalar, TWIST_SIZE, Eigen::Dynamic> geometricJacobian(const KinematicsCache<Scalar>& cache, int base_body_or_frame_ind, int end_effector_body_or_frame_ind, int expressed_in_body_or_frame_ind, bool in_terms_of_qdot = false, std::vector<int>* v_indices = nullptr) const;
+
+  template <typename Scalar>
+  Eigen::Matrix<Scalar, TWIST_SIZE, 1> geometricJacobianDotTimesV(const KinematicsCache<Scalar>& cache, int base_body_or_frame_ind, int end_effector_body_or_frame_ind, int expressed_in_body_or_frame_ind) const;
+
+  template <typename Scalar>
+  Eigen::Matrix<Scalar, TWIST_SIZE, 1> relativeTwist(const KinematicsCache<Scalar>& cache, int base_or_frame_ind, int body_or_frame_ind, int expressed_in_body_or_frame_ind) const;
+
+  template <typename Scalar>
+  Eigen::Matrix<Scalar, TWIST_SIZE, 1> transformSpatialAcceleration(const KinematicsCache<Scalar>& cache, const Eigen::Matrix<Scalar, TWIST_SIZE, 1>& spatial_acceleration, int base_or_frame_ind, int body_or_frame_ind, int old_body_or_frame_ind, int new_body_or_frame_ind) const;
+
+  template<typename Scalar>
+  Eigen::Transform<Scalar, SPACE_DIMENSION, Eigen::Isometry> relativeTransform(const KinematicsCache<Scalar>& cache, int base_or_frame_ind, int body_or_frame_ind) const;
 
   /** computeContactJacobians
-   * @brief Computes the jacobian for many points in the format currently used
-   * by matlab.  (possibly should be scheduled for deletion, taking
-   * accumulateContactJacobians with it)
+   * @brief Computes the jacobian for many points in the format currently used by matlab.  (possibly should be scheduled for deletion, taking accumulateContactJacobians with it)
    */
   template <typename Scalar>
-<<<<<<< HEAD
-  void computeContactJacobians(
-      const KinematicsCache<Scalar>& cache,
-      Eigen::Ref<const Eigen::VectorXi> const& idxA,
-      Eigen::Ref<const Eigen::VectorXi> const& idxB,
-      Eigen::Ref<const Eigen::Matrix3Xd> const& xA,
-      Eigen::Ref<const Eigen::Matrix3Xd> const& xB,
-      Eigen::Matrix<Scalar, Eigen::Dynamic, Eigen::Dynamic>& J) const;
-
-  DrakeCollision::ElementId addCollisionElement(
-      const RigidBody::CollisionElement& element,
-      const std::shared_ptr<RigidBody>& body, std::string group_name);
-
-  void updateCollisionElements(
-      const RigidBody& body,
-      const Eigen::Transform<double, 3, Eigen::Isometry>& transform_to_world);
-=======
   void computeContactJacobians(const KinematicsCache<Scalar>& cache, Eigen::Ref<const Eigen::VectorXi> const & idxA, Eigen::Ref<const Eigen::VectorXi> const & idxB, Eigen::Ref<const Eigen::Matrix3Xd> const & xA, Eigen::Ref<const Eigen::Matrix3Xd> const & xB, Eigen::Matrix<Scalar, Eigen::Dynamic, Eigen::Dynamic> & J) const;
 
   DrakeCollision::ElementId addCollisionElement(const RigidBody::CollisionElement& element, const std::shared_ptr<RigidBody>& body, const std::string& group_name);
@@ -585,69 +381,71 @@
   }
 
   void updateCollisionElements(const RigidBody& body, const Eigen::Transform<double, 3, Eigen::Isometry>& transform_to_world);
->>>>>>> ae5d561c
 
   void updateStaticCollisionElements();
 
   void updateDynamicCollisionElements(const KinematicsCache<double>& kin_cache);
 
-  void getTerrainContactPoints(const RigidBody& body,
-                               Eigen::Matrix3Xd& terrain_points) const;
-
-  bool collisionRaycast(const KinematicsCache<double>& cache,
-                        const Eigen::Matrix3Xd& origins,
-                        const Eigen::Matrix3Xd& ray_endpoints,
-                        Eigen::VectorXd& distances, bool use_margins = false);
-  bool collisionRaycast(const KinematicsCache<double>& cache,
-                        const Eigen::Matrix3Xd& origins,
-                        const Eigen::Matrix3Xd& ray_endpoints,
-                        Eigen::VectorXd& distances, Eigen::Matrix3Xd& normals,
-                        bool use_margins = false);
+  void getTerrainContactPoints(const RigidBody& body, Eigen::Matrix3Xd &terrain_points) const;
+
+  bool collisionRaycast(const KinematicsCache<double>& cache, const Eigen::Matrix3Xd &origins, const Eigen::Matrix3Xd &ray_endpoints, Eigen::VectorXd &distances, bool use_margins=false);
+  bool collisionRaycast(const KinematicsCache<double>& cache, const Eigen::Matrix3Xd &origins, const Eigen::Matrix3Xd &ray_endpoints, Eigen::VectorXd &distances, Eigen::Matrix3Xd &normals, bool use_margins=false);
 
   /** collisionDetectFromPoints
-   * @brief Computes the (signed) distance from the given points to the nearest
-   * body in the RigidBodyTree.
+   * @brief Computes the (signed) distance from the given points to the nearest body in the RigidBodyTree.
    */
   void collisionDetectFromPoints(const KinematicsCache<double>& cache,
-                                 const Eigen::Matrix3Xd& points,
-                                 Eigen::VectorXd& phi, Eigen::Matrix3Xd& normal,
-                                 Eigen::Matrix3Xd& x, Eigen::Matrix3Xd& body_x,
-                                 std::vector<int>& body_idx, bool use_margins);
-
-  bool collisionDetect(
-      const KinematicsCache<double>& cache, Eigen::VectorXd& phi,
-      Eigen::Matrix3Xd& normal, Eigen::Matrix3Xd& xA, Eigen::Matrix3Xd& xB,
-      std::vector<int>& bodyA_idx, std::vector<int>& bodyB_idx,
-      const std::vector<DrakeCollision::ElementId>& ids_to_check,
-      bool use_margins);
+                       const Eigen::Matrix3Xd& points,
+                       Eigen::VectorXd& phi,
+                       Eigen::Matrix3Xd& normal,
+                       Eigen::Matrix3Xd& x,
+                       Eigen::Matrix3Xd& body_x,
+                       std::vector<int>& body_idx,
+                       bool use_margins);
+
+  bool collisionDetect(const KinematicsCache<double>& cache,
+                       Eigen::VectorXd& phi,
+                       Eigen::Matrix3Xd& normal,
+                       Eigen::Matrix3Xd& xA,
+                       Eigen::Matrix3Xd& xB,
+                       std::vector<int>& bodyA_idx,
+                       std::vector<int>& bodyB_idx,
+                       const std::vector<DrakeCollision::ElementId>& ids_to_check,
+                       bool use_margins);
+
+  bool collisionDetect(const KinematicsCache<double>& cache,
+                       Eigen::VectorXd& phi,
+                       Eigen::Matrix3Xd& normal,
+                       Eigen::Matrix3Xd& xA, Eigen::Matrix3Xd& xB,
+                       std::vector<int>& bodyA_idx,
+                       std::vector<int>& bodyB_idx,
+                       const std::vector<int>& bodies_idx,
+                       const std::set<std::string>& active_element_groups,
+                       bool use_margins = true);
 
   bool collisionDetect(const KinematicsCache<double>& cache,
                        Eigen::VectorXd& phi, Eigen::Matrix3Xd& normal,
                        Eigen::Matrix3Xd& xA, Eigen::Matrix3Xd& xB,
-                       std::vector<int>& bodyA_idx, std::vector<int>& bodyB_idx,
+                       std::vector<int>& bodyA_idx,
+                       std::vector<int>& bodyB_idx,
                        const std::vector<int>& bodies_idx,
-                       const std::set<std::string>& active_element_groups,
                        bool use_margins = true);
 
   bool collisionDetect(const KinematicsCache<double>& cache,
                        Eigen::VectorXd& phi, Eigen::Matrix3Xd& normal,
                        Eigen::Matrix3Xd& xA, Eigen::Matrix3Xd& xB,
-                       std::vector<int>& bodyA_idx, std::vector<int>& bodyB_idx,
-                       const std::vector<int>& bodies_idx,
+                       std::vector<int>& bodyA_idx,
+                       std::vector<int>& bodyB_idx,
+                       const std::set<std::string>& active_element_groups,
                        bool use_margins = true);
 
   bool collisionDetect(const KinematicsCache<double>& cache,
                        Eigen::VectorXd& phi, Eigen::Matrix3Xd& normal,
                        Eigen::Matrix3Xd& xA, Eigen::Matrix3Xd& xB,
-                       std::vector<int>& bodyA_idx, std::vector<int>& bodyB_idx,
-                       const std::set<std::string>& active_element_groups,
-                       bool use_margins = true);
-
-  bool collisionDetect(const KinematicsCache<double>& cache,
-                       Eigen::VectorXd& phi, Eigen::Matrix3Xd& normal,
-                       Eigen::Matrix3Xd& xA, Eigen::Matrix3Xd& xB,
-                       std::vector<int>& bodyA_idx, std::vector<int>& bodyB_idx,
-                       bool use_margins = true);
+                       std::vector<int>& bodyA_idx,
+                       std::vector<int>& bodyB_idx,
+                        bool use_margins = true);
+
 
   bool allCollisions(const KinematicsCache<double>& cache,
                      std::vector<int>& bodyA_idx, std::vector<int>& bodyB_idx,
@@ -655,103 +453,78 @@
                      bool use_margins = true);
 
   void potentialCollisions(const KinematicsCache<double>& cache,
-                           Eigen::VectorXd& phi, Eigen::Matrix3Xd& normal,
-                           Eigen::Matrix3Xd& xA, Eigen::Matrix3Xd& xB,
+                           Eigen::VectorXd& phi,
+                           Eigen::Matrix3Xd& normal,
+                           Eigen::Matrix3Xd& xA,
+                           Eigen::Matrix3Xd& xB,
                            std::vector<int>& bodyA_idx,
                            std::vector<int>& bodyB_idx,
                            bool use_margins = true);
-  // bool closestDistanceAllBodies(VectorXd& distance, MatrixXd& Jd);
-
-  virtual bool collidingPointsCheckOnly(
-      const KinematicsCache<double>& cache,
-      const std::vector<Eigen::Vector3d>& points, double collision_threshold);
-
-  virtual std::vector<size_t> collidingPoints(
-      const KinematicsCache<double>& cache,
-      const std::vector<Eigen::Vector3d>& points, double collision_threshold);
+  //bool closestDistanceAllBodies(VectorXd& distance, MatrixXd& Jd);
+
+  virtual bool collidingPointsCheckOnly(const KinematicsCache<double>& cache,
+                                        const std::vector<Eigen::Vector3d>& points,
+                                        double collision_threshold);
+
+  virtual std::vector<size_t> collidingPoints(const KinematicsCache<double>& cache,
+                                              const std::vector<Eigen::Vector3d>& points,
+        double collision_threshold);
 
   void warnOnce(const std::string& id, const std::string& msg);
 
   std::shared_ptr<RigidBody> findLink(std::string linkname, int robot) const;
-  std::shared_ptr<RigidBody> findLink(std::string linkname,
-                                      std::string model_name = "") const;
+  std::shared_ptr<RigidBody> findLink(std::string linkname, std::string model_name="") const;
   int findLinkId(const std::string& linkname, int robot = -1) const;
-  std::shared_ptr<RigidBody> findJoint(std::string jointname,
-                                       int robot = -1) const;
+  std::shared_ptr<RigidBody> findJoint(std::string jointname, int robot=-1) const;
   int findJointId(const std::string& linkname, int robot = -1) const;
-<<<<<<< HEAD
-  //@param robot   the index of the robot. robot = -1 means to look at all the
-  //robots
-=======
   //@param robot   the index of the robot. robot = -1 means to look at all the robots
   std::shared_ptr<RigidBodyFrame> findFrame(std::string frame_name, std::string model_name="") const;
->>>>>>> ae5d561c
 
   std::string getBodyOrFrameName(int body_or_frame_id) const;
   //@param body_or_frame_id   the index of the body or the id of the frame.
 
   // TODO: remove parseBodyOrFrameID methods
   template <typename Scalar>
-  int parseBodyOrFrameID(
-      const int body_or_frame_id,
-      Eigen::Transform<Scalar, 3, Eigen::Isometry>* Tframe) const;
+  int parseBodyOrFrameID(const int body_or_frame_id, Eigen::Transform<Scalar, 3, Eigen::Isometry>* Tframe) const;
   int parseBodyOrFrameID(const int body_or_frame_id) const;
 
   template <typename Scalar>
-  Eigen::Matrix<Scalar, Eigen::Dynamic, 1> positionConstraints(
-      const KinematicsCache<Scalar>& cache) const;
-
-  template <typename Scalar>
-  Eigen::Matrix<Scalar, Eigen::Dynamic, Eigen::Dynamic>
-  positionConstraintsJacobian(const KinematicsCache<Scalar>& cache,
-                              bool in_terms_of_qdot = true) const;
-
-  template <typename Scalar>
-  Eigen::Matrix<Scalar, Eigen::Dynamic, 1> positionConstraintsJacDotTimesV(
-      const KinematicsCache<Scalar>& cache) const;
+  Eigen::Matrix<Scalar, Eigen::Dynamic, 1> positionConstraints(const KinematicsCache<Scalar>& cache) const;
+
+  template<typename Scalar>
+  Eigen::Matrix<Scalar, Eigen::Dynamic, Eigen::Dynamic> positionConstraintsJacobian(const KinematicsCache<Scalar> &cache, bool in_terms_of_qdot = true) const;
+
+  template<typename Scalar>
+  Eigen::Matrix<Scalar, Eigen::Dynamic, 1> positionConstraintsJacDotTimesV(const KinematicsCache<Scalar> &cache) const;
 
   size_t getNumPositionConstraints() const;
 
   /*
   template <typename Derived>
-  Eigen::Matrix<typename Derived::Scalar, Derived::RowsAtCompileTime,
-  Eigen::Dynamic> transformPositionDotMappingToVelocityMapping(
-      const KinematicsCache<typename Derived::Scalar>& cache, const
-  Eigen::MatrixBase<Derived>& mat) const;
+  Eigen::Matrix<typename Derived::Scalar, Derived::RowsAtCompileTime, Eigen::Dynamic> transformPositionDotMappingToVelocityMapping(
+      const KinematicsCache<typename Derived::Scalar>& cache, const Eigen::MatrixBase<Derived>& mat) const;
   */
-
+  
   template <typename Derived>
-  Eigen::Matrix<typename Derived::Scalar, Derived::RowsAtCompileTime,
-                Eigen::Dynamic>
-  compactToFull(const Eigen::MatrixBase<Derived>& compact,
-                const std::vector<int>& joint_path,
-                bool in_terms_of_qdot) const {
-    /*
-     * This method is used after calling geometric Jacobian, where compact is
-     * the Jacobian on the joints that are on the kinematic path; if we want to
-     * reconstruct the full Jacobian on all joints, then we should call this
-     * method.
-     */
-    int ncols = in_terms_of_qdot ? num_positions : num_velocities;
-    Eigen::Matrix<typename Derived::Scalar, Derived::RowsAtCompileTime,
-                  Eigen::Dynamic> full(compact.rows(), ncols);
-    full.setZero();
-    int compact_col_start = 0;
-    for (std::vector<int>::const_iterator it = joint_path.begin();
-         it != joint_path.end(); ++it) {
-      RigidBody& body = *bodies[*it];
-      int ncols_joint = in_terms_of_qdot ? body.getJoint().getNumPositions()
-                                         : body.getJoint().getNumVelocities();
-      int col_start =
-          in_terms_of_qdot ? body.position_num_start : body.velocity_num_start;
-      full.middleCols(col_start, ncols_joint) =
-          compact.middleCols(compact_col_start, ncols_joint);
-      compact_col_start += ncols_joint;
-    }
-    return full;
-  };
-
- public:
+Eigen::Matrix<typename Derived::Scalar, Derived::RowsAtCompileTime, Eigen::Dynamic> compactToFull(
+    const Eigen::MatrixBase<Derived>& compact, const std::vector<int>& joint_path, bool in_terms_of_qdot) const {
+  /*
+   * This method is used after calling geometric Jacobian, where compact is the Jacobian on the joints that are on the kinematic path; if we want to reconstruct the full Jacobian on all joints, then we should call this method.
+   */
+  int ncols = in_terms_of_qdot ? num_positions : num_velocities;
+  Eigen::Matrix<typename Derived::Scalar, Derived::RowsAtCompileTime, Eigen::Dynamic> full(compact.rows(), ncols);
+  full.setZero();
+  int compact_col_start = 0;
+  for (std::vector<int>::const_iterator it = joint_path.begin(); it != joint_path.end(); ++it) {
+    RigidBody& body = *bodies[*it];
+    int ncols_joint = in_terms_of_qdot ? body.getJoint().getNumPositions() : body.getJoint().getNumVelocities();
+    int col_start = in_terms_of_qdot ? body.position_num_start : body.velocity_num_start;
+    full.middleCols(col_start, ncols_joint) = compact.middleCols(compact_col_start, ncols_joint);
+    compact_col_start += ncols_joint;
+  }
+  return full;
+};
+public:
   static const std::set<int> default_robot_num_set;
 
   std::vector<std::string> robot_name;
@@ -768,28 +541,25 @@
   std::vector<std::shared_ptr<RigidBodyFrame> > frames;
 
   // Rigid body actuators
-  std::vector<RigidBodyActuator, Eigen::aligned_allocator<RigidBodyActuator> >
-      actuators;
+  std::vector<RigidBodyActuator,Eigen::aligned_allocator<RigidBodyActuator> > actuators;
 
   // Rigid body loops
-  std::vector<RigidBodyLoop, Eigen::aligned_allocator<RigidBodyLoop> > loops;
-
-  Eigen::Matrix<double, TWIST_SIZE, 1> a_grav;
+  std::vector<RigidBodyLoop,Eigen::aligned_allocator<RigidBodyLoop> > loops;
+
+  Eigen::Matrix<double,TWIST_SIZE,1> a_grav;
   Eigen::MatrixXd B;  // the B matrix maps inputs into joint-space forces
 
- private:
-  // helper functions for contactConstraints
-  template <typename Scalar>
-  void accumulateContactJacobian(
-      const KinematicsCache<Scalar>& cache, const int bodyInd,
-      Eigen::Matrix3Xd const& bodyPoints, std::vector<size_t> const& cindA,
-      std::vector<size_t> const& cindB,
-      Eigen::Matrix<Scalar, Eigen::Dynamic, Eigen::Dynamic>& J) const;
+private:
+  //helper functions for contactConstraints
+  template <typename Scalar>
+  void accumulateContactJacobian(const KinematicsCache<Scalar> &cache, const int bodyInd, Eigen::Matrix3Xd const &bodyPoints, std::vector<size_t> const &cindA, std::vector<size_t> const &cindB,
+                                 Eigen::Matrix<Scalar, Eigen::Dynamic, Eigen::Dynamic> &J) const;
 
   template <typename Scalar>
   void updateCompositeRigidBodyInertias(KinematicsCache<Scalar>& cache) const;
 
   bool initialized;
+
 
   // collision_model and collision_model_no_margins both maintain
   // a collection of the collision geometry in the RBM for use in
@@ -801,21 +571,21 @@
   // precise raycasting, e.g. for simulating a laser scanner
   // These models are switched between with the use_margins flag
   // to collision-relevant methods of the RBM.
-  std::unique_ptr<DrakeCollision::Model> collision_model;
-  // std::shared_ptr< DrakeCollision::Model > collision_model_no_margins;
- public:
-#ifndef SWIG
+  std::unique_ptr< DrakeCollision::Model > collision_model;
+  //std::shared_ptr< DrakeCollision::Model > collision_model_no_margins;
+public:
+#ifndef SWIG 
   EIGEN_MAKE_ALIGNED_OPERATOR_NEW
 #endif
 
-  // The following was required for building w/ DRAKERBM_EXPORT on windows (due
-  // to the unique_ptrs).  See
-  // http://stackoverflow.com/questions/8716824/cannot-access-private-member-error-only-when-class-has-export-linkage
- private:
-  RigidBodyTree(const RigidBodyTree&);
-  RigidBodyTree& operator=(const RigidBodyTree&) { return *this; }
+// The following was required for building w/ DRAKERBM_EXPORT on windows (due to the unique_ptrs).  See
+// http://stackoverflow.com/questions/8716824/cannot-access-private-member-error-only-when-class-has-export-linkage
+private:
+  RigidBodyTree(const RigidBodyTree &);
+  RigidBodyTree & operator=(const RigidBodyTree &) { return *this; }
 
   std::set<std::string> already_printed_warnings;
 };
 
+
 #endif