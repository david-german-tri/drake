#pragma once

<<<<<<< HEAD
#include <Eigen/Dense>
#include <map>
#include <string>

#include "drake/drakeXMLUtil_export.h"
#include "drake/systems/plants/pose_map.h"
#include "drake/thirdParty/tinyxml2/tinyxml2.h"
#include "spruce.hh"
=======
#include <map>
#include <string>

#include <Eigen/Dense>
#include "spruce.hh"

#include "drake/drakeXMLUtil_export.h"
#include "drake/systems/plants/pose_map.h"
#include "drake/thirdParty/tinyxml2/tinyxml2.h"
>>>>>>> 325fc54f

template <typename Scalar>
bool parseScalarValue(tinyxml2::XMLElement* node, Scalar& val) {
  const char* strval = node->FirstChild()->Value();
  if (strval) {
    std::stringstream s(strval);
    s >> val;
    return true;
  }
  return false;
}

template <typename Scalar>
bool parseScalarValue(tinyxml2::XMLElement* node, const char* element_name,
                      Scalar& val) {
  tinyxml2::XMLElement* elnode = node->FirstChildElement(element_name);
  if (elnode) return parseScalarValue(elnode, val);
  return false;
}

template <typename Scalar>
bool parseScalarAttribute(tinyxml2::XMLElement* node,
                          const char* attribute_name, Scalar& val) {
  const char* attr = node->Attribute(attribute_name);
  if (attr) {
    std::stringstream s(attr);
    s >> val;
    return true;
  }
  return false;
}

/**
<<<<<<< HEAD
 * Parses a three vector value from parameter \p strval. If \p strval points to
 * a single scalar value, it automatically converts it into a three vector by
=======
 * Parses a three vector value from parameter \p strval. There are two formats
 * of \p strval that can be successfully parsed. The first format is
 * "val1 val2 val3" where val1, val2, and val3 are double values. The second
 * valid format is "val" where val is a double type. In this case, this method
 * automatically converts the val1 scalar value into a three vector by
>>>>>>> 325fc54f
 * using the same scalar value for all three dimensions.
 *
 * @param[in] strval A pointer to the character array describing a three vector
 * or a scalar value.
 * @param[out] val The three vector into which the results should be stored.
 * @return Whether the three vector was successfully parsed from \p strval.
 * @throws std::runtime_error If parameter \p val is nullptr.
 */
DRAKEXMLUTIL_EXPORT
bool ParseThreeVectorValue(const char* strval, Eigen::Vector3d* val);

/**
 * Parses a three vector value from parameter \p node, which is an XML node.
 * It also supports a single scalar value, which it automatically converts to a
 * three vector by using the same scalar value for all three dimensions.
 *
 * @param[in] node A pointer to the XML element node that contains either a
 * three vector or a scalar value.
 * @param[out] val The three vector into which the results should be stored.
 * @return Whether the three vector was successfully parsed from the XML element
 * node.
 * @throws std::runtime_error If parameter \p val is nullptr.
 */
DRAKEXMLUTIL_EXPORT
<<<<<<< HEAD
bool ParseThreeVectorValue(tinyxml2::XMLElement* node, Eigen::Vector3d* val);
=======
bool ParseThreeVectorValue(const tinyxml2::XMLElement* node,
                           Eigen::Vector3d* val);
>>>>>>> 325fc54f

/**
 * Parses a three vector value from parameter \p node, which is an XML node.
 * The value is contained in an element within \p node, as specified by
 * parameter \p element_name. This method also supports a three vector specified
 * by a single scalar value, which it automatically converts into a three vector
 * by using the same scalar value for all three dimensions.
 *
 * @param[in] node A pointer to the XML element node that contains either a
 * three vector or a scalar value.
 * @param[in] element_name The name of the child XML element containing the
 * scale three vector or scalar value.
 * @param[out] val The three vector where the results should be stored.
 * @return Whether the three vector was successfully parsed from the XML element
 * node.
 * @throws std::runtime_error If parameter \p val is nullptr.
 */
DRAKEXMLUTIL_EXPORT
<<<<<<< HEAD
bool ParseThreeVectorValue(tinyxml2::XMLElement* node, const char* element_name,
                           Eigen::Vector3d* val);
=======
bool ParseThreeVectorValue(const tinyxml2::XMLElement* node,
                           const char* element_name, Eigen::Vector3d* val);
>>>>>>> 325fc54f

/**
 * Parses a three vector value from parameter \p node, which is an XML node. The
 * value is specified by an attribute within the XML whose name is apecified by
 * parameter \p attribute_name.This method also supports a three vector
 * specified
 * by a single scalar value, which it automatically converts into a three vector
 * by using the same scalar value for all three dimensions.
 *
 * @param[in] node A pointer to the XML element node that contains an attribute
 * with a three vector or a scalar value.
 * @param[in] attribute_name The name of the attribute containing the three
 * vector or scalar value.
 * @param[out] val The three vector where the results should be stored.
 * @return Whether the three vector was successfully parsed from the XML element
 * node.
 * @throws std::runtime_error If parameter \p val is nullptr.
 */
DRAKEXMLUTIL_EXPORT
<<<<<<< HEAD
bool ParseThreeVectorAttribute(tinyxml2::XMLElement* node,
=======
bool ParseThreeVectorAttribute(const tinyxml2::XMLElement* node,
>>>>>>> 325fc54f
                               const char* attribute_name,
                               Eigen::Vector3d* val);

// only writes values if they exist
DRAKEXMLUTIL_EXPORT bool parseVectorAttribute(const tinyxml2::XMLElement* node,
                                              const char* attribute_name,
                                              Eigen::Vector3d& val);
DRAKEXMLUTIL_EXPORT bool parseVectorAttribute(const tinyxml2::XMLElement* node,
                                              const char* attribute_name,
                                              Eigen::Vector4d& val);
DRAKEXMLUTIL_EXPORT bool parseVectorValue(tinyxml2::XMLElement* node,
                                          const char* element_name,
                                          Eigen::Vector3d& val);
DRAKEXMLUTIL_EXPORT bool parseVectorValue(tinyxml2::XMLElement* node,
                                          const char* element_name,
                                          Eigen::Vector4d& val);
DRAKEXMLUTIL_EXPORT bool parseStringValue(tinyxml2::XMLElement* node,
                                          const char* element_name,
                                          std::string& val);

DRAKEXMLUTIL_EXPORT void originAttributesToTransform(tinyxml2::XMLElement* node,
                                                     Eigen::Isometry3d& T);

DRAKEXMLUTIL_EXPORT void poseValueToTransform(
    tinyxml2::XMLElement* node, const PoseMap& pose_map, Eigen::Isometry3d& T,
    const Eigen::Isometry3d& T_default_frame = Eigen::Isometry3d::Identity());

typedef std::map<std::string, std::string> PackageMap;
DRAKEXMLUTIL_EXPORT void populatePackageMap(PackageMap& package_map);
DRAKEXMLUTIL_EXPORT std::string resolveFilename(const std::string& filename,
                                                const PackageMap& package_map,
                                                const std::string& root_dir);<|MERGE_RESOLUTION|>--- conflicted
+++ resolved
@@ -1,15 +1,5 @@
 #pragma once
 
-<<<<<<< HEAD
-#include <Eigen/Dense>
-#include <map>
-#include <string>
-
-#include "drake/drakeXMLUtil_export.h"
-#include "drake/systems/plants/pose_map.h"
-#include "drake/thirdParty/tinyxml2/tinyxml2.h"
-#include "spruce.hh"
-=======
 #include <map>
 #include <string>
 
@@ -19,7 +9,6 @@
 #include "drake/drakeXMLUtil_export.h"
 #include "drake/systems/plants/pose_map.h"
 #include "drake/thirdParty/tinyxml2/tinyxml2.h"
->>>>>>> 325fc54f
 
 template <typename Scalar>
 bool parseScalarValue(tinyxml2::XMLElement* node, Scalar& val) {
@@ -53,16 +42,11 @@
 }
 
 /**
-<<<<<<< HEAD
- * Parses a three vector value from parameter \p strval. If \p strval points to
- * a single scalar value, it automatically converts it into a three vector by
-=======
  * Parses a three vector value from parameter \p strval. There are two formats
  * of \p strval that can be successfully parsed. The first format is
  * "val1 val2 val3" where val1, val2, and val3 are double values. The second
  * valid format is "val" where val is a double type. In this case, this method
  * automatically converts the val1 scalar value into a three vector by
->>>>>>> 325fc54f
  * using the same scalar value for all three dimensions.
  *
  * @param[in] strval A pointer to the character array describing a three vector
@@ -87,12 +71,8 @@
  * @throws std::runtime_error If parameter \p val is nullptr.
  */
 DRAKEXMLUTIL_EXPORT
-<<<<<<< HEAD
-bool ParseThreeVectorValue(tinyxml2::XMLElement* node, Eigen::Vector3d* val);
-=======
 bool ParseThreeVectorValue(const tinyxml2::XMLElement* node,
                            Eigen::Vector3d* val);
->>>>>>> 325fc54f
 
 /**
  * Parses a three vector value from parameter \p node, which is an XML node.
@@ -111,13 +91,8 @@
  * @throws std::runtime_error If parameter \p val is nullptr.
  */
 DRAKEXMLUTIL_EXPORT
-<<<<<<< HEAD
-bool ParseThreeVectorValue(tinyxml2::XMLElement* node, const char* element_name,
-                           Eigen::Vector3d* val);
-=======
 bool ParseThreeVectorValue(const tinyxml2::XMLElement* node,
                            const char* element_name, Eigen::Vector3d* val);
->>>>>>> 325fc54f
 
 /**
  * Parses a three vector value from parameter \p node, which is an XML node. The
@@ -137,11 +112,7 @@
  * @throws std::runtime_error If parameter \p val is nullptr.
  */
 DRAKEXMLUTIL_EXPORT
-<<<<<<< HEAD
-bool ParseThreeVectorAttribute(tinyxml2::XMLElement* node,
-=======
 bool ParseThreeVectorAttribute(const tinyxml2::XMLElement* node,
->>>>>>> 325fc54f
                                const char* attribute_name,
                                Eigen::Vector3d* val);
 
