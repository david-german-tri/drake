--- conflicted
+++ resolved
@@ -11,64 +11,6 @@
 #include "PointPair.h"
 #include "drake/drakeCollision_export.h"
 
-<<<<<<< HEAD
-namespace DrakeCollision {
-typedef std::pair<ElementId, ElementId> ElementIdPair;
-
-class DRAKECOLLISION_EXPORT Model {
- public:
-  Model() {}
-
-  virtual ~Model(){};
-
-  /** \brief Add a collision element to this model.
-  * \param element the collision element to be added to this model
-  * \return an ElementId that uniquely identifies the added element within
-  * this model
-  */
-  virtual ElementId addElement(const Element& element);
-
-  /** \brief Get a read-only pointer to a collision element in this model.
-   * \param id an ElementId corresponding to the desired collision element
-   * \return a read-only pointer to the collision element corresponding to
-   * the given id or nullptr if no such collision element is present in the
-   * model.
-   */
-  virtual const Element* readElement(ElementId id);
-
-  virtual void getTerrainContactPoints(ElementId id0,
-                                       Eigen::Matrix3Xd& terrain_points);
-
-  /** \brief Perform any operations needed to bring the model up-to-date
-   * after making changes to its collision elements
-   */
-  virtual void updateModel(){};
-
-  /** \brief Change the element-to-world transform of a specified collision
-   * element.
-   * \param id an ElementId corresponding to the element to be updated
-   * \param T_local_to_world the new value for the element-to-world
-   * transform
-   */
-  virtual bool updateElementWorldTransform(
-      const ElementId id, const Eigen::Isometry3d& T_local_to_world);
-
-  /** \brief Compute the points of closest approach between all eligible
-   * pairs of collision elements drawn from a specified set of elements
-   * \param ids_to_check the vector of ElementId for which the all-to-all
-   * collision detection should be performed
-   * \param use_margins flag indicating whether or not to use the version
-   * of this model with collision margins
-   * \param[out] closest_points reference to a vector of PointPair objects
-   * that contains the closest point information after this method is
-   * called
-   * \return true if this method ran successfully
-   */
-  virtual bool closestPointsAllToAll(const std::vector<ElementId>& ids_to_check,
-                                     const bool use_margins,
-                                     std::vector<PointPair>& closest_points) {
-    return false;
-=======
 namespace DrakeCollision
 {
   typedef std::pair<ElementId, ElementId> ElementIdPair;
@@ -230,120 +172,8 @@
     private:
       Model(const Model&) {}
       Model& operator=(const Model&) { return *this; }
->>>>>>> ae5d561c
   };
 
-  /** \brief Compute the points of closest approach between all eligible
-   * pairs of collision elements in this model
-   * \param use_margins flag indicating whether or not to use the version
-   * of this model with collision margins
-   * \param[out] closest_points reference to a vector of PointPair objects
-   * that contains the closest point information after this method is
-   * called
-   * \return true if this method ran successfully
-   */
-  virtual bool collisionPointsAllToAll(const bool use_margins,
-                                       std::vector<PointPair>& points) {
-    return false;
-  };
-
-  /** \brief Compute the points of closest approach between specified pairs
-   * of collision elements
-   * \param id_pairs vector of ElementIdPair specifying which pairs of
-   * elements to consider
-   * \param use_margins flag indicating whether or not to use the version
-   * of this model with collision margins
-   * \param[out] closest_points reference to a vector of PointPair objects
-   * that contains the closest point information after this method is
-   * called
-   * \return true if this method ran successfully
-   */
-  virtual bool closestPointsPairwise(const std::vector<ElementIdPair>& id_pairs,
-                                     const bool use_margins,
-                                     std::vector<PointPair>& closest_points) {
-    return false;
-  };
-
-  /** \brief Compute closest distance from each point to any surface in the
-   * collision model utilizing Bullet's collision detection code.
-   * \param points Matrix of points computing distance from.
-   * \param use_margins flag indicating whether or not to use the version
-   * of this model with collision margins
-   * \param[out] closest_points a vector of PointPair objects containing
-   * the signed distances
-   */
-  virtual void collisionDetectFromPoints(
-      const Eigen::Matrix3Xd& points, bool use_margins,
-      std::vector<PointPair>& closest_points){};
-
-  /** \brief Compute the set of potential collision points for all
-   * eligible pairs of collision geometries in this model. This includes
-   * the points of closest approach, but may also include additional points
-   * that are "close" to being in contact. This can be useful when
-   * simulating scenarios in which two collision elements have more than
-   * one point of contact.
-   * \param use_margins flag indicating whether or not to use the version
-   * of this model with collision margins
-   * \return a vector of PointPair objects containing the potential
-   * collision points
-   */
-  virtual std::vector<PointPair> potentialCollisionPoints(
-      const bool use_margins) {
-    return std::vector<PointPair>();
-  };
-
-  /** \brief Given a vector of points in world coordinates, returns the
-   * indices of those points within a specified distance of any collision
-   * geometry in the model.
-   * \param points a vector of points in world coordinates
-   * \param collision_threshold points are considered "in collision" if
-   * they lie within this distance of any collision geometry
-   * \return a vector containing the indices of those points that are "in
-   * collision" with the model.
-   */
-  virtual std::vector<size_t> collidingPoints(
-      const std::vector<Eigen::Vector3d>& points, double collision_threshold) {
-    return std::vector<size_t>();
-  };
-
-  /** \brief Returns true if any of the given points are within a specified
-   * distance of the collision geometries in this model.
-   * \param points a vector of points in world coordinates
-   * \param collision_threshold points are considered "in collision" if
-   * they lie within this distance of any collision geometry
-   * \return a boolean value indicating if any points are "in collision"
-   */
-  virtual bool collidingPointsCheckOnly(
-      const std::vector<Eigen::Vector3d>& points, double collision_threshold) {
-    return false;
-  };
-
-  /** Performs raycasting collision detecting (like a LIDAR / laser rangefinder)
-   *
-   * \param origin 3 x N matrix in which each column specifies the position
-   * of a ray's origin in world coordinates.  if origin is 3x1, then the same
-   * origin is used for all raycasts
-   * \param ray_endpoint 3 x N matrix in which each column specifies a
-   * second point on the corresponding ray
-   * \param use_margins flag indicating whether or not to use the version
-   * of this model with collision margins
-   * \param[out] distance to the first collision, or -1 on no collision
-   * \return true if this method ran successfully
-   */
-  virtual bool collisionRaycast(const Eigen::Matrix3Xd& origin,
-                                const Eigen::Matrix3Xd& ray_endpoint,
-                                bool use_margins, Eigen::VectorXd& distances,
-                                Eigen::Matrix3Xd& normals) {
-    return false;
-  };
-
- protected:
-  std::unordered_map<ElementId, std::unique_ptr<Element> > elements;
-
- private:
-  Model(const Model&) {}
-  Model& operator=(const Model&) { return *this; }
-};
 }
-
+  
 #endif