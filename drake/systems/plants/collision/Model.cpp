--- conflicted
+++ resolved
@@ -5,22 +5,16 @@
 using namespace std;
 using namespace Eigen;
 
-namespace DrakeCollision {
-ElementId Model::addElement(const Element& element) {
-  unique_ptr<Element> element_local(element.clone());
-  ElementId id = element_local->getId();
-  this->elements.insert(make_pair(id, move(element_local)));
-  return id;
-}
+namespace DrakeCollision
+{
+  ElementId Model::addElement(const Element& element)
+  {
+    unique_ptr<Element> element_local(element.clone());
+    ElementId id = element_local->getId();
+    this->elements.insert(make_pair(id, move(element_local)));
+    return id;
+  }
 
-<<<<<<< HEAD
-const Element* Model::readElement(ElementId id) {
-  auto element_iter = elements.find(id);
-  if (element_iter != elements.end()) {
-    return element_iter->second.get();
-  } else {
-    return nullptr;
-=======
   bool Model::removeElement(const ElementId& id) {
     return elements.erase(id) > 0;
   }
@@ -42,47 +36,31 @@
     } else {
       terrain_points = Eigen::Matrix3Xd();
     }
->>>>>>> ae5d561c
   }
-}
 
-void Model::getTerrainContactPoints(ElementId id0,
-                                    Eigen::Matrix3Xd& terrain_points) {
-  auto element_iter = elements.find(id0);
-  if (element_iter != elements.end()) {
-    element_iter->second->getTerrainContactPoints(terrain_points);
-  } else {
-    terrain_points = Eigen::Matrix3Xd();
+  bool Model::updateElementWorldTransform(const ElementId id, const Isometry3d& T_elem_to_world)
+  {
+    auto elem_itr = elements.find(id);
+    if (elem_itr != elements.end()) {
+      elem_itr->second->updateWorldTransform(T_elem_to_world);  // fixme: this is taking T_local_to_world, not T_elem_to_world.  so this method name is wrong
+      return true;
+    } else {
+      return false;
+    }
   }
-}
 
-bool Model::updateElementWorldTransform(const ElementId id,
-                                        const Isometry3d& T_elem_to_world) {
-  auto elem_itr = elements.find(id);
-  if (elem_itr != elements.end()) {
-    elem_itr->second->updateWorldTransform(
-        T_elem_to_world);  // fixme: this is taking T_local_to_world, not
-                           // T_elem_to_world.  so this method name is wrong
-    return true;
-  } else {
-    return false;
-  }
-}
+  bool closestPointsAllToAll(const vector<ElementId>& ids_to_check, 
+      const bool use_margins,
+      vector<PointPair>& closest_points)
+  { return false; };
 
-bool closestPointsAllToAll(const vector<ElementId>& ids_to_check,
-                           const bool use_margins,
-                           vector<PointPair>& closest_points) {
-  return false;
-};
+  bool collisionPointsAllToAll(const bool use_margins,
+      vector<PointPair>& points)
+  { return false; };
 
-bool collisionPointsAllToAll(const bool use_margins,
-                             vector<PointPair>& points) {
-  return false;
-};
+  bool closestPointsPairwise(const vector<ElementIdPair>& id_pairs, 
+      const bool use_margins,
+      vector<PointPair>& closest_points)
+  { return false; };
 
-bool closestPointsPairwise(const vector<ElementIdPair>& id_pairs,
-                           const bool use_margins,
-                           vector<PointPair>& closest_points) {
-  return false;
-};
 }