#include <string>
#include <fstream>
#include <sstream>

#include "drake/systems/plants/RigidBodyTree.h"
#include "joints/DrakeJoints.h"

#include "xmlUtil.h"

using namespace std;
using namespace Eigen;
using namespace tinyxml2;

// todo: rectify this with findLinkId in the class (which makes more
// assumptions)
int findLinkIndex(RigidBodyTree* model, string linkname) {
  int index = -1;
  for (unsigned int i = 0; i < model->bodies.size(); i++) {
    if (linkname.compare(model->bodies[i]->linkname) == 0) {
      index = i;
      break;
    }
  }
  return index;
}

int findLinkIndexByJointName(RigidBodyTree* model, string jointname) {
  int index = -1;
  for (unsigned int i = 0; i < model->bodies.size(); i++) {
    if (model->bodies[i]->hasParent() &&
        jointname.compare(model->bodies[i]->getJoint().getName()) == 0) {
      index = i;
      break;
    }
  }
  return index;
}

RigidBodyFrame::RigidBodyFrame(RigidBodyTree* tree, XMLElement* link_reference,
                               XMLElement* pose, std::string name)
    : name(name), frame_index(0) {
  string linkname = link_reference->Attribute("link");
  body = tree->findLink(linkname);
  if (!body)
    throw runtime_error("couldn't find link %s referenced in frame " + name);

  Vector3d xyz = Vector3d::Zero(), rpy = Vector3d::Zero();
  if (pose) {
    parseVectorAttribute(pose, "xyz", xyz);
    parseVectorAttribute(pose, "rpy", rpy);
  }
  transform_to_body.matrix() << rpy2rotmat(rpy), xyz, 0, 0, 0, 1;
}

void parseInertial(shared_ptr<RigidBody> body, XMLElement* node,
                   RigidBodyTree* model) {
  Isometry3d T = Isometry3d::Identity();

  XMLElement* origin = node->FirstChildElement("origin");
  if (origin) originAttributesToTransform(origin, T);

  XMLElement* mass = node->FirstChildElement("mass");
  if (mass) parseScalarAttribute(mass, "value", body->mass);

  body->com << T(0, 3), T(1, 3), T(2, 3);

  Matrix<double, TWIST_SIZE, TWIST_SIZE> I =
      Matrix<double, TWIST_SIZE, TWIST_SIZE>::Zero();
  I.block(3, 3, 3, 3) << body->mass * Matrix3d::Identity();

  XMLElement* inertia = node->FirstChildElement("inertia");
  if (inertia) {
    parseScalarAttribute(inertia, "ixx", I(0, 0));
    parseScalarAttribute(inertia, "ixy", I(0, 1));
    I(1, 0) = I(0, 1);
    parseScalarAttribute(inertia, "ixz", I(0, 2));
    I(2, 0) = I(0, 2);
    parseScalarAttribute(inertia, "iyy", I(1, 1));
    parseScalarAttribute(inertia, "iyz", I(1, 2));
    I(2, 1) = I(1, 2);
    parseScalarAttribute(inertia, "izz", I(2, 2));
  }

  body->I = transformSpatialInertia(T, I);
}

bool parseMaterial(XMLElement* node, MaterialMap& materials) {
  const char* attr;
  attr = node->Attribute("name");
  if (!attr || strlen(attr) == 0) {
    cerr << "WARNING: material tag is missing a name" << endl;
    return false;
  }
  string name(attr);
  auto material_iter = materials.find(name);
  bool already_in_map = false;
  if (material_iter != materials.end()) {
    already_in_map = true;
  }

  Vector4d rgba;
  XMLElement* color_node = node->FirstChildElement("color");
  if (color_node) {
    if (!parseVectorAttribute(color_node, "rgba", rgba)) {
      cerr << "WARNING: color tag is missing rgba attribute" << endl;
      return false;
    }
    materials[name] = rgba;
  } else if (!already_in_map) {
    cerr << "WARNING: material \"" << name
         << "\" is not a simple color material (so is currently unsupported)"
         << endl;
    return false;
  }
  return true;
}

bool parseGeometry(XMLElement* node, const PackageMap& package_map,
                   const string& root_dir, DrakeShapes::Element& element) {
  // DEBUG
  // cout << "parseGeometry: START" << endl;
  // END_DEBUG
  const char* attr;
  XMLElement* shape_node;
  if ((shape_node = node->FirstChildElement("box"))) {
    double x = 0, y = 0, z = 0;
    attr = shape_node->Attribute("size");
    if (attr) {
      stringstream s(attr);
      s >> x >> y >> z;
    } else {
      cerr << "ERROR parsing box element size" << endl;
      return false;
    }
    element.setGeometry(DrakeShapes::Box(Vector3d(x, y, z)));
  } else if ((shape_node = node->FirstChildElement("sphere"))) {
    double r = 0;
    attr = shape_node->Attribute("radius");
    if (attr) {
      stringstream s(attr);
      s >> r;
    } else {
      cerr << "ERROR parsing sphere element radius" << endl;
      return false;
    }
    element.setGeometry(DrakeShapes::Sphere(max(DrakeShapes::MIN_RADIUS, r)));
  } else if ((shape_node = node->FirstChildElement("cylinder"))) {
    double r = 0, l = 0;
    attr = shape_node->Attribute("radius");
    if (attr) {
      stringstream s(attr);
      s >> r;
    } else {
      cerr << "ERROR parsing cylinder element radius" << endl;
      return false;
    }

    attr = shape_node->Attribute("length");
    if (attr) {
      stringstream s(attr);
      s >> l;
    } else {
      cerr << "ERROR parsing cylinder element length" << endl;
      return false;
    }
    element.setGeometry(DrakeShapes::Cylinder(r, l));
  } else if ((shape_node = node->FirstChildElement("capsule"))) {
    double r = 0, l = 0;
    attr = shape_node->Attribute("radius");
    if (attr) {
      stringstream s(attr);
      s >> r;
    } else {
      cerr << "ERROR parsing capsule element radius" << endl;
      return false;
    }

    attr = shape_node->Attribute("length");
    if (attr) {
      stringstream s(attr);
      s >> l;
    } else {
      cerr << "ERROR: Failed to parse capsule element length" << endl;
      return false;
    }
    element.setGeometry(DrakeShapes::Capsule(r, l));
  } else if ((shape_node = node->FirstChildElement("mesh"))) {
    attr = shape_node->Attribute("filename");
    if (!attr) {
      cerr << "ERROR mesh element has no filename tag" << endl;
      return false;
    }
    string filename(attr);
    string resolved_filename = resolveFilename(filename, package_map, root_dir);
    DrakeShapes::Mesh mesh(filename, resolved_filename);

    attr = shape_node->Attribute("scale");
    if (attr) {
      stringstream s(attr);
      s >> mesh.scale;
    }

    element.setGeometry(mesh);
  } else {
    cerr << "Warning: geometry element has an unknown type and will be ignored."
         << endl;
  }
  // DEBUG
  // cout << "parseGeometry: END" << endl;
  // END_DEBUG
  return true;
}

void parseVisual(shared_ptr<RigidBody> body, XMLElement* node,
                 RigidBodyTree* model, const MaterialMap& materials,
                 const PackageMap& package_map, const string& root_dir) {
  // DEBUG
  // cout << "parseVisual: START" << endl;
  // END_DEBUG
  Isometry3d T_element_to_link = Isometry3d::Identity();
  XMLElement* origin = node->FirstChildElement("origin");
  if (origin) originAttributesToTransform(origin, T_element_to_link);

  XMLElement* geometry_node = node->FirstChildElement("geometry");
  if (!geometry_node)
    throw runtime_error("ERROR: Link " + body->linkname +
                        " has a visual element without geometry.");

  DrakeShapes::VisualElement element(T_element_to_link);
  if (!parseGeometry(geometry_node, package_map, root_dir, element))
    throw runtime_error("ERROR: Failed to parse visual element in link " +
                        body->linkname + ".");

  XMLElement* material_node = node->FirstChildElement("material");
  if (material_node) {
    const char* attr;
    attr = material_node->Attribute("name");
    if (attr && strlen(attr) > 0 && materials.find(attr) != materials.end()) {
      element.setMaterial(materials.at(attr));
    } else {
      XMLElement* color_node = material_node->FirstChildElement("color");
      if (color_node) {
        Vector4d rgba;
        if (!parseVectorAttribute(color_node, "rgba", rgba)) {
          cerr << "WARNING: Failed to parse color element rgba in visual"
               << endl;
        } else {
          element.setMaterial(rgba);
        }
      } else {
        cerr << "WARNING: visual element had a material with neither a name "
                "nor a nested color element"
             << endl;
      }
    }
  }

  if (element.hasGeometry()) {
    // DEBUG
    // cout << "parseVisual: Adding element to body" << endl;
    // END_DEBUG
    body->addVisualElement(element);
  }

  // DEBUG
  // cout << "parseVisual: END" << endl;
  // END_DEBUG
}

void parseCollision(shared_ptr<RigidBody> body, XMLElement* node,
                    RigidBodyTree* model, const PackageMap& package_map,
                    const string& root_dir) {
  Isometry3d T_element_to_link = Isometry3d::Identity();
  XMLElement* origin = node->FirstChildElement("origin");
  if (origin) originAttributesToTransform(origin, T_element_to_link);

  const char* attr;
  string group_name;

  attr = node->Attribute("group");
  if (attr) {
    group_name = attr;
  } else {
    group_name = "default";
    ;
  }

  XMLElement* geometry_node = node->FirstChildElement("geometry");
  if (!geometry_node)
    throw runtime_error("ERROR: Link " + body->linkname +
                        " has a collision element without geometry");

  RigidBody::CollisionElement element(T_element_to_link, body);
  if (!parseGeometry(geometry_node, package_map, root_dir, element))
    throw runtime_error("ERROR: Failed to parse collision element in link " +
                        body->linkname + ".");

  if (element.hasGeometry()) {
    model->addCollisionElement(element, body, group_name);
  }
}

void parseLink(RigidBodyTree* model, std::string robot_name, XMLElement* node,
               const MaterialMap& materials, const PackageMap& package_map,
               const string& root_dir) {
  const char* attr = node->Attribute("drake_ignore");
  if (attr && strcmp(attr, "true") == 0) return;

  shared_ptr<RigidBody> body(new RigidBody());
  body->model_name = robot_name;

  attr = node->Attribute("name");
  if (!attr) throw runtime_error("ERROR: link tag is missing name attribute");

  body->linkname = attr;
  if (body->linkname == "world")
    throw runtime_error(
        "ERROR: do not name a link 'world', it is a reserved name");

  XMLElement* inertial_node = node->FirstChildElement("inertial");
  if (inertial_node) parseInertial(body, inertial_node, model);

  for (XMLElement* visual_node = node->FirstChildElement("visual"); visual_node;
       visual_node = visual_node->NextSiblingElement("visual")) {
    parseVisual(body, visual_node, model, materials, package_map, root_dir);
  }

  for (XMLElement* collision_node = node->FirstChildElement("collision");
       collision_node;
       collision_node = collision_node->NextSiblingElement("collision")) {
    parseCollision(body, collision_node, model, package_map, root_dir);
  }

  model->bodies.push_back(body);
  body->body_index = static_cast<int>(model->bodies.size()) - 1;
}

template <typename JointType>
void setLimits(XMLElement* node, FixedAxisOneDoFJoint<JointType>* fjoint) {
  XMLElement* limit_node = node->FirstChildElement("limit");
  if (fjoint != nullptr && limit_node) {
<<<<<<< HEAD
    double lower = -numeric_limits<double>::infinity(),
           upper = numeric_limits<double>::infinity();
=======
    double lower = -numeric_limits<double>::infinity(), upper = numeric_limits<double>::infinity();
>>>>>>> ae5d561c
    parseScalarAttribute(limit_node, "lower", lower);
    parseScalarAttribute(limit_node, "upper", upper);
    fjoint->setJointLimits(lower, upper);
  }
}

template <typename JointType>
void setDynamics(XMLElement* node, FixedAxisOneDoFJoint<JointType>* fjoint) {
  XMLElement* dynamics_node = node->FirstChildElement("dynamics");
  if (fjoint != nullptr && dynamics_node) {
    double damping = 0.0, coulomb_friction = 0.0, coulomb_window = 0.0;
    parseScalarAttribute(dynamics_node, "damping", damping);
    parseScalarAttribute(dynamics_node, "friction", coulomb_friction);
    parseScalarAttribute(dynamics_node, "coulomb_window", coulomb_window);
    fjoint->setDynamics(damping, coulomb_friction, coulomb_window);
  }
}

void parseJoint(RigidBodyTree* model, XMLElement* node) {
  const char* attr = node->Attribute("drake_ignore");
  if (attr && strcmp(attr, "true") == 0) return;

  attr = node->Attribute("name");
  if (!attr) throw runtime_error("ERROR: joint tag is missing name attribute");
  string name(attr);

  attr = node->Attribute("type");
  if (!attr)
    throw runtime_error("ERROR: joint " + name +
                        " is missing the type attribute");
  string type(attr);

  // parse parent
  XMLElement* parent_node = node->FirstChildElement("parent");
  if (!parent_node)
    throw runtime_error("ERROR: joint " + name + " doesn't have a parent node");

  attr = parent_node->Attribute("link");
  if (!attr)
    throw runtime_error("ERROR: joint " + name +
                        " parent does not have a link attribute");
  string parent_name(attr);

  int parent_index = findLinkIndex(model, parent_name);
  if (parent_index < 0)
    throw runtime_error("ERROR: could not find parent link named " +
                        parent_name);

  // parse child
  XMLElement* child_node = node->FirstChildElement("child");
  if (!child_node)
    throw runtime_error("ERROR: joint " + name + " doesn't have a child node");
  attr = child_node->Attribute("link");
  if (!attr)
    throw runtime_error("ERROR: joint " + name +
                        " child does not have a link attribute");
  string child_name(attr);

  int child_index = findLinkIndex(model, child_name);
  if (child_index < 0)
    throw runtime_error("ERROR: could not find child link named " + child_name);

  Isometry3d transform_to_parent_body = Isometry3d::Identity();
  XMLElement* origin = node->FirstChildElement("origin");
  if (origin) {
    originAttributesToTransform(origin, transform_to_parent_body);
  }

  Vector3d axis;
  axis << 1, 0, 0;
  XMLElement* axis_node = node->FirstChildElement("axis");
  if (axis_node && type.compare("fixed") != 0 &&
      type.compare("floating") != 0) {
    parseVectorAttribute(axis_node, "xyz", axis);
    if (axis.norm() < 1e-8)
      throw runtime_error("ERROR: axis is zero.  don't do that");
    axis.normalize();
  }

  // now construct the actual joint (based on it's type)
  DrakeJoint* joint = nullptr;

  if (type.compare("revolute") == 0 || type.compare("continuous") == 0) {
    FixedAxisOneDoFJoint<RevoluteJoint>* fjoint =
        new RevoluteJoint(name, transform_to_parent_body, axis);
    setDynamics(node, fjoint);
    setLimits(node, fjoint);
    joint = fjoint;
  } else if (type.compare("fixed") == 0) {
    joint = new FixedJoint(name, transform_to_parent_body);
  } else if (type.compare("prismatic") == 0) {
    FixedAxisOneDoFJoint<PrismaticJoint>* fjoint =
        new PrismaticJoint(name, transform_to_parent_body, axis);
    setDynamics(node, fjoint);
    setLimits(node, fjoint);
    joint = fjoint;
  } else if (type.compare("floating") == 0) {
    joint = new RollPitchYawFloatingJoint(name, transform_to_parent_body);
  } else {
    throw runtime_error("ERROR: Unrecognized joint type: " + type);
  }

  unique_ptr<DrakeJoint> joint_unique_ptr(joint);
  model->bodies[child_index]->setJoint(move(joint_unique_ptr));
  model->bodies[child_index]->parent = model->bodies[parent_index];
}

void parseTransmission(RigidBodyTree* model, XMLElement* node) {
  const char* attr = nullptr;
  XMLElement* type_node = node->FirstChildElement("type");
  if (type_node) {
    attr = type_node->GetText();
  }

  if (!attr) {
    attr = node->Attribute("type");  // old URDF format, kept for convenience
    if (!attr)
      throw runtime_error(
          "ERROR: transmission element is missing the type child");
  }
  string type(attr);
  if (type.find("SimpleTransmission") == string::npos) {
    cerr << "WARNING: only SimpleTransmissions are supported right now.  this "
            "element will be skipped."
         << endl;
    return;
  }

  XMLElement* actuator_node = node->FirstChildElement("actuator");
  if (!actuator_node || !actuator_node->Attribute("name"))
    throw runtime_error("ERROR: transmission is missing an actuator element");
  string actuator_name(actuator_node->Attribute("name"));

  XMLElement* joint_node = node->FirstChildElement("joint");
  if (!joint_node || !joint_node->Attribute("name"))
    throw runtime_error("ERROR: transmission is missing a joint element");
  string joint_name(joint_node->Attribute("name"));

  int body_index = findLinkIndexByJointName(model, joint_name);

  if (model->bodies[body_index]->getJoint().getNumPositions() == 0) {
    cerr << "WARNING: Skipping transmission since it's attached to a fixed "
            "joint: "
         << joint_name << endl;
    return;
  }

  XMLElement* reduction_node = node->FirstChildElement("mechanicalReduction");
  double gain = 1.0;
  if (reduction_node) parseScalarValue(reduction_node, gain);

  XMLElement *limit_node = joint_node->FirstChildElement("limit");
  double effort_max = numeric_limits<double>::infinity();
  double effort_min = -numeric_limits<double>::infinity();
  if (limit_node) {
    parseScalarAttribute(limit_node, "effort", effort_max);
    effort_min = -effort_max;

    // effort_min and effort_max take precedence over effort if they exist
    parseScalarAttribute(limit_node, "effort_min", effort_min);
    parseScalarAttribute(limit_node, "effort_max", effort_max);
  }

  model->actuators.push_back(RigidBodyActuator(actuator_name, model->bodies[body_index], gain, effort_min, effort_max));
}

void parseLoop(RigidBodyTree* model, XMLElement* node) {
  Vector3d axis;
  axis << 1.0, 0.0, 0.0;

  if (!node || !node->Attribute("name"))
    throw runtime_error("ERROR: loop is missing a name element");
  string name(node->Attribute("name"));

  XMLElement* link_node = node->FirstChildElement("link1");
  std::shared_ptr<RigidBodyFrame> frameA = allocate_shared<RigidBodyFrame>(
      Eigen::aligned_allocator<RigidBodyFrame>(), model, link_node, link_node,
      name + "FrameA");

  link_node = node->FirstChildElement("link2");
  std::shared_ptr<RigidBodyFrame> frameB = allocate_shared<RigidBodyFrame>(
      Eigen::aligned_allocator<RigidBodyFrame>(), model, link_node, link_node,
      name + "FrameB");

  XMLElement* axis_node = node->FirstChildElement("axis");
  if (axis_node && !parseVectorAttribute(axis_node, "xyz", axis))
    throw runtime_error("ERROR parsing loop joint axis");

  model->addFrame(frameA);
  model->addFrame(frameB);
  RigidBodyLoop l(frameA, frameB, axis);
  model->loops.push_back(l);
}

void parseFrame(RigidBodyTree* model, XMLElement* node) {
  const char* frame_name = node->Attribute("name");
  if (!frame_name) throw runtime_error("ERROR parsing Drake frame name");

  std::shared_ptr<RigidBodyFrame> frame = allocate_shared<RigidBodyFrame>(
      Eigen::aligned_allocator<RigidBodyFrame>(), model, node, node,
      frame_name);
  model->addFrame(frame);
}

<<<<<<< HEAD
void parseRobot(RigidBodyTree* model, XMLElement* node,
                const PackageMap& package_map, const string& root_dir,
                const DrakeJoint::FloatingBaseType floating_base_type) {
=======
void parseRobot(RigidBodyTree * model, XMLElement* node, const PackageMap& package_map, const string &root_dir, const DrakeJoint::FloatingBaseType floating_base_type, std::shared_ptr<RigidBodyFrame> weld_to_frame=nullptr)
{
>>>>>>> ae5d561c
  if (!node->Attribute("name"))
    throw runtime_error("Error: your robot must have a name attribute");

  string robotname = node->Attribute("name");

  // parse material elements
  MaterialMap materials;
  for (XMLElement* link_node = node->FirstChildElement("material"); link_node;
       link_node = link_node->NextSiblingElement("material"))
    parseMaterial(link_node, materials);  // accept failed material parsing

  // parse link elements
  for (XMLElement* link_node = node->FirstChildElement("link"); link_node;
       link_node = link_node->NextSiblingElement("link"))
    parseLink(model, robotname, link_node, materials, package_map, root_dir);

  // DEBUG
  // else {
  // cout << "Parsed link" << endl;
  // cout << "model->bodies.size() = " << model->bodies.size() << endl;
  // cout << "model->num_bodies = " << model->num_bodies << endl;
  //}
  // END_DEBUG

  // todo: parse collision filter groups

  // parse joints
  for (XMLElement* joint_node = node->FirstChildElement("joint"); joint_node;
       joint_node = joint_node->NextSiblingElement("joint"))
    parseJoint(model, joint_node);

  // parse transmission elements
  for (XMLElement* transmission_node = node->FirstChildElement("transmission");
       transmission_node;
       transmission_node =
           transmission_node->NextSiblingElement("transmission"))
    parseTransmission(model, transmission_node);

  // parse loop joints
  for (XMLElement* loop_node = node->FirstChildElement("loop_joint"); loop_node;
       loop_node = loop_node->NextSiblingElement("loop_joint"))
    parseLoop(model, loop_node);

  // parse Drake frames
  for (XMLElement* frame_node = node->FirstChildElement("frame"); frame_node;
       frame_node = frame_node->NextSiblingElement("frame"))
    parseFrame(model, frame_node);

  std::string floating_joint_name;
  std::shared_ptr<RigidBody> weld_to_body;
  Isometry3d transform_to_body;
  if (!weld_to_frame) {
    // If no body was given for us to weld to, then weld to the world
    weld_to_body = model->bodies[0];
    floating_joint_name = "base";
    transform_to_body = Isometry3d::Identity();
  } else {
    weld_to_body = weld_to_frame->body;
    transform_to_body = weld_to_frame->transform_to_body;
    floating_joint_name = "weld";
  }

  for (unsigned int i = 1; i < model->bodies.size(); i++) {
<<<<<<< HEAD
    if (model->bodies[i]->parent == nullptr) {  // attach the root nodes to the
                                                // world with a floating base
                                                // joint
      model->bodies[i]->parent = model->bodies[0];
      switch (floating_base_type) {
        case DrakeJoint::FIXED: {
          unique_ptr<DrakeJoint> joint(
              new FixedJoint("base", Isometry3d::Identity()));
          model->bodies[i]->setJoint(move(joint));
        } break;
        case DrakeJoint::ROLLPITCHYAW: {
          unique_ptr<DrakeJoint> joint(
              new RollPitchYawFloatingJoint("base", Isometry3d::Identity()));
          model->bodies[i]->setJoint(move(joint));
        } break;
        case DrakeJoint::QUATERNION: {
          unique_ptr<DrakeJoint> joint(
              new QuaternionFloatingJoint("base", Isometry3d::Identity()));
=======
    if (model->bodies[i]->parent == nullptr) {  // attach the root nodes to the world with a floating base joint
			model->bodies[i]->parent = weld_to_body;
			switch (floating_base_type) {
      case DrakeJoint::FIXED:
        {
          unique_ptr<DrakeJoint> joint(new FixedJoint(floating_joint_name, transform_to_body));
          model->bodies[i]->setJoint(move(joint));
        }
        break;
			case DrakeJoint::ROLLPITCHYAW:
        {
          unique_ptr<DrakeJoint> joint(new RollPitchYawFloatingJoint(floating_joint_name, transform_to_body));
          model->bodies[i]->setJoint(move(joint));
        }
				break;
			case DrakeJoint::QUATERNION:
        {
          unique_ptr<DrakeJoint> joint(new QuaternionFloatingJoint(floating_joint_name, transform_to_body));
>>>>>>> ae5d561c
          model->bodies[i]->setJoint(move(joint));
        } break;
        default:
          throw std::runtime_error("unknown floating base type");
      }
    }
  }
}

<<<<<<< HEAD
void parseURDF(RigidBodyTree* model, XMLDocument* xml_doc,
               PackageMap& package_map, const string& root_dir,
               const DrakeJoint::FloatingBaseType floating_base_type) {
=======
void parseURDF(RigidBodyTree * model, XMLDocument * xml_doc, PackageMap& package_map, const string &root_dir, const DrakeJoint::FloatingBaseType floating_base_type, std::shared_ptr<RigidBodyFrame> weld_to_frame=nullptr)
{
>>>>>>> ae5d561c
  populatePackageMap(package_map);
  XMLElement* node = xml_doc->FirstChildElement("robot");
  if (!node) {
    throw std::runtime_error("ERROR: This urdf does not contain a robot tag");
  }

  parseRobot(model, node, package_map, root_dir, floating_base_type, weld_to_frame);

  model->compile();
}

<<<<<<< HEAD
void RigidBodyTree::addRobotFromURDFString(
    const string& xml_string, const string& root_dir,
    const DrakeJoint::FloatingBaseType floating_base_type) {
=======
void RigidBodyTree::addRobotFromURDFString(const string &xml_string, const string &root_dir, const DrakeJoint::FloatingBaseType floating_base_type, std::shared_ptr<RigidBodyFrame> weld_to_frame)
{
>>>>>>> ae5d561c
  PackageMap package_map;
  addRobotFromURDFString(xml_string, package_map, root_dir, floating_base_type, weld_to_frame);
}

<<<<<<< HEAD
void RigidBodyTree::addRobotFromURDFString(
    const string& xml_string, PackageMap& package_map, const string& root_dir,
    const DrakeJoint::FloatingBaseType floating_base_type) {
  XMLDocument xml_doc;
  xml_doc.Parse(xml_string.c_str());
  parseURDF(this, &xml_doc, package_map, root_dir, floating_base_type);
}

void RigidBodyTree::addRobotFromURDF(
    const string& urdf_filename,
    const DrakeJoint::FloatingBaseType floating_base_type) {
=======
void RigidBodyTree::addRobotFromURDFString(const string &xml_string, PackageMap& package_map, const string &root_dir, const DrakeJoint::FloatingBaseType floating_base_type, std::shared_ptr<RigidBodyFrame> weld_to_frame)
{
  XMLDocument xml_doc;
  xml_doc.Parse(xml_string.c_str());
  parseURDF(this,&xml_doc,package_map,root_dir,floating_base_type,weld_to_frame);
}

void RigidBodyTree::addRobotFromURDF(const string &urdf_filename, const DrakeJoint::FloatingBaseType floating_base_type, std::shared_ptr<RigidBodyFrame> weld_to_frame)
{
>>>>>>> ae5d561c
  PackageMap package_map;
  addRobotFromURDF(urdf_filename, package_map, floating_base_type, weld_to_frame);
}

<<<<<<< HEAD
void RigidBodyTree::addRobotFromURDF(
    const string& urdf_filename, PackageMap& package_map,
    const DrakeJoint::FloatingBaseType floating_base_type) {
=======
void RigidBodyTree::addRobotFromURDF(const string &urdf_filename, PackageMap& package_map, const DrakeJoint::FloatingBaseType floating_base_type, std::shared_ptr<RigidBodyFrame> weld_to_frame)
{
>>>>>>> ae5d561c
  XMLDocument xml_doc;
  xml_doc.LoadFile(urdf_filename.data());
  if (xml_doc.ErrorID()) {
    throw std::runtime_error("failed to parse xml in file " + urdf_filename +
                             "\n" + xml_doc.ErrorName());
  }

  string root_dir = ".";
  size_t found = urdf_filename.find_last_of("/\\");
  if (found != string::npos) {
    root_dir = urdf_filename.substr(0, found);
  }

<<<<<<< HEAD
  parseURDF(this, &xml_doc, package_map, root_dir, floating_base_type);
}
=======
  parseURDF(this,&xml_doc,package_map,root_dir,floating_base_type,weld_to_frame);
}
>>>>>>> ae5d561c
<|MERGE_RESOLUTION|>--- conflicted
+++ resolved
@@ -11,9 +11,10 @@
 using namespace Eigen;
 using namespace tinyxml2;
 
-// todo: rectify this with findLinkId in the class (which makes more
-// assumptions)
-int findLinkIndex(RigidBodyTree* model, string linkname) {
+
+// todo: rectify this with findLinkId in the class (which makes more assumptions)
+int findLinkIndex(RigidBodyTree * model, string linkname)
+{
   int index = -1;
   for (unsigned int i = 0; i < model->bodies.size(); i++) {
     if (linkname.compare(model->bodies[i]->linkname) == 0) {
@@ -24,11 +25,11 @@
   return index;
 }
 
-int findLinkIndexByJointName(RigidBodyTree* model, string jointname) {
+int findLinkIndexByJointName(RigidBodyTree * model, string jointname)
+{
   int index = -1;
   for (unsigned int i = 0; i < model->bodies.size(); i++) {
-    if (model->bodies[i]->hasParent() &&
-        jointname.compare(model->bodies[i]->getJoint().getName()) == 0) {
+    if (model->bodies[i]->hasParent() && jointname.compare(model->bodies[i]->getJoint().getName())==0) {
       index = i;
       break;
     }
@@ -36,36 +37,37 @@
   return index;
 }
 
-RigidBodyFrame::RigidBodyFrame(RigidBodyTree* tree, XMLElement* link_reference,
-                               XMLElement* pose, std::string name)
-    : name(name), frame_index(0) {
+RigidBodyFrame::RigidBodyFrame(RigidBodyTree* tree, XMLElement* link_reference, XMLElement* pose, std::string name)
+  : name(name), frame_index(0)
+{
   string linkname = link_reference->Attribute("link");
   body = tree->findLink(linkname);
-  if (!body)
-    throw runtime_error("couldn't find link %s referenced in frame " + name);
-
-  Vector3d xyz = Vector3d::Zero(), rpy = Vector3d::Zero();
+  if (!body) throw runtime_error("couldn't find link %s referenced in frame " + name);
+
+  Vector3d xyz=Vector3d::Zero(),rpy=Vector3d::Zero();
   if (pose) {
     parseVectorAttribute(pose, "xyz", xyz);
     parseVectorAttribute(pose, "rpy", rpy);
   }
-  transform_to_body.matrix() << rpy2rotmat(rpy), xyz, 0, 0, 0, 1;
-}
-
-void parseInertial(shared_ptr<RigidBody> body, XMLElement* node,
-                   RigidBodyTree* model) {
+  transform_to_body.matrix() << rpy2rotmat(rpy), xyz, 0,0,0,1;
+}
+
+
+void parseInertial(shared_ptr<RigidBody> body, XMLElement* node, RigidBodyTree * model)
+{
   Isometry3d T = Isometry3d::Identity();
 
   XMLElement* origin = node->FirstChildElement("origin");
-  if (origin) originAttributesToTransform(origin, T);
+  if (origin)
+    originAttributesToTransform(origin, T);
 
   XMLElement* mass = node->FirstChildElement("mass");
-  if (mass) parseScalarAttribute(mass, "value", body->mass);
+  if (mass)
+    parseScalarAttribute(mass, "value", body->mass);
 
   body->com << T(0, 3), T(1, 3), T(2, 3);
 
-  Matrix<double, TWIST_SIZE, TWIST_SIZE> I =
-      Matrix<double, TWIST_SIZE, TWIST_SIZE>::Zero();
+  Matrix<double, TWIST_SIZE, TWIST_SIZE> I = Matrix<double, TWIST_SIZE, TWIST_SIZE>::Zero();
   I.block(3, 3, 3, 3) << body->mass * Matrix3d::Identity();
 
   XMLElement* inertia = node->FirstChildElement("inertia");
@@ -84,7 +86,8 @@
   body->I = transformSpatialInertia(T, I);
 }
 
-bool parseMaterial(XMLElement* node, MaterialMap& materials) {
+bool parseMaterial(XMLElement* node, MaterialMap& materials)
+{
   const char* attr;
   attr = node->Attribute("name");
   if (!attr || strlen(attr) == 0) {
@@ -107,18 +110,16 @@
     }
     materials[name] = rgba;
   } else if (!already_in_map) {
-    cerr << "WARNING: material \"" << name
-         << "\" is not a simple color material (so is currently unsupported)"
-         << endl;
+    cerr << "WARNING: material \"" << name << "\" is not a simple color material (so is currently unsupported)" << endl;
     return false;
   }
   return true;
 }
 
-bool parseGeometry(XMLElement* node, const PackageMap& package_map,
-                   const string& root_dir, DrakeShapes::Element& element) {
+bool parseGeometry(XMLElement* node, const PackageMap& package_map, const string& root_dir, DrakeShapes::Element& element)
+{
   // DEBUG
-  // cout << "parseGeometry: START" << endl;
+  //cout << "parseGeometry: START" << endl;
   // END_DEBUG
   const char* attr;
   XMLElement* shape_node;
@@ -202,34 +203,30 @@
 
     element.setGeometry(mesh);
   } else {
-    cerr << "Warning: geometry element has an unknown type and will be ignored."
-         << endl;
+    cerr << "Warning: geometry element has an unknown type and will be ignored." << endl;
   }
   // DEBUG
-  // cout << "parseGeometry: END" << endl;
+  //cout << "parseGeometry: END" << endl;
   // END_DEBUG
   return true;
 }
 
-void parseVisual(shared_ptr<RigidBody> body, XMLElement* node,
-                 RigidBodyTree* model, const MaterialMap& materials,
-                 const PackageMap& package_map, const string& root_dir) {
+void parseVisual(shared_ptr<RigidBody> body, XMLElement* node, RigidBodyTree * model, const MaterialMap& materials, const PackageMap& package_map, const string& root_dir)
+{
   // DEBUG
-  // cout << "parseVisual: START" << endl;
+  //cout << "parseVisual: START" << endl;
   // END_DEBUG
   Isometry3d T_element_to_link = Isometry3d::Identity();
   XMLElement* origin = node->FirstChildElement("origin");
-  if (origin) originAttributesToTransform(origin, T_element_to_link);
+  if (origin)
+    originAttributesToTransform(origin, T_element_to_link);
 
   XMLElement* geometry_node = node->FirstChildElement("geometry");
-  if (!geometry_node)
-    throw runtime_error("ERROR: Link " + body->linkname +
-                        " has a visual element without geometry.");
+  if (!geometry_node) throw runtime_error("ERROR: Link " + body->linkname + " has a visual element without geometry.");
 
   DrakeShapes::VisualElement element(T_element_to_link);
   if (!parseGeometry(geometry_node, package_map, root_dir, element))
-    throw runtime_error("ERROR: Failed to parse visual element in link " +
-                        body->linkname + ".");
+    throw runtime_error("ERROR: Failed to parse visual element in link " + body->linkname + ".");
 
   XMLElement* material_node = node->FirstChildElement("material");
   if (material_node) {
@@ -242,37 +239,34 @@
       if (color_node) {
         Vector4d rgba;
         if (!parseVectorAttribute(color_node, "rgba", rgba)) {
-          cerr << "WARNING: Failed to parse color element rgba in visual"
-               << endl;
+          cerr << "WARNING: Failed to parse color element rgba in visual" << endl;
         } else {
           element.setMaterial(rgba);
         }
       } else {
-        cerr << "WARNING: visual element had a material with neither a name "
-                "nor a nested color element"
-             << endl;
+        cerr << "WARNING: visual element had a material with neither a name nor a nested color element" << endl;
       }
     }
   }
 
   if (element.hasGeometry()) {
     // DEBUG
-    // cout << "parseVisual: Adding element to body" << endl;
+    //cout << "parseVisual: Adding element to body" << endl;
     // END_DEBUG
     body->addVisualElement(element);
   }
 
   // DEBUG
-  // cout << "parseVisual: END" << endl;
+  //cout << "parseVisual: END" << endl;
   // END_DEBUG
 }
 
-void parseCollision(shared_ptr<RigidBody> body, XMLElement* node,
-                    RigidBodyTree* model, const PackageMap& package_map,
-                    const string& root_dir) {
+void parseCollision(shared_ptr<RigidBody> body, XMLElement* node, RigidBodyTree * model, const PackageMap& package_map, const string& root_dir)
+{
   Isometry3d T_element_to_link = Isometry3d::Identity();
   XMLElement* origin = node->FirstChildElement("origin");
-  if (origin) originAttributesToTransform(origin, T_element_to_link);
+  if (origin)
+    originAttributesToTransform(origin, T_element_to_link);
 
   const char* attr;
   string group_name;
@@ -281,28 +275,23 @@
   if (attr) {
     group_name = attr;
   } else {
-    group_name = "default";
-    ;
+    group_name = "default";;
   }
 
   XMLElement* geometry_node = node->FirstChildElement("geometry");
-  if (!geometry_node)
-    throw runtime_error("ERROR: Link " + body->linkname +
-                        " has a collision element without geometry");
+  if (!geometry_node) throw runtime_error("ERROR: Link " + body->linkname + " has a collision element without geometry");
 
   RigidBody::CollisionElement element(T_element_to_link, body);
   if (!parseGeometry(geometry_node, package_map, root_dir, element))
-    throw runtime_error("ERROR: Failed to parse collision element in link " +
-                        body->linkname + ".");
+    throw runtime_error("ERROR: Failed to parse collision element in link " + body->linkname + ".");
 
   if (element.hasGeometry()) {
     model->addCollisionElement(element, body, group_name);
   }
 }
 
-void parseLink(RigidBodyTree* model, std::string robot_name, XMLElement* node,
-               const MaterialMap& materials, const PackageMap& package_map,
-               const string& root_dir) {
+void parseLink(RigidBodyTree * model, std::string robot_name, XMLElement* node, const MaterialMap& materials, const PackageMap& package_map, const string& root_dir)
+{
   const char* attr = node->Attribute("drake_ignore");
   if (attr && strcmp(attr, "true") == 0) return;
 
@@ -313,21 +302,16 @@
   if (!attr) throw runtime_error("ERROR: link tag is missing name attribute");
 
   body->linkname = attr;
-  if (body->linkname == "world")
-    throw runtime_error(
-        "ERROR: do not name a link 'world', it is a reserved name");
+  if (body->linkname == "world") throw runtime_error("ERROR: do not name a link 'world', it is a reserved name");
 
   XMLElement* inertial_node = node->FirstChildElement("inertial");
   if (inertial_node) parseInertial(body, inertial_node, model);
 
-  for (XMLElement* visual_node = node->FirstChildElement("visual"); visual_node;
-       visual_node = visual_node->NextSiblingElement("visual")) {
+  for (XMLElement* visual_node = node->FirstChildElement("visual"); visual_node; visual_node = visual_node->NextSiblingElement("visual")) {
     parseVisual(body, visual_node, model, materials, package_map, root_dir);
   }
 
-  for (XMLElement* collision_node = node->FirstChildElement("collision");
-       collision_node;
-       collision_node = collision_node->NextSiblingElement("collision")) {
+  for (XMLElement* collision_node = node->FirstChildElement("collision"); collision_node; collision_node = collision_node->NextSiblingElement("collision")) {
     parseCollision(body, collision_node, model, package_map, root_dir);
   }
 
@@ -336,15 +320,10 @@
 }
 
 template <typename JointType>
-void setLimits(XMLElement* node, FixedAxisOneDoFJoint<JointType>* fjoint) {
+void setLimits(XMLElement *node, FixedAxisOneDoFJoint<JointType> *fjoint) {
   XMLElement* limit_node = node->FirstChildElement("limit");
   if (fjoint != nullptr && limit_node) {
-<<<<<<< HEAD
-    double lower = -numeric_limits<double>::infinity(),
-           upper = numeric_limits<double>::infinity();
-=======
     double lower = -numeric_limits<double>::infinity(), upper = numeric_limits<double>::infinity();
->>>>>>> ae5d561c
     parseScalarAttribute(limit_node, "lower", lower);
     parseScalarAttribute(limit_node, "upper", upper);
     fjoint->setJointLimits(lower, upper);
@@ -352,60 +331,51 @@
 }
 
 template <typename JointType>
-void setDynamics(XMLElement* node, FixedAxisOneDoFJoint<JointType>* fjoint) {
+void setDynamics(XMLElement *node, FixedAxisOneDoFJoint<JointType> *fjoint) {
   XMLElement* dynamics_node = node->FirstChildElement("dynamics");
   if (fjoint != nullptr && dynamics_node) {
-    double damping = 0.0, coulomb_friction = 0.0, coulomb_window = 0.0;
-    parseScalarAttribute(dynamics_node, "damping", damping);
-    parseScalarAttribute(dynamics_node, "friction", coulomb_friction);
-    parseScalarAttribute(dynamics_node, "coulomb_window", coulomb_window);
-    fjoint->setDynamics(damping, coulomb_friction, coulomb_window);
-  }
-}
-
-void parseJoint(RigidBodyTree* model, XMLElement* node) {
+    double damping=0.0, coulomb_friction=0.0, coulomb_window=0.0;
+    parseScalarAttribute(dynamics_node,"damping",damping);
+    parseScalarAttribute(dynamics_node,"friction",coulomb_friction);
+    parseScalarAttribute(dynamics_node,"coulomb_window",coulomb_window);
+    fjoint->setDynamics(damping,coulomb_friction,coulomb_window);
+  }
+}
+
+void parseJoint(RigidBodyTree * model, XMLElement* node)
+{
   const char* attr = node->Attribute("drake_ignore");
-  if (attr && strcmp(attr, "true") == 0) return;
+  if (attr && strcmp(attr, "true") == 0)
+    return;
 
   attr = node->Attribute("name");
   if (!attr) throw runtime_error("ERROR: joint tag is missing name attribute");
   string name(attr);
 
   attr = node->Attribute("type");
-  if (!attr)
-    throw runtime_error("ERROR: joint " + name +
-                        " is missing the type attribute");
+  if (!attr) throw runtime_error("ERROR: joint " + name + " is missing the type attribute");
   string type(attr);
 
   // parse parent
   XMLElement* parent_node = node->FirstChildElement("parent");
-  if (!parent_node)
-    throw runtime_error("ERROR: joint " + name + " doesn't have a parent node");
+  if (!parent_node) throw runtime_error("ERROR: joint " + name + " doesn't have a parent node");
 
   attr = parent_node->Attribute("link");
-  if (!attr)
-    throw runtime_error("ERROR: joint " + name +
-                        " parent does not have a link attribute");
+  if (!attr) throw runtime_error("ERROR: joint " + name + " parent does not have a link attribute");
   string parent_name(attr);
 
   int parent_index = findLinkIndex(model, parent_name);
-  if (parent_index < 0)
-    throw runtime_error("ERROR: could not find parent link named " +
-                        parent_name);
+  if (parent_index < 0) throw runtime_error("ERROR: could not find parent link named " + parent_name);
 
   // parse child
   XMLElement* child_node = node->FirstChildElement("child");
-  if (!child_node)
-    throw runtime_error("ERROR: joint " + name + " doesn't have a child node");
+  if (!child_node) throw runtime_error("ERROR: joint " + name + " doesn't have a child node");
   attr = child_node->Attribute("link");
-  if (!attr)
-    throw runtime_error("ERROR: joint " + name +
-                        " child does not have a link attribute");
+  if (!attr) throw runtime_error("ERROR: joint " + name + " child does not have a link attribute");
   string child_name(attr);
 
   int child_index = findLinkIndex(model, child_name);
-  if (child_index < 0)
-    throw runtime_error("ERROR: could not find child link named " + child_name);
+  if (child_index < 0) throw runtime_error("ERROR: could not find child link named " + child_name);
 
   Isometry3d transform_to_parent_body = Isometry3d::Identity();
   XMLElement* origin = node->FirstChildElement("origin");
@@ -416,11 +386,9 @@
   Vector3d axis;
   axis << 1, 0, 0;
   XMLElement* axis_node = node->FirstChildElement("axis");
-  if (axis_node && type.compare("fixed") != 0 &&
-      type.compare("floating") != 0) {
+  if (axis_node && type.compare("fixed")!=0 && type.compare("floating")!=0) {
     parseVectorAttribute(axis_node, "xyz", axis);
-    if (axis.norm() < 1e-8)
-      throw runtime_error("ERROR: axis is zero.  don't do that");
+    if (axis.norm()<1e-8) throw runtime_error("ERROR: axis is zero.  don't do that");
     axis.normalize();
   }
 
@@ -428,16 +396,14 @@
   DrakeJoint* joint = nullptr;
 
   if (type.compare("revolute") == 0 || type.compare("continuous") == 0) {
-    FixedAxisOneDoFJoint<RevoluteJoint>* fjoint =
-        new RevoluteJoint(name, transform_to_parent_body, axis);
+    FixedAxisOneDoFJoint<RevoluteJoint>* fjoint = new RevoluteJoint(name, transform_to_parent_body, axis);
     setDynamics(node, fjoint);
     setLimits(node, fjoint);
     joint = fjoint;
   } else if (type.compare("fixed") == 0) {
     joint = new FixedJoint(name, transform_to_parent_body);
   } else if (type.compare("prismatic") == 0) {
-    FixedAxisOneDoFJoint<PrismaticJoint>* fjoint =
-        new PrismaticJoint(name, transform_to_parent_body, axis);
+    FixedAxisOneDoFJoint<PrismaticJoint>* fjoint = new PrismaticJoint(name, transform_to_parent_body, axis);
     setDynamics(node, fjoint);
     setLimits(node, fjoint);
     joint = fjoint;
@@ -452,47 +418,39 @@
   model->bodies[child_index]->parent = model->bodies[parent_index];
 }
 
-void parseTransmission(RigidBodyTree* model, XMLElement* node) {
-  const char* attr = nullptr;
-  XMLElement* type_node = node->FirstChildElement("type");
+void parseTransmission(RigidBodyTree * model, XMLElement* node) {
+  const char *attr = nullptr;
+  XMLElement *type_node = node->FirstChildElement("type");
   if (type_node) {
     attr = type_node->GetText();
   }
 
   if (!attr) {
-    attr = node->Attribute("type");  // old URDF format, kept for convenience
-    if (!attr)
-      throw runtime_error(
-          "ERROR: transmission element is missing the type child");
+    attr = node->Attribute("type"); // old URDF format, kept for convenience
+    if (!attr) throw runtime_error("ERROR: transmission element is missing the type child");
   }
   string type(attr);
   if (type.find("SimpleTransmission") == string::npos) {
-    cerr << "WARNING: only SimpleTransmissions are supported right now.  this "
-            "element will be skipped."
-         << endl;
+    cerr << "WARNING: only SimpleTransmissions are supported right now.  this element will be skipped." << endl;
     return;
   }
 
-  XMLElement* actuator_node = node->FirstChildElement("actuator");
-  if (!actuator_node || !actuator_node->Attribute("name"))
-    throw runtime_error("ERROR: transmission is missing an actuator element");
+  XMLElement *actuator_node = node->FirstChildElement("actuator");
+  if (!actuator_node || !actuator_node->Attribute("name")) throw runtime_error("ERROR: transmission is missing an actuator element");
   string actuator_name(actuator_node->Attribute("name"));
 
-  XMLElement* joint_node = node->FirstChildElement("joint");
-  if (!joint_node || !joint_node->Attribute("name"))
-    throw runtime_error("ERROR: transmission is missing a joint element");
+  XMLElement *joint_node = node->FirstChildElement("joint");
+  if (!joint_node || !joint_node->Attribute("name")) throw runtime_error("ERROR: transmission is missing a joint element");
   string joint_name(joint_node->Attribute("name"));
 
   int body_index = findLinkIndexByJointName(model, joint_name);
 
   if (model->bodies[body_index]->getJoint().getNumPositions() == 0) {
-    cerr << "WARNING: Skipping transmission since it's attached to a fixed "
-            "joint: "
-         << joint_name << endl;
+    cerr << "WARNING: Skipping transmission since it's attached to a fixed joint: " << joint_name << endl;
     return;
   }
 
-  XMLElement* reduction_node = node->FirstChildElement("mechanicalReduction");
+  XMLElement *reduction_node = node->FirstChildElement("mechanicalReduction");
   double gain = 1.0;
   if (reduction_node) parseScalarValue(reduction_node, gain);
 
@@ -511,52 +469,40 @@
   model->actuators.push_back(RigidBodyActuator(actuator_name, model->bodies[body_index], gain, effort_min, effort_max));
 }
 
-void parseLoop(RigidBodyTree* model, XMLElement* node) {
+void parseLoop(RigidBodyTree * model, XMLElement* node)
+{
   Vector3d axis;
   axis << 1.0, 0.0, 0.0;
 
-  if (!node || !node->Attribute("name"))
-    throw runtime_error("ERROR: loop is missing a name element");
+  if (!node || !node->Attribute("name")) throw runtime_error("ERROR: loop is missing a name element");
   string name(node->Attribute("name"));
 
   XMLElement* link_node = node->FirstChildElement("link1");
-  std::shared_ptr<RigidBodyFrame> frameA = allocate_shared<RigidBodyFrame>(
-      Eigen::aligned_allocator<RigidBodyFrame>(), model, link_node, link_node,
-      name + "FrameA");
+  std::shared_ptr<RigidBodyFrame> frameA = allocate_shared<RigidBodyFrame>(Eigen::aligned_allocator<RigidBodyFrame>(),model,link_node,link_node,name+"FrameA");
 
   link_node = node->FirstChildElement("link2");
-  std::shared_ptr<RigidBodyFrame> frameB = allocate_shared<RigidBodyFrame>(
-      Eigen::aligned_allocator<RigidBodyFrame>(), model, link_node, link_node,
-      name + "FrameB");
+  std::shared_ptr<RigidBodyFrame> frameB = allocate_shared<RigidBodyFrame>(Eigen::aligned_allocator<RigidBodyFrame>(),model,link_node,link_node,name+"FrameB");
 
   XMLElement* axis_node = node->FirstChildElement("axis");
-  if (axis_node && !parseVectorAttribute(axis_node, "xyz", axis))
-    throw runtime_error("ERROR parsing loop joint axis");
+  if (axis_node && !parseVectorAttribute(axis_node, "xyz", axis)) throw runtime_error("ERROR parsing loop joint axis");
 
   model->addFrame(frameA);
   model->addFrame(frameB);
-  RigidBodyLoop l(frameA, frameB, axis);
+  RigidBodyLoop l(frameA,frameB,axis);
   model->loops.push_back(l);
 }
 
-void parseFrame(RigidBodyTree* model, XMLElement* node) {
+void parseFrame(RigidBodyTree * model, XMLElement* node)
+{
   const char* frame_name = node->Attribute("name");
   if (!frame_name) throw runtime_error("ERROR parsing Drake frame name");
 
-  std::shared_ptr<RigidBodyFrame> frame = allocate_shared<RigidBodyFrame>(
-      Eigen::aligned_allocator<RigidBodyFrame>(), model, node, node,
-      frame_name);
+  std::shared_ptr<RigidBodyFrame> frame = allocate_shared<RigidBodyFrame>(Eigen::aligned_allocator<RigidBodyFrame>(),model,node,node,frame_name);
   model->addFrame(frame);
 }
 
-<<<<<<< HEAD
-void parseRobot(RigidBodyTree* model, XMLElement* node,
-                const PackageMap& package_map, const string& root_dir,
-                const DrakeJoint::FloatingBaseType floating_base_type) {
-=======
 void parseRobot(RigidBodyTree * model, XMLElement* node, const PackageMap& package_map, const string &root_dir, const DrakeJoint::FloatingBaseType floating_base_type, std::shared_ptr<RigidBodyFrame> weld_to_frame=nullptr)
 {
->>>>>>> ae5d561c
   if (!node->Attribute("name"))
     throw runtime_error("Error: your robot must have a name attribute");
 
@@ -564,45 +510,37 @@
 
   // parse material elements
   MaterialMap materials;
-  for (XMLElement* link_node = node->FirstChildElement("material"); link_node;
-       link_node = link_node->NextSiblingElement("material"))
+  for (XMLElement* link_node = node->FirstChildElement("material"); link_node; link_node = link_node->NextSiblingElement("material"))
     parseMaterial(link_node, materials);  // accept failed material parsing
 
   // parse link elements
-  for (XMLElement* link_node = node->FirstChildElement("link"); link_node;
-       link_node = link_node->NextSiblingElement("link"))
+  for (XMLElement* link_node = node->FirstChildElement("link"); link_node; link_node = link_node->NextSiblingElement("link"))
     parseLink(model, robotname, link_node, materials, package_map, root_dir);
 
-  // DEBUG
-  // else {
-  // cout << "Parsed link" << endl;
-  // cout << "model->bodies.size() = " << model->bodies.size() << endl;
-  // cout << "model->num_bodies = " << model->num_bodies << endl;
-  //}
-  // END_DEBUG
+  //DEBUG
+    //else {
+      //cout << "Parsed link" << endl;
+      //cout << "model->bodies.size() = " << model->bodies.size() << endl;
+      //cout << "model->num_bodies = " << model->num_bodies << endl;
+    //}
+  //END_DEBUG
 
   // todo: parse collision filter groups
 
   // parse joints
-  for (XMLElement* joint_node = node->FirstChildElement("joint"); joint_node;
-       joint_node = joint_node->NextSiblingElement("joint"))
+  for (XMLElement* joint_node = node->FirstChildElement("joint"); joint_node; joint_node = joint_node->NextSiblingElement("joint"))
     parseJoint(model, joint_node);
 
   // parse transmission elements
-  for (XMLElement* transmission_node = node->FirstChildElement("transmission");
-       transmission_node;
-       transmission_node =
-           transmission_node->NextSiblingElement("transmission"))
+  for (XMLElement* transmission_node = node->FirstChildElement("transmission"); transmission_node; transmission_node = transmission_node->NextSiblingElement("transmission"))
     parseTransmission(model, transmission_node);
 
   // parse loop joints
-  for (XMLElement* loop_node = node->FirstChildElement("loop_joint"); loop_node;
-       loop_node = loop_node->NextSiblingElement("loop_joint"))
+  for (XMLElement* loop_node = node->FirstChildElement("loop_joint"); loop_node; loop_node = loop_node->NextSiblingElement("loop_joint"))
     parseLoop(model, loop_node);
 
   // parse Drake frames
-  for (XMLElement* frame_node = node->FirstChildElement("frame"); frame_node;
-       frame_node = frame_node->NextSiblingElement("frame"))
+  for (XMLElement* frame_node = node->FirstChildElement("frame"); frame_node; frame_node = frame_node->NextSiblingElement("frame"))
     parseFrame(model, frame_node);
 
   std::string floating_joint_name;
@@ -620,26 +558,6 @@
   }
 
   for (unsigned int i = 1; i < model->bodies.size(); i++) {
-<<<<<<< HEAD
-    if (model->bodies[i]->parent == nullptr) {  // attach the root nodes to the
-                                                // world with a floating base
-                                                // joint
-      model->bodies[i]->parent = model->bodies[0];
-      switch (floating_base_type) {
-        case DrakeJoint::FIXED: {
-          unique_ptr<DrakeJoint> joint(
-              new FixedJoint("base", Isometry3d::Identity()));
-          model->bodies[i]->setJoint(move(joint));
-        } break;
-        case DrakeJoint::ROLLPITCHYAW: {
-          unique_ptr<DrakeJoint> joint(
-              new RollPitchYawFloatingJoint("base", Isometry3d::Identity()));
-          model->bodies[i]->setJoint(move(joint));
-        } break;
-        case DrakeJoint::QUATERNION: {
-          unique_ptr<DrakeJoint> joint(
-              new QuaternionFloatingJoint("base", Isometry3d::Identity()));
-=======
     if (model->bodies[i]->parent == nullptr) {  // attach the root nodes to the world with a floating base joint
 			model->bodies[i]->parent = weld_to_body;
 			switch (floating_base_type) {
@@ -658,26 +576,20 @@
 			case DrakeJoint::QUATERNION:
         {
           unique_ptr<DrakeJoint> joint(new QuaternionFloatingJoint(floating_joint_name, transform_to_body));
->>>>>>> ae5d561c
           model->bodies[i]->setJoint(move(joint));
-        } break;
-        default:
-          throw std::runtime_error("unknown floating base type");
-      }
-    }
-  }
-}
-
-<<<<<<< HEAD
-void parseURDF(RigidBodyTree* model, XMLDocument* xml_doc,
-               PackageMap& package_map, const string& root_dir,
-               const DrakeJoint::FloatingBaseType floating_base_type) {
-=======
+        }
+				break;
+			default:
+			  throw std::runtime_error("unknown floating base type");
+    	}
+    }
+  }
+}
+
 void parseURDF(RigidBodyTree * model, XMLDocument * xml_doc, PackageMap& package_map, const string &root_dir, const DrakeJoint::FloatingBaseType floating_base_type, std::shared_ptr<RigidBodyFrame> weld_to_frame=nullptr)
 {
->>>>>>> ae5d561c
   populatePackageMap(package_map);
-  XMLElement* node = xml_doc->FirstChildElement("robot");
+  XMLElement *node = xml_doc->FirstChildElement("robot");
   if (!node) {
     throw std::runtime_error("ERROR: This urdf does not contain a robot tag");
   }
@@ -687,31 +599,12 @@
   model->compile();
 }
 
-<<<<<<< HEAD
-void RigidBodyTree::addRobotFromURDFString(
-    const string& xml_string, const string& root_dir,
-    const DrakeJoint::FloatingBaseType floating_base_type) {
-=======
 void RigidBodyTree::addRobotFromURDFString(const string &xml_string, const string &root_dir, const DrakeJoint::FloatingBaseType floating_base_type, std::shared_ptr<RigidBodyFrame> weld_to_frame)
 {
->>>>>>> ae5d561c
   PackageMap package_map;
   addRobotFromURDFString(xml_string, package_map, root_dir, floating_base_type, weld_to_frame);
 }
 
-<<<<<<< HEAD
-void RigidBodyTree::addRobotFromURDFString(
-    const string& xml_string, PackageMap& package_map, const string& root_dir,
-    const DrakeJoint::FloatingBaseType floating_base_type) {
-  XMLDocument xml_doc;
-  xml_doc.Parse(xml_string.c_str());
-  parseURDF(this, &xml_doc, package_map, root_dir, floating_base_type);
-}
-
-void RigidBodyTree::addRobotFromURDF(
-    const string& urdf_filename,
-    const DrakeJoint::FloatingBaseType floating_base_type) {
-=======
 void RigidBodyTree::addRobotFromURDFString(const string &xml_string, PackageMap& package_map, const string &root_dir, const DrakeJoint::FloatingBaseType floating_base_type, std::shared_ptr<RigidBodyFrame> weld_to_frame)
 {
   XMLDocument xml_doc;
@@ -721,36 +614,23 @@
 
 void RigidBodyTree::addRobotFromURDF(const string &urdf_filename, const DrakeJoint::FloatingBaseType floating_base_type, std::shared_ptr<RigidBodyFrame> weld_to_frame)
 {
->>>>>>> ae5d561c
   PackageMap package_map;
   addRobotFromURDF(urdf_filename, package_map, floating_base_type, weld_to_frame);
 }
 
-<<<<<<< HEAD
-void RigidBodyTree::addRobotFromURDF(
-    const string& urdf_filename, PackageMap& package_map,
-    const DrakeJoint::FloatingBaseType floating_base_type) {
-=======
 void RigidBodyTree::addRobotFromURDF(const string &urdf_filename, PackageMap& package_map, const DrakeJoint::FloatingBaseType floating_base_type, std::shared_ptr<RigidBodyFrame> weld_to_frame)
 {
->>>>>>> ae5d561c
   XMLDocument xml_doc;
   xml_doc.LoadFile(urdf_filename.data());
   if (xml_doc.ErrorID()) {
-    throw std::runtime_error("failed to parse xml in file " + urdf_filename +
-                             "\n" + xml_doc.ErrorName());
-  }
-
-  string root_dir = ".";
+    throw std::runtime_error("failed to parse xml in file " + urdf_filename + "\n" + xml_doc.ErrorName());
+  }
+
+  string root_dir=".";
   size_t found = urdf_filename.find_last_of("/\\");
   if (found != string::npos) {
     root_dir = urdf_filename.substr(0, found);
   }
 
-<<<<<<< HEAD
-  parseURDF(this, &xml_doc, package_map, root_dir, floating_base_type);
-}
-=======
   parseURDF(this,&xml_doc,package_map,root_dir,floating_base_type,weld_to_frame);
 }
->>>>>>> ae5d561c
