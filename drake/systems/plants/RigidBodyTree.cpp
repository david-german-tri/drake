--- conflicted
+++ resolved
@@ -21,29 +21,27 @@
 const set<int> RigidBodyTree::default_robot_num_set = {0};
 
 template <typename T>
-void getFiniteIndexes(T const& v, std::vector<int>& finite_indexes) {
+void getFiniteIndexes(T const & v, std::vector<int> &finite_indexes)
+{
   finite_indexes.clear();
   const size_t n = v.size();
-  for (int x = 0; x < n; x++) {
+  for (int x = 0; x < n; x++)
+  {
     if (std::isfinite(static_cast<double>(v[x]))) {
       finite_indexes.push_back(x);
     }
   }
 }
 
-std::ostream& operator<<(std::ostream& os, const RigidBodyLoop& obj) {
-  os << "loop connects pt "
-     << obj.frameA->transform_to_body.matrix().topRightCorner(3, 1).transpose()
-     << " on " << obj.frameA->body->linkname << " to pt "
-     << obj.frameB->transform_to_body.matrix().topRightCorner(3, 1).transpose()
-     << " on " << obj.frameB->body->linkname << std::endl;
+std::ostream& operator<<(std::ostream& os, const RigidBodyLoop& obj)
+{
+  os << "loop connects pt " << obj.frameA->transform_to_body.matrix().topRightCorner(3,1).transpose() << " on " << obj.frameA->body->linkname << " to pt " << obj.frameB->transform_to_body.matrix().topRightCorner(3,1).transpose() << " on " << obj.frameB->body->linkname << std::endl;
   return os;
 }
 
-RigidBodyTree::RigidBodyTree(
-    const std::string& urdf_filename,
-    const DrakeJoint::FloatingBaseType floating_base_type)
-    : collision_model(DrakeCollision::newModel()) {
+RigidBodyTree::RigidBodyTree(const std::string &urdf_filename, const DrakeJoint::FloatingBaseType floating_base_type)
+  :  collision_model(DrakeCollision::newModel())
+{
   a_grav << 0, 0, 0, 0, 0, -9.81;
 
   shared_ptr<RigidBody> b(new RigidBody());
@@ -55,11 +53,12 @@
 
   initialized = false;
 
-  addRobotFromURDF(urdf_filename, floating_base_type);
-}
-
-RigidBodyTree::RigidBodyTree(void)
-    : collision_model(DrakeCollision::newModel()) {
+  addRobotFromURDF(urdf_filename,floating_base_type);
+}
+
+RigidBodyTree::RigidBodyTree(void) :
+    collision_model(DrakeCollision::newModel())
+{
   a_grav << 0, 0, 0, 0, 0, -9.81;
 
   shared_ptr<RigidBody> b(new RigidBody());
@@ -71,9 +70,13 @@
   initialized = false;
 }
 
-RigidBodyTree::~RigidBodyTree(void) {}
-
-void RigidBodyTree::compile(void) {
+RigidBodyTree::~RigidBodyTree(void)
+{
+}
+
+
+void RigidBodyTree::compile(void)
+{
   // reorder body list to make sure that parents before children in the list
   size_t i = 0;
   while (i < bodies.size() - 1) {
@@ -88,12 +91,11 @@
     i++;
   }
 
-  // weld joints for links that have zero inertia and no children (as seen in
-  // pr2.urdf)
-  for (size_t i = 0; i < bodies.size(); i++) {
+  // weld joints for links that have zero inertia and no children (as seen in pr2.urdf)
+  for (size_t i=0; i<bodies.size(); i++) {
     if (bodies[i]->hasParent() && bodies[i]->I.isConstant(0)) {
       bool hasChild = false;
-      for (size_t j = i + 1; j < bodies.size(); j++) {
+      for (size_t j=i+1; j<bodies.size(); j++) {
         if (bodies[j]->parent == bodies[i]) {
           hasChild = true;
           break;
@@ -101,20 +103,16 @@
       }
       if (!hasChild) {
         // now check if this body is attached by a loop joint
-        for (const auto& loop : loops) {
-          if ((loop.frameA->body == bodies[i]) ||
-              (loop.frameB->body == bodies[i])) {
+        for (const auto &loop : loops) {
+          if ((loop.frameA->body == bodies[i]) || (loop.frameB->body == bodies[i])) {
             hasChild = true;
             break;
           }
         }
       }
       if (!hasChild) {
-        cout << "welding " << bodies[i]->getJoint().getName()
-             << " because it has no inertia beneath it" << endl;
-        unique_ptr<DrakeJoint> joint_unique_ptr(
-            new FixedJoint(bodies[i]->getJoint().getName(),
-                           bodies[i]->getJoint().getTransformToParentBody()));
+      	cout << "welding " << bodies[i]->getJoint().getName() << " because it has no inertia beneath it" << endl;
+        unique_ptr<DrakeJoint> joint_unique_ptr(new FixedJoint(bodies[i]->getJoint().getName(), bodies[i]->getJoint().getTransformToParentBody()));
         bodies[i]->setJoint(move(joint_unique_ptr));
       }
     }
@@ -129,38 +127,32 @@
       num_positions += body.getJoint().getNumPositions();
       body.velocity_num_start = num_velocities;
       num_velocities += body.getJoint().getNumVelocities();
-    } else {
+    }
+    else {
       body.position_num_start = 0;
       body.velocity_num_start = 0;
     }
   }
 
-  for (size_t i = 0; i < bodies.size(); i++) {
+  for (size_t i=0; i<bodies.size(); i++) {
     bodies[i]->body_index = static_cast<int>(i);
   }
 
-  B.resize(num_velocities, actuators.size());
-  B = MatrixXd::Zero(num_velocities, actuators.size());
-  for (size_t ia = 0; ia < actuators.size(); ia++)
-    for (int i = 0; i < actuators[ia].body->getJoint().getNumVelocities(); i++)
-      B(actuators[ia].body->velocity_num_start + i, ia) =
-          actuators[ia].reduction;
+  B.resize(num_velocities,actuators.size());
+  B = MatrixXd::Zero(num_velocities,actuators.size());
+  for (size_t ia=0; ia<actuators.size(); ia++)
+    for (int i=0; i<actuators[ia].body->getJoint().getNumVelocities(); i++)
+      B(actuators[ia].body->velocity_num_start+i,ia) = actuators[ia].reduction;
 
   // gather joint limits in RBM vector
-  joint_limit_min = VectorXd::Constant(
-      num_positions, -std::numeric_limits<double>::infinity());
-  joint_limit_max = VectorXd::Constant(num_positions,
-                                       std::numeric_limits<double>::infinity());
+  joint_limit_min = VectorXd::Constant(num_positions, -std::numeric_limits<double>::infinity());
+  joint_limit_max = VectorXd::Constant(num_positions, std::numeric_limits<double>::infinity());
   for (int i = 0; i < bodies.size(); i++) {
     auto& body = bodies[i];
     if (body->hasParent()) {
       const DrakeJoint& joint = body->getJoint();
-      joint_limit_min.segment(body->position_num_start,
-                              joint.getNumPositions()) =
-          joint.getJointLimitMin();
-      joint_limit_max.segment(body->position_num_start,
-                              joint.getNumPositions()) =
-          joint.getJointLimitMax();
+      joint_limit_min.segment(body->position_num_start, joint.getNumPositions()) = joint.getJointLimitMin();
+      joint_limit_max.segment(body->position_num_start, joint.getNumPositions()) = joint.getJointLimitMax();
     }
   }
 
@@ -179,106 +171,92 @@
   for (const auto& body_ptr : bodies) {
     if (body_ptr->hasParent()) {
       const DrakeJoint& joint = body_ptr->getJoint();
-      q.middleRows(body_ptr->position_num_start, joint.getNumPositions()) =
-          joint.zeroConfiguration();
+      q.middleRows(body_ptr->position_num_start, joint.getNumPositions()) = joint.zeroConfiguration();
     }
   }
   return q;
 }
 
-Eigen::VectorXd RigidBodyTree::getRandomConfiguration(
-    std::default_random_engine& generator) const {
+Eigen::VectorXd RigidBodyTree::getRandomConfiguration(std::default_random_engine& generator) const
+{
   Eigen::VectorXd q(num_positions);
   for (const auto& body_ptr : bodies) {
     if (body_ptr->hasParent()) {
       const DrakeJoint& joint = body_ptr->getJoint();
-      q.middleRows(body_ptr->position_num_start, joint.getNumPositions()) =
-          joint.randomConfiguration(generator);
-    }
-  }
+			q.middleRows(body_ptr->position_num_start,joint.getNumPositions()) = joint.randomConfiguration(generator);
+		}
+	}
   return q;
 }
 
-string RigidBodyTree::getPositionName(int position_num) const {
-  if (position_num < 0 || position_num >= num_positions)
-    throw std::runtime_error("position_num is out of range");
-
-  size_t body_index = 0;
-  while (body_index + 1 < bodies.size() &&
-         bodies[body_index + 1]->position_num_start <= position_num)
-    body_index++;
-
-  return bodies[body_index]->getJoint().getPositionName(
-      position_num - bodies[body_index]->position_num_start);
-}
-
-string RigidBodyTree::getVelocityName(int velocity_num) const {
-  if (velocity_num < 0 || velocity_num >= num_velocities)
-    throw std::runtime_error("velocity_num is out of range");
-
-  size_t body_index = 0;
-  while (body_index + 1 < bodies.size() &&
-         bodies[body_index + 1]->velocity_num_start <= velocity_num)
-    body_index++;
-
-  return bodies[body_index]->getJoint().getVelocityName(
-      velocity_num - bodies[body_index]->velocity_num_start);
-}
-
-string RigidBodyTree::getStateName(int state_num) const {
-  if (state_num < num_positions)
-    return getPositionName(state_num);
-  else
-    return getVelocityName(state_num - num_positions);
-}
-
-void RigidBodyTree::drawKinematicTree(std::string graphviz_dotfile_filename) {
+string RigidBodyTree::getPositionName(int position_num) const
+{
+	if (position_num<0 || position_num>=num_positions)
+		throw std::runtime_error("position_num is out of range");
+
+	size_t body_index = 0;
+	while (body_index+1<bodies.size() && bodies[body_index+1]->position_num_start<=position_num) body_index++;
+
+	return bodies[body_index]->getJoint().getPositionName(position_num-bodies[body_index]->position_num_start);
+}
+
+string RigidBodyTree::getVelocityName(int velocity_num) const
+{
+	if (velocity_num<0 || velocity_num>=num_velocities)
+		throw std::runtime_error("velocity_num is out of range");
+
+	size_t body_index = 0;
+	while (body_index+1<bodies.size() && bodies[body_index+1]->velocity_num_start<=velocity_num) body_index++;
+
+	return bodies[body_index]->getJoint().getVelocityName(velocity_num-bodies[body_index]->velocity_num_start);
+}
+
+string RigidBodyTree::getStateName(int state_num) const
+{
+	if (state_num<num_positions)
+		return getPositionName(state_num);
+	else
+		return getVelocityName(state_num - num_positions);
+}
+
+void RigidBodyTree::drawKinematicTree(std::string graphviz_dotfile_filename)
+{
   ofstream dotfile;
   dotfile.open(graphviz_dotfile_filename);
   dotfile << "digraph {" << endl;
   for (const auto& body : bodies) {
-    dotfile << "  " << body->linkname << " [label=\"" << body->linkname << endl;
-    dotfile << "mass=" << body->mass << ", com=" << body->com.transpose()
-            << endl;
+    dotfile << "  " << body->linkname <<  " [label=\"" << body->linkname << endl;
+    dotfile << "mass=" << body->mass << ", com=" << body->com.transpose() << endl;
     dotfile << "inertia=" << endl << body->I << endl;
     dotfile << "\"];" << endl;
     if (body->hasParent()) {
       const auto& joint = body->getJoint();
-      dotfile << "  " << body->linkname << " -> " << body->parent->linkname
-              << " [label=\"" << joint.getName() << endl;
-      dotfile << "transform_to_parent_body=" << endl
-              << joint.getTransformToParentBody().matrix() << endl;
-      //     dotfile << "axis=" << endl << joint.get().matrix() << endl;
+      dotfile << "  " << body->linkname << " -> " << body->parent->linkname << " [label=\"" << joint.getName() << endl;
+      dotfile << "transform_to_parent_body=" << endl << joint.getTransformToParentBody().matrix() << endl;
+ //     dotfile << "axis=" << endl << joint.get().matrix() << endl;
       dotfile << "\"];" << endl;
     }
   }
   for (const auto& frame : frames) {
-    dotfile << "  " << frame->name << " [label=\"" << frame->name
-            << " (frame)\"];" << endl;
-    dotfile << "  " << frame->name << " -> " << frame->body->linkname
-            << " [label=\"";
-    dotfile << "transform_to_body=" << endl
-            << frame->transform_to_body.matrix() << endl;
+    dotfile << "  " << frame->name <<  " [label=\"" << frame->name << " (frame)\"];" << endl;
+    dotfile << "  " << frame->name << " -> " << frame->body->linkname << " [label=\"";
+    dotfile << "transform_to_body=" << endl << frame->transform_to_body.matrix() << endl;
     dotfile << "\"];" << endl;
   }
 
   for (const auto& loop : loops) {
-    dotfile << "  " << loop.frameA->body->linkname << " -> "
-            << loop.frameB->body->linkname << " [label=\"loop " << endl;
-    dotfile << "transform_to_parent_body=" << endl
-            << loop.frameA->transform_to_body.matrix() << endl;
-    dotfile << "transform_to_child_body=" << endl
-            << loop.frameB->transform_to_body.matrix() << endl;
+    dotfile << "  " << loop.frameA->body->linkname << " -> " << loop.frameB->body->linkname << " [label=\"loop " << endl;
+    dotfile << "transform_to_parent_body=" << endl << loop.frameA->transform_to_body.matrix() << endl;
+    dotfile << "transform_to_child_body=" << endl << loop.frameB->transform_to_body.matrix() << endl;
     dotfile << "\"];" << endl;
   }
   dotfile << "}" << endl;
   dotfile.close();
-  cout << "Wrote kinematic tree to " << graphviz_dotfile_filename
-       << "; run e.g. 'dot -Tpng -O " << graphviz_dotfile_filename
-       << "' to generate an image." << endl;
-}
-
-map<string, int> RigidBodyTree::computePositionNameToIndexMap() const {
+  cout << "Wrote kinematic tree to " << graphviz_dotfile_filename << "; run e.g. 'dot -Tpng -O " << graphviz_dotfile_filename << "' to generate an image." << endl;
+}
+
+map<string, int> RigidBodyTree::computePositionNameToIndexMap() const
+{
   map<string, int> name_to_index_map;
 
   for (int i = 0; i < this->num_positions; ++i) {
@@ -287,16 +265,9 @@
   return name_to_index_map;
 }
 
-<<<<<<< HEAD
-DrakeCollision::ElementId RigidBodyTree::addCollisionElement(
-    const RigidBody::CollisionElement& element,
-    const shared_ptr<RigidBody>& body, string group_name) {
-  DrakeCollision::ElementId id(collision_model->addElement(element));
-=======
 DrakeCollision::ElementId RigidBodyTree::addCollisionElement(const RigidBody::CollisionElement& element, const shared_ptr<RigidBody>& body, const string& group_name)
 {
   DrakeCollision::ElementId id = collision_model->addElement(element);
->>>>>>> ae5d561c
   if (id != 0) {
     body->collision_element_ids.push_back(id);
     body->collision_element_groups[group_name].push_back(id);
@@ -304,16 +275,15 @@
   return id;
 }
 
-void RigidBodyTree::updateCollisionElements(
-    const RigidBody& body,
-    const Eigen::Transform<double, 3, Eigen::Isometry>& transform_to_world) {
-  for (auto id_iter = body.collision_element_ids.begin();
-       id_iter != body.collision_element_ids.end(); ++id_iter) {
+void RigidBodyTree::updateCollisionElements(const RigidBody& body, const Eigen::Transform<double, 3, Eigen::Isometry>& transform_to_world)
+{
+  for (auto id_iter = body.collision_element_ids.begin(); id_iter != body.collision_element_ids.end(); ++id_iter) {
     collision_model->updateElementWorldTransform(*id_iter, transform_to_world);
   }
 }
 
-void RigidBodyTree::updateStaticCollisionElements() {
+void RigidBodyTree::updateStaticCollisionElements()
+{
   for (auto it = bodies.begin(); it != bodies.end(); ++it) {
     RigidBody& body = **it;
     if (!body.hasParent()) {
@@ -322,10 +292,9 @@
   }
 }
 
-void RigidBodyTree::updateDynamicCollisionElements(
-    const KinematicsCache<double>& cache) {
-  // todo: this is currently getting called many times with the same cache
-  // object.  and it's presumably somewhat expensive.
+void RigidBodyTree::updateDynamicCollisionElements(const KinematicsCache<double>& cache)
+{
+  // todo: this is currently getting called many times with the same cache object.  and it's presumably somewhat expensive.
   for (auto it = bodies.begin(); it != bodies.end(); ++it) {
     const RigidBody& body = **it;
     if (body.hasParent()) {
@@ -335,206 +304,221 @@
   collision_model->updateModel();
 }
 
-void RigidBodyTree::getTerrainContactPoints(
-    const RigidBody& body, Eigen::Matrix3Xd& terrain_points) const {
+void RigidBodyTree::getTerrainContactPoints(const RigidBody& body, Eigen::Matrix3Xd &terrain_points) const
+{
   // clear matrix before filling it again
   size_t num_points = 0;
-  terrain_points.resize(Eigen::NoChange, 0);
-
-  for (auto id_iter = body.collision_element_ids.begin();
-       id_iter != body.collision_element_ids.end(); ++id_iter) {
+  terrain_points.resize(Eigen::NoChange,0);
+
+  for (auto id_iter = body.collision_element_ids.begin(); id_iter != body.collision_element_ids.end();++id_iter) {
+
     Matrix3Xd element_points;
     collision_model->getTerrainContactPoints(*id_iter, element_points);
-    terrain_points.conservativeResize(
-        Eigen::NoChange, terrain_points.cols() + element_points.cols());
-    terrain_points.block(0, num_points, terrain_points.rows(),
-                         element_points.cols()) = element_points;
+    terrain_points.conservativeResize(Eigen::NoChange, terrain_points.cols() + element_points.cols());
+    terrain_points.block(0, num_points, terrain_points.rows(), element_points.cols()) = element_points;
     num_points += element_points.cols();
   }
 }
 
-void RigidBodyTree::collisionDetectFromPoints(
-    const KinematicsCache<double>& cache, const Matrix3Xd& points,
-    VectorXd& phi, Matrix3Xd& normal, Matrix3Xd& x, Matrix3Xd& body_x,
-    vector<int>& body_idx, bool use_margins) {
+
+void RigidBodyTree::collisionDetectFromPoints(const KinematicsCache<double>& cache,
+                                           const Matrix3Xd& points,
+                                           VectorXd& phi,
+                                           Matrix3Xd& normal,
+                                           Matrix3Xd& x,
+                                           Matrix3Xd& body_x,
+                                           vector<int>& body_idx,
+                                           bool use_margins)
+{
   updateDynamicCollisionElements(cache);
 
   vector<DrakeCollision::PointPair> closest_points;
 
-  collision_model->collisionDetectFromPoints(points, use_margins,
-                                             closest_points);
-  x.resize(3, closest_points.size());
-  body_x.resize(3, closest_points.size());
-  normal.resize(3, closest_points.size());
+  collision_model->collisionDetectFromPoints(points, use_margins, closest_points);
+  x.resize(3,closest_points.size());
+  body_x.resize(3,closest_points.size());
+  normal.resize(3,closest_points.size());
   phi.resize(closest_points.size());
 
   Vector3d ptA, ptB, n;
   double distance;
-  for (int i = 0; i < closest_points.size(); ++i) {
+  for (int i=0; i<closest_points.size(); ++i) {
     closest_points[i].getResults(ptA, ptB, n, distance);
     x.col(i) = ptB;
     body_x.col(i) = ptA;
     normal.col(i) = n;
     phi[i] = distance;
-    const RigidBody::CollisionElement* elementB =
-        dynamic_cast<const RigidBody::CollisionElement*>(
-            collision_model->readElement(closest_points[i].getIdB()));
+    const RigidBody::CollisionElement* elementB = dynamic_cast<const RigidBody::CollisionElement*>(collision_model->readElement(closest_points[i].getIdB()));
     body_idx.push_back(elementB->getBody()->body_index);
   }
 }
 
 bool RigidBodyTree::collisionRaycast(const KinematicsCache<double>& cache,
-                                     const Matrix3Xd& origins,
-                                     const Matrix3Xd& ray_endpoints,
-                                     VectorXd& distances, bool use_margins) {
+                                     const Matrix3Xd &origins,
+                                     const Matrix3Xd &ray_endpoints,
+                                     VectorXd &distances,
+                                     bool use_margins )
+{
   Matrix3Xd normals;
   updateDynamicCollisionElements(cache);
-  return collision_model->collisionRaycast(origins, ray_endpoints, use_margins,
-                                           distances, normals);
+  return collision_model->collisionRaycast(origins, ray_endpoints, use_margins, distances, normals);
 }
 
 bool RigidBodyTree::collisionRaycast(const KinematicsCache<double>& cache,
-                                     const Matrix3Xd& origins,
-                                     const Matrix3Xd& ray_endpoints,
-                                     VectorXd& distances, Matrix3Xd& normals,
-                                     bool use_margins) {
+                                     const Matrix3Xd &origins,
+                                     const Matrix3Xd &ray_endpoints,
+                                     VectorXd &distances,
+                                     Matrix3Xd &normals,
+                                     bool use_margins )
+{
   updateDynamicCollisionElements(cache);
-  return collision_model->collisionRaycast(origins, ray_endpoints, use_margins,
-                                           distances, normals);
-}
-
-bool RigidBodyTree::collisionDetect(
-    const KinematicsCache<double>& cache, VectorXd& phi, Matrix3Xd& normal,
-    Matrix3Xd& xA, Matrix3Xd& xB, vector<int>& bodyA_idx,
-    vector<int>& bodyB_idx,
-    const vector<DrakeCollision::ElementId>& ids_to_check, bool use_margins) {
+  return collision_model->collisionRaycast(origins, ray_endpoints, use_margins, distances, normals);
+}
+
+bool RigidBodyTree::collisionDetect(const KinematicsCache<double>& cache,
+                                    VectorXd& phi,
+                                    Matrix3Xd& normal,
+                                    Matrix3Xd& xA,
+                                    Matrix3Xd& xB,
+                                    vector<int>& bodyA_idx,
+                                    vector<int>& bodyB_idx,
+                                    const vector<DrakeCollision::ElementId>& ids_to_check,
+                                    bool use_margins)
+{
   updateDynamicCollisionElements(cache);
 
   vector<DrakeCollision::PointPair> points;
-  // DEBUG
-  // cout << "RigidBodyTree::collisionDetect: calling
-  // collision_model->closestPointsAllToAll" << endl;
-  // END_DEBUG
-  bool points_found =
-      collision_model->closestPointsAllToAll(ids_to_check, use_margins, points);
-  // DEBUG
-  // cout << "RigidBodyTree::collisionDetect: points.size() = " << points.size()
-  // << endl;
-  // END_DEBUG
-
-  xA = MatrixXd::Zero(3, points.size());
-  xB = MatrixXd::Zero(3, points.size());
-  normal = MatrixXd::Zero(3, points.size());
+  //DEBUG
+  //cout << "RigidBodyTree::collisionDetect: calling collision_model->closestPointsAllToAll" << endl;
+  //END_DEBUG
+  bool points_found = collision_model->closestPointsAllToAll(ids_to_check, use_margins, points);
+  //DEBUG
+  //cout << "RigidBodyTree::collisionDetect: points.size() = " << points.size() << endl;
+  //END_DEBUG
+
+  xA = MatrixXd::Zero(3,points.size());
+  xB = MatrixXd::Zero(3,points.size());
+  normal = MatrixXd::Zero(3,points.size());
   phi = VectorXd::Zero(points.size());
 
   Vector3d ptA, ptB, n;
   double distance;
-  for (int i = 0; i < points.size(); ++i) {
+  for (int i=0; i<points.size(); ++i) {
     points[i].getResults(ptA, ptB, n, distance);
     xA.col(i) = ptA;
     xB.col(i) = ptB;
     normal.col(i) = n;
     phi[i] = distance;
-    const RigidBody::CollisionElement* elementA =
-        dynamic_cast<const RigidBody::CollisionElement*>(
-            collision_model->readElement(points[i].getIdA()));
-    // DEBUG
-    // cout << "RigidBodyTree::collisionDetect: points[i].getIdA() = " <<
-    // points[i].getIdA() << endl;
-    // cout << "RigidBodyTree::collisionDetect:
-    // collision_model->readElement(points[i].getIdA()) = " <<
-    // collision_model->readElement(points[i].getIdA()) << endl;
-    // cout << "RigidBodyTree::collisionDetect:
-    // collision_model->readElement(points[i].getIdA())->getId() = " <<
-    // collision_model->readElement(points[i].getIdA())->getId() << endl;
-    // cout << "RigidBodyTree::collisionDetect: elementA = " << elementA <<
-    // endl;
-    // END_DEBUG
+    const RigidBody::CollisionElement* elementA = dynamic_cast<const RigidBody::CollisionElement*>(collision_model->readElement(points[i].getIdA()));
+    //DEBUG
+    //cout << "RigidBodyTree::collisionDetect: points[i].getIdA() = " << points[i].getIdA() << endl;
+    //cout << "RigidBodyTree::collisionDetect: collision_model->readElement(points[i].getIdA()) = " << collision_model->readElement(points[i].getIdA()) << endl;
+    //cout << "RigidBodyTree::collisionDetect: collision_model->readElement(points[i].getIdA())->getId() = " << collision_model->readElement(points[i].getIdA())->getId() << endl;
+    //cout << "RigidBodyTree::collisionDetect: elementA = " << elementA << endl;
+    //END_DEBUG
     bodyA_idx.push_back(elementA->getBody()->body_index);
-    const RigidBody::CollisionElement* elementB =
-        dynamic_cast<const RigidBody::CollisionElement*>(
-            collision_model->readElement(points[i].getIdB()));
+    const RigidBody::CollisionElement* elementB = dynamic_cast<const RigidBody::CollisionElement*>(collision_model->readElement(points[i].getIdB()));
     bodyB_idx.push_back(elementB->getBody()->body_index);
   }
   return points_found;
 }
 
-bool RigidBodyTree::collisionDetect(
-    const KinematicsCache<double>& cache, VectorXd& phi, Matrix3Xd& normal,
-    Matrix3Xd& xA, Matrix3Xd& xB, vector<int>& bodyA_idx,
-    vector<int>& bodyB_idx, const vector<int>& bodies_idx,
-    const set<string>& active_element_groups, bool use_margins) {
+bool RigidBodyTree::collisionDetect(const KinematicsCache<double>& cache,
+                                    VectorXd& phi,
+                                    Matrix3Xd& normal,
+                                    Matrix3Xd& xA,
+                                    Matrix3Xd& xB,
+                                    vector<int>& bodyA_idx,
+                                    vector<int>& bodyB_idx,
+                                    const vector<int>& bodies_idx,
+                                    const set<string>& active_element_groups,
+                                    bool use_margins)
+{
   vector<DrakeCollision::ElementId> ids_to_check;
   for (auto body_idx_iter = bodies_idx.begin();
-       body_idx_iter != bodies_idx.end(); ++body_idx_iter) {
+       body_idx_iter !=bodies_idx.end();
+       ++body_idx_iter) {
     if (*body_idx_iter >= 0 && *body_idx_iter < bodies.size()) {
       for (auto group_iter = active_element_groups.begin();
-           group_iter != active_element_groups.end(); ++group_iter) {
-        bodies[*body_idx_iter]->appendCollisionElementIdsFromThisBody(
-            *group_iter, ids_to_check);
+          group_iter != active_element_groups.end();
+          ++group_iter) {
+        bodies[*body_idx_iter]->appendCollisionElementIdsFromThisBody(*group_iter, ids_to_check);
       }
     }
   }
-  return collisionDetect(cache, phi, normal, xA, xB, bodyA_idx, bodyB_idx,
-                         ids_to_check, use_margins);
-}
-
-bool RigidBodyTree::collisionDetect(
-    const KinematicsCache<double>& cache, VectorXd& phi, Matrix3Xd& normal,
-    Matrix3Xd& xA, Matrix3Xd& xB, vector<int>& bodyA_idx,
-    vector<int>& bodyB_idx, const vector<int>& bodies_idx, bool use_margins) {
+  return collisionDetect(cache, phi, normal, xA, xB, bodyA_idx, bodyB_idx, ids_to_check, use_margins);
+}
+
+bool RigidBodyTree::collisionDetect(const KinematicsCache<double>& cache,
+                                    VectorXd& phi,
+                                    Matrix3Xd& normal,
+                                    Matrix3Xd& xA,
+                                    Matrix3Xd& xB,
+                                    vector<int>& bodyA_idx,
+                                    vector<int>& bodyB_idx,
+                                    const vector<int>& bodies_idx,
+                                    bool use_margins)
+{
   vector<DrakeCollision::ElementId> ids_to_check;
   for (auto body_idx_iter = bodies_idx.begin();
-       body_idx_iter != bodies_idx.end(); ++body_idx_iter) {
+       body_idx_iter !=bodies_idx.end();
+       ++body_idx_iter) {
     if (*body_idx_iter >= 0 && *body_idx_iter < bodies.size()) {
-      bodies[*body_idx_iter]->appendCollisionElementIdsFromThisBody(
-          ids_to_check);
-    }
-  }
-  return collisionDetect(cache, phi, normal, xA, xB, bodyA_idx, bodyB_idx,
-                         ids_to_check, use_margins);
+      bodies[*body_idx_iter]->appendCollisionElementIdsFromThisBody(ids_to_check);
+    }
+  }
+  return collisionDetect(cache, phi, normal, xA, xB, bodyA_idx, bodyB_idx, ids_to_check, use_margins);
 }
 
 bool RigidBodyTree::collisionDetect(const KinematicsCache<double>& cache,
-                                    VectorXd& phi, Matrix3Xd& normal,
-                                    Matrix3Xd& xA, Matrix3Xd& xB,
+                                    VectorXd& phi,
+                                    Matrix3Xd& normal,
+                                    Matrix3Xd& xA,
+                                    Matrix3Xd& xB,
                                     vector<int>& bodyA_idx,
                                     vector<int>& bodyB_idx,
                                     const set<string>& active_element_groups,
-                                    bool use_margins) {
+                                    bool use_margins)
+{
   vector<DrakeCollision::ElementId> ids_to_check;
-  for (auto body_iter = bodies.begin(); body_iter != bodies.end();
+  for (auto body_iter = bodies.begin();
+       body_iter !=bodies.end();
        ++body_iter) {
     for (auto group_iter = active_element_groups.begin();
-         group_iter != active_element_groups.end(); ++group_iter) {
-      (*body_iter)
-          ->appendCollisionElementIdsFromThisBody(*group_iter, ids_to_check);
-    }
-  }
-  return collisionDetect(cache, phi, normal, xA, xB, bodyA_idx, bodyB_idx,
-                         ids_to_check, use_margins);
+        group_iter != active_element_groups.end();
+        ++group_iter) {
+      (*body_iter)->appendCollisionElementIdsFromThisBody(*group_iter, ids_to_check);
+    }
+  }
+  return collisionDetect(cache, phi, normal, xA, xB, bodyA_idx, bodyB_idx, ids_to_check, use_margins);
 }
 
 bool RigidBodyTree::collisionDetect(const KinematicsCache<double>& cache,
-                                    VectorXd& phi, Matrix3Xd& normal,
-                                    Matrix3Xd& xA, Matrix3Xd& xB,
+                                    VectorXd& phi,
+                                    Matrix3Xd& normal,
+                                    Matrix3Xd& xA,
+                                    Matrix3Xd& xB,
                                     vector<int>& bodyA_idx,
-                                    vector<int>& bodyB_idx, bool use_margins) {
+                                    vector<int>& bodyB_idx,
+                                    bool use_margins)
+{
   vector<DrakeCollision::ElementId> ids_to_check;
-  for (auto body_iter = bodies.begin(); body_iter != bodies.end();
+  for (auto body_iter = bodies.begin();
+       body_iter !=bodies.end();
        ++body_iter) {
     (*body_iter)->appendCollisionElementIdsFromThisBody(ids_to_check);
   }
-  return collisionDetect(cache, phi, normal, xA, xB, bodyA_idx, bodyB_idx,
-                         ids_to_check, use_margins);
-}
-
-void RigidBodyTree::potentialCollisions(const KinematicsCache<double>& cache,
-                                        VectorXd& phi, Matrix3Xd& normal,
-                                        Matrix3Xd& xA, Matrix3Xd& xB,
+  return collisionDetect(cache, phi, normal, xA, xB, bodyA_idx, bodyB_idx, ids_to_check, use_margins);
+}
+
+void RigidBodyTree::potentialCollisions(const KinematicsCache<double>& cache, VectorXd& phi,
+                                        Matrix3Xd& normal,
+                                        Matrix3Xd& xA,
+                                        Matrix3Xd& xB,
                                         vector<int>& bodyA_idx,
                                         vector<int>& bodyB_idx,
-                                        bool use_margins) {
+                                        bool use_margins)
+{
   updateDynamicCollisionElements(cache);
   vector<DrakeCollision::PointPair> potential_collisions;
   potential_collisions = collision_model->potentialCollisionPoints(use_margins);
@@ -552,12 +536,8 @@
   double distance;
 
   for (size_t i = 0; i < num_potential_collisions; i++) {
-    const RigidBody::CollisionElement* elementA =
-        dynamic_cast<const RigidBody::CollisionElement*>(
-            collision_model->readElement(potential_collisions[i].getIdA()));
-    const RigidBody::CollisionElement* elementB =
-        dynamic_cast<const RigidBody::CollisionElement*>(
-            collision_model->readElement(potential_collisions[i].getIdB()));
+    const RigidBody::CollisionElement* elementA = dynamic_cast<const RigidBody::CollisionElement*>(collision_model->readElement(potential_collisions[i].getIdA()));
+    const RigidBody::CollisionElement* elementB = dynamic_cast<const RigidBody::CollisionElement*>(collision_model->readElement(potential_collisions[i].getIdB()));
     potential_collisions[i].getResults(ptA, ptB, n, distance);
     xA.col(i) = ptA;
     xB.col(i) = ptB;
@@ -568,54 +548,52 @@
   }
 }
 
-bool RigidBodyTree::collidingPointsCheckOnly(
-    const KinematicsCache<double>& cache, const vector<Vector3d>& points,
-    double collision_threshold) {
+bool RigidBodyTree::collidingPointsCheckOnly(const KinematicsCache<double>& cache,
+                                             const vector<Vector3d>& points,
+                                             double collision_threshold)
+{
   updateDynamicCollisionElements(cache);
   return collision_model->collidingPointsCheckOnly(points, collision_threshold);
 }
 
-vector<size_t> RigidBodyTree::collidingPoints(
-    const KinematicsCache<double>& cache, const vector<Vector3d>& points,
-    double collision_threshold) {
+vector<size_t> RigidBodyTree::collidingPoints(const KinematicsCache<double>& cache,
+                                              const vector<Vector3d>& points,
+                                              double collision_threshold)
+{
   updateDynamicCollisionElements(cache);
   return collision_model->collidingPoints(points, collision_threshold);
 }
 
-bool RigidBodyTree::allCollisions(const KinematicsCache<double>& cache,
-                                  vector<int>& bodyA_idx,
+bool RigidBodyTree::allCollisions(const KinematicsCache<double>& cache, vector<int>& bodyA_idx,
                                   vector<int>& bodyB_idx,
-                                  Matrix3Xd& xA_in_world,
-                                  Matrix3Xd& xB_in_world, bool use_margins) {
+                                  Matrix3Xd& xA_in_world, Matrix3Xd& xB_in_world,
+                                  bool use_margins)
+{
   updateDynamicCollisionElements(cache);
 
   vector<DrakeCollision::PointPair> points;
-  bool points_found =
-      collision_model->collisionPointsAllToAll(use_margins, points);
-
-  xA_in_world = Matrix3Xd::Zero(3, points.size());
-  xB_in_world = Matrix3Xd::Zero(3, points.size());
+  bool points_found = collision_model->collisionPointsAllToAll(use_margins, points);
+
+  xA_in_world = Matrix3Xd::Zero(3,points.size());
+  xB_in_world = Matrix3Xd::Zero(3,points.size());
 
   Vector3d ptA, ptB, n;
   double distance;
-  for (int i = 0; i < points.size(); ++i) {
+  for (int i=0; i<points.size(); ++i) {
     points[i].getResults(ptA, ptB, n, distance);
     xA_in_world.col(i) = ptA;
     xB_in_world.col(i) = ptB;
 
-    const RigidBody::CollisionElement* elementA =
-        dynamic_cast<const RigidBody::CollisionElement*>(
-            collision_model->readElement(points[i].getIdA()));
+    const RigidBody::CollisionElement* elementA = dynamic_cast<const RigidBody::CollisionElement*>(collision_model->readElement(points[i].getIdA()));
     bodyA_idx.push_back(elementA->getBody()->body_index);
-    const RigidBody::CollisionElement* elementB =
-        dynamic_cast<const RigidBody::CollisionElement*>(
-            collision_model->readElement(points[i].getIdB()));
+    const RigidBody::CollisionElement* elementB = dynamic_cast<const RigidBody::CollisionElement*>(collision_model->readElement(points[i].getIdB()));
     bodyB_idx.push_back(elementB->getBody()->body_index);
   }
   return points_found;
 }
 
-void RigidBodyTree::warnOnce(const string& id, const string& msg) {
+void RigidBodyTree::warnOnce(const string& id, const string& msg)
+{
   auto print_warning_iter = already_printed_warnings.find(id);
   if (print_warning_iter == already_printed_warnings.end()) {
     cout << msg << endl;
@@ -623,32 +601,26 @@
   }
 }
 
-// bool RigidBodyTree::closestDistanceAllBodies(VectorXd& distance,
-// MatrixXd& Jd)
+//bool RigidBodyTree::closestDistanceAllBodies(VectorXd& distance,
+                                                        //MatrixXd& Jd)
 //{
-// MatrixXd ptsA, ptsB, normal, JA, JB;
-// vector<int> bodyA_idx, bodyB_idx;
-// bool return_val =
-// closestPointsAllBodies(bodyA_idx,bodyB_idx,ptsA,ptsB,normal,distance,
-// JA,JB,Jd);
-// DEBUG
-// cout << "RigidBodyTree::closestDistanceAllBodies: distance.size() = " <<
-// distance.size() << endl;
-// END_DEBUG
-// return return_val;
+  //MatrixXd ptsA, ptsB, normal, JA, JB;
+  //vector<int> bodyA_idx, bodyB_idx;
+  //bool return_val = closestPointsAllBodies(bodyA_idx,bodyB_idx,ptsA,ptsB,normal,distance, JA,JB,Jd);
+  //DEBUG
+  //cout << "RigidBodyTree::closestDistanceAllBodies: distance.size() = " << distance.size() << endl;
+  //END_DEBUG
+  //return return_val;
 //};
 
 template <typename Scalar>
-void RigidBodyTree::updateCompositeRigidBodyInertias(
-    KinematicsCache<Scalar>& cache) const {
-  cache.checkCachedKinematicsSettings(false, false,
-                                      "updateCompositeRigidBodyInertias");
+void RigidBodyTree::updateCompositeRigidBodyInertias(KinematicsCache<Scalar>& cache) const {
+  cache.checkCachedKinematicsSettings(false, false, "updateCompositeRigidBodyInertias");
 
   if (!cache.areInertiasCached()) {
     for (int i = 0; i < bodies.size(); i++) {
       auto& element = cache.getElement(*bodies[i]);
-      element.inertia_in_world = transformSpatialInertia(
-          element.transform_to_world, bodies[i]->I.cast<Scalar>());
+      element.inertia_in_world = transformSpatialInertia(element.transform_to_world, bodies[i]->I.cast<Scalar>());
       element.crb_in_world = element.inertia_in_world;
     }
 
@@ -664,9 +636,9 @@
 }
 
 template <typename Scalar>
-Matrix<Scalar, TWIST_SIZE, Eigen::Dynamic> RigidBodyTree::worldMomentumMatrix(
-    KinematicsCache<Scalar>& cache, const std::set<int>& robotnum,
-    bool in_terms_of_qdot) const {
+Matrix<Scalar, TWIST_SIZE, Eigen::Dynamic> RigidBodyTree::worldMomentumMatrix(KinematicsCache<Scalar>& cache,
+                                                                              const std::set<int>& robotnum, bool in_terms_of_qdot) const
+{
   cache.checkCachedKinematicsSettings(false, false, "worldMomentumMatrix");
   updateCompositeRigidBodyInertias(cache);
 
@@ -682,20 +654,17 @@
     if (body.hasParent()) {
       const auto& element = cache.getElement(body);
       const DrakeJoint& joint = body.getJoint();
-      int ncols_joint =
-          in_terms_of_qdot ? joint.getNumPositions() : joint.getNumVelocities();
-      if (isBodyPartOfRobot(body, robotnum)) {
-        int start = in_terms_of_qdot ? body.position_num_start
-                                     : body.velocity_num_start;
+      int ncols_joint = in_terms_of_qdot ? joint.getNumPositions() : joint.getNumVelocities();
+      if (isBodyPartOfRobot(body, robotnum))
+      {
+        int start = in_terms_of_qdot ? body.position_num_start : body.velocity_num_start;
 
         if (in_terms_of_qdot) {
-          auto crb =
-              (element.crb_in_world * element.motion_subspace_in_world).eval();
-          ret.middleCols(start, ncols_joint).noalias() =
-              crb * element.qdot_to_v;
-        } else {
-          ret.middleCols(start, ncols_joint).noalias() =
-              element.crb_in_world * element.motion_subspace_in_world;
+          auto crb = (element.crb_in_world * element.motion_subspace_in_world).eval();
+          ret.middleCols(start, ncols_joint).noalias() = crb * element.qdot_to_v;
+        }
+        else {
+          ret.middleCols(start, ncols_joint).noalias() = element.crb_in_world * element.motion_subspace_in_world;
         }
       }
       gradient_row_start += TWIST_SIZE * ncols_joint;
@@ -705,10 +674,10 @@
 }
 
 template <typename Scalar>
-Matrix<Scalar, TWIST_SIZE, 1> RigidBodyTree::worldMomentumMatrixDotTimesV(
-    KinematicsCache<Scalar>& cache, const std::set<int>& robotnum) const {
-  cache.checkCachedKinematicsSettings(true, true,
-                                      "worldMomentumMatrixDotTimesV");
+Matrix<Scalar, TWIST_SIZE, 1> RigidBodyTree::worldMomentumMatrixDotTimesV(KinematicsCache<Scalar>& cache,
+                                                                          const std::set<int>& robotnum) const
+{
+  cache.checkCachedKinematicsSettings(true, true, "worldMomentumMatrixDotTimesV");
   updateCompositeRigidBodyInertias(cache);
 
   Matrix<Scalar, TWIST_SIZE, 1> ret;
@@ -718,12 +687,9 @@
     if (body.hasParent()) {
       if (isBodyPartOfRobot(body, robotnum)) {
         const auto& element = cache.getElement(body);
-        ret.noalias() += element.inertia_in_world *
-                         element.motion_subspace_in_world_dot_times_v;
-        auto inertia_times_twist =
-            (element.inertia_in_world * element.twist_in_world).eval();
-        ret.noalias() +=
-            crossSpatialForce(element.twist_in_world, inertia_times_twist);
+        ret.noalias() += element.inertia_in_world * element.motion_subspace_in_world_dot_times_v;
+        auto inertia_times_twist = (element.inertia_in_world * element.twist_in_world).eval();
+        ret.noalias() += crossSpatialForce(element.twist_in_world, inertia_times_twist);
       }
     }
   }
@@ -732,10 +698,8 @@
 }
 
 template <typename Scalar>
-Matrix<Scalar, TWIST_SIZE, Eigen::Dynamic>
-RigidBodyTree::centroidalMomentumMatrix(KinematicsCache<Scalar>& cache,
-                                        const std::set<int>& robotnum,
-                                        bool in_terms_of_qdot) const {
+Matrix<Scalar, TWIST_SIZE, Eigen::Dynamic> RigidBodyTree::centroidalMomentumMatrix(KinematicsCache<Scalar>& cache, const std::set<int>& robotnum, bool in_terms_of_qdot) const
+{
   // kinematics cache checks already being done in worldMomentumMatrix.
   auto ret = worldMomentumMatrix(cache, robotnum, in_terms_of_qdot);
 
@@ -746,40 +710,34 @@
   angular_momentum_matrix += linear_momentum_matrix.colwise().cross(com);
 
   //  Valid for more general frame transformations but slower:
-  //  Eigen::Transform<Scalar, SPACE_DIMENSION, Eigen::Isometry>
-  //  T(Translation<Scalar, SPACE_DIMENSION>(-com.value()));
+  //  Eigen::Transform<Scalar, SPACE_DIMENSION, Eigen::Isometry> T(Translation<Scalar, SPACE_DIMENSION>(-com.value()));
   //  ret.value() = transformSpatialForce(T, ret.value());
 
   return ret;
 }
 
 template <typename Scalar>
-Matrix<Scalar, TWIST_SIZE, 1> RigidBodyTree::centroidalMomentumMatrixDotTimesV(
-    KinematicsCache<Scalar>& cache, const std::set<int>& robotnum) const {
+Matrix<Scalar, TWIST_SIZE, 1> RigidBodyTree::centroidalMomentumMatrixDotTimesV(KinematicsCache<Scalar>& cache, const std::set<int>& robotnum) const
+{
   // kinematics cache checks already being done in worldMomentumMatrixDotTimesV
   auto ret = worldMomentumMatrixDotTimesV(cache, robotnum);
 
   // transform from world frame to COM frame:
   auto com = centerOfMass(cache, robotnum);
-  auto angular_momentum_matrix_dot_times_v =
-      ret.template topRows<SPACE_DIMENSION>();
-  auto linear_momentum_matrix_dot_times_v =
-      ret.template bottomRows<SPACE_DIMENSION>();
-  angular_momentum_matrix_dot_times_v +=
-      linear_momentum_matrix_dot_times_v.cross(com);
+  auto angular_momentum_matrix_dot_times_v = ret.template topRows<SPACE_DIMENSION>();
+  auto linear_momentum_matrix_dot_times_v = ret.template bottomRows<SPACE_DIMENSION>();
+  angular_momentum_matrix_dot_times_v += linear_momentum_matrix_dot_times_v.cross(com);
 
   //  Valid for more general frame transformations but slower:
-  //  Eigen::Transform<Scalar, SPACE_DIMENSION, Eigen::Isometry>
-  //  T(Translation<Scalar, SPACE_DIMENSION>(-com.value()));
+  //  Eigen::Transform<Scalar, SPACE_DIMENSION, Eigen::Isometry> T(Translation<Scalar, SPACE_DIMENSION>(-com.value()));
   //  ret.value() = transformSpatialForce(T, ret.value());
 
   return ret;
 }
 
-bool RigidBodyTree::isBodyPartOfRobot(const RigidBody& body,
-                                      const std::set<int>& robotnum) const {
-  for (std::set<int>::const_iterator it = robotnum.begin();
-       it != robotnum.end(); ++it) {
+bool RigidBodyTree::isBodyPartOfRobot(const RigidBody& body, const std::set<int>& robotnum) const
+{
+  for (std::set<int>::const_iterator it = robotnum.begin(); it != robotnum.end(); ++it) {
     if (*it < -1) {
       return true;
     }
@@ -788,11 +746,13 @@
   return robotnum.find(body.robotnum) != robotnum.end();
 }
 
-double RigidBodyTree::getMass(const std::set<int>& robotnum) const {
+double RigidBodyTree::getMass(const std::set<int>& robotnum) const
+{
   double total_mass = 0.0;
   for (int i = 0; i < bodies.size(); i++) {
     RigidBody& body = *bodies[i];
-    if (isBodyPartOfRobot(body, robotnum)) {
+    if (isBodyPartOfRobot(body, robotnum))
+    {
       total_mass += body.mass;
     }
   }
@@ -800,8 +760,8 @@
 }
 
 template <typename Scalar>
-Eigen::Matrix<Scalar, SPACE_DIMENSION, 1> RigidBodyTree::centerOfMass(
-    KinematicsCache<Scalar>& cache, const std::set<int>& robotnum) const {
+Eigen::Matrix<Scalar, SPACE_DIMENSION, 1> RigidBodyTree::centerOfMass(KinematicsCache<Scalar> &cache, const std::set<int> &robotnum) const
+{
   cache.checkCachedKinematicsSettings(false, false, "centerOfMass");
 
   Eigen::Matrix<Scalar, SPACE_DIMENSION, 1> com;
@@ -810,24 +770,23 @@
 
   for (int i = 0; i < bodies.size(); i++) {
     RigidBody& body = *bodies[i];
-    if (isBodyPartOfRobot(body, robotnum)) {
+    if (isBodyPartOfRobot(body, robotnum))
+    {
       if (body.mass > 0) {
-        com.noalias() +=
-            body.mass * transformPoints(cache, body.com.cast<Scalar>(), i, 0);
+        com.noalias() += body.mass * transformPoints(cache, body.com.cast<Scalar>(), i, 0);
       }
       m += body.mass;
     }
   }
-  if (m > 0.0) com /= m;
+  if (m > 0.0)
+    com /= m;
 
   return com;
 }
 
 template <typename Scalar>
-Matrix<Scalar, SPACE_DIMENSION, Eigen::Dynamic>
-RigidBodyTree::centerOfMassJacobian(KinematicsCache<Scalar>& cache,
-                                    const std::set<int>& robotnum,
-                                    bool in_terms_of_qdot) const {
+Matrix<Scalar, SPACE_DIMENSION, Eigen::Dynamic> RigidBodyTree::centerOfMassJacobian(KinematicsCache<Scalar>& cache, const std::set<int>& robotnum, bool in_terms_of_qdot) const
+{
   cache.checkCachedKinematicsSettings(false, false, "centerOfMassJacobian");
   auto A = worldMomentumMatrix(cache, robotnum, in_terms_of_qdot);
   double total_mass = getMass(robotnum);
@@ -835,90 +794,73 @@
 }
 
 template <typename Scalar>
-Matrix<Scalar, SPACE_DIMENSION, 1> RigidBodyTree::centerOfMassJacobianDotTimesV(
-    KinematicsCache<Scalar>& cache, const std::set<int>& robotnum) const {
-  // kinematics cache checks are already being done in
-  // centroidalMomentumMatrixDotTimesV
+Matrix<Scalar, SPACE_DIMENSION, 1> RigidBodyTree::centerOfMassJacobianDotTimesV(KinematicsCache<Scalar>& cache, const std::set<int>& robotnum) const
+{
+  // kinematics cache checks are already being done in centroidalMomentumMatrixDotTimesV
   auto cmm_dot_times_v = centroidalMomentumMatrixDotTimesV(cache, robotnum);
   double total_mass = getMass(robotnum);
   return cmm_dot_times_v.template bottomRows<SPACE_DIMENSION>() / total_mass;
 }
 
 template <typename DerivedNormal, typename DerivedPoint>
-std::pair<Eigen::Vector3d, double> RigidBodyTree::resolveCenterOfPressure(
-    const KinematicsCache<double>& cache,
-    const std::vector<ForceTorqueMeasurement>& force_torque_measurements,
-    const Eigen::MatrixBase<DerivedNormal>& normal,
-    const Eigen::MatrixBase<DerivedPoint>& point_on_contact_plane) const {
+std::pair<Eigen::Vector3d, double> RigidBodyTree::resolveCenterOfPressure(const KinematicsCache<double>& cache, const std::vector<ForceTorqueMeasurement> & force_torque_measurements, const Eigen::MatrixBase<DerivedNormal> & normal, const Eigen::MatrixBase<DerivedPoint> & point_on_contact_plane) const
+{
   // kinematics cache checks are already being done in relativeTransform
   typedef typename DerivedNormal::Scalar Scalar;
   typedef Matrix<Scalar, 6, 1> Vector6;
   Vector6 total_wrench = Vector6::Zero();
-  for (auto it = force_torque_measurements.begin();
-       it != force_torque_measurements.end(); ++it) {
+  for (auto it = force_torque_measurements.begin(); it != force_torque_measurements.end(); ++it) {
     auto transform_to_world = relativeTransform(cache, 0, it->frame_idx);
     total_wrench += transformSpatialForce(transform_to_world, it->wrench);
   }
-  return ::resolveCenterOfPressure(total_wrench.template head<3>(),
-                                   total_wrench.template tail<3>(), normal,
-                                   point_on_contact_plane);
-}
-
-int RigidBodyTree::getNumContacts(const set<int>& body_idx) const {
-  size_t n = 0, nb = body_idx.size(), bi;
-  if (nb == 0) nb = bodies.size();
+  return ::resolveCenterOfPressure(total_wrench.template head<3>(), total_wrench.template tail<3>(), normal, point_on_contact_plane);
+}
+
+int RigidBodyTree::getNumContacts(const set<int> &body_idx) const
+{
+  size_t n=0,nb=body_idx.size(),bi;
+  if (nb==0) nb=bodies.size();
   set<int>::iterator iter = body_idx.begin();
-  for (size_t i = 0; i < nb; i++) {
-    if (body_idx.size() == 0)
-      bi = i;
-    else
-      bi = *iter++;
+  for (size_t i=0; i<nb; i++) {
+    if (body_idx.size()==0) bi=i;
+    else bi=*iter++;
     n += bodies[bi]->contact_pts.cols();
   }
   return static_cast<int>(n);
 }
 
-template <typename Derived>
-void RigidBodyTree::getContactPositions(
-    const KinematicsCache<typename Derived::Scalar>& cache,
-    MatrixBase<Derived>& pos, const set<int>& body_idx) const {
+
+template<typename Derived>
+void RigidBodyTree::getContactPositions(const KinematicsCache<typename Derived::Scalar>& cache, MatrixBase<Derived> &pos, const set<int> &body_idx) const {
   // kinematics cache checks are already being done in forwardKin
   int n = 0, nc, nb = static_cast<int>(body_idx.size()), bi;
   if (nb == 0) nb = static_cast<int>(bodies.size());
   set<int>::iterator iter = body_idx.begin();
   for (int i = 0; i < nb; i++) {
-    if (body_idx.size() == 0)
-      bi = i;
-    else
-      bi = *iter++;
+    if (body_idx.size() == 0) bi = i;
+    else bi = *iter++;
     nc = static_cast<int>(bodies[bi]->contact_pts.cols());
     if (nc > 0) {
-      pos.block(0, n, 3, nc) =
-          forwardKin(cache, bodies[bi]->contact_pts, bi, 0, 0);
+      pos.block(0, n, 3, nc) = forwardKin(cache, bodies[bi]->contact_pts, bi, 0, 0);
       n += nc;
     }
   }
 }
 
-template <typename Derived>
-void RigidBodyTree::getContactPositionsJac(
-    const KinematicsCache<typename Derived::Scalar>& cache,
-    MatrixBase<Derived>& J, const set<int>& body_idx) const {
+template<typename Derived>
+void RigidBodyTree::getContactPositionsJac(const KinematicsCache<typename Derived::Scalar>& cache, MatrixBase<Derived> &J, const set<int> &body_idx) const {
   // kinematics cache checks are already being done in forwardKinJacobian
   int n = 0, nc, nb = static_cast<int>(body_idx.size()), bi;
   if (nb == 0) nb = static_cast<int>(bodies.size());
   set<int>::iterator iter = body_idx.begin();
   MatrixXd p;
   for (int i = 0; i < nb; i++) {
-    if (body_idx.size() == 0)
-      bi = i;
-    else
-      bi = *iter++;
+    if (body_idx.size() == 0) bi = i;
+    else bi = *iter++;
     nc = static_cast<int>(bodies[bi]->contact_pts.cols());
     if (nc > 0) {
       p.resize(3 * nc, num_positions);
-      J.block(3 * n, 0, 3 * nc, num_positions) =
-          forwardKinJacobian(cache, bodies[bi]->contact_pts, bi, 0, 0, true, 0);
+      J.block(3 * n, 0, 3 * nc, num_positions) = forwardKinJacobian(cache, bodies[bi]->contact_pts, bi, 0, 0, true, 0);
       n += nc;
     }
   }
@@ -926,47 +868,48 @@
 
 /* [body_ind,Tframe] = parseBodyOrFrameID(body_or_frame_id) */
 template <typename Scalar>
-int RigidBodyTree::parseBodyOrFrameID(
-    const int body_or_frame_id,
-    Eigen::Transform<Scalar, 3, Isometry>* Tframe) const {
-  int body_ind = 0;
+int RigidBodyTree::parseBodyOrFrameID(const int body_or_frame_id, Eigen::Transform<Scalar, 3, Isometry>* Tframe) const {
+
+  int body_ind=0;
   if (body_or_frame_id == -1) {
-    cerr << "parseBodyOrFrameID got a -1, which should have been reserved for "
-            "COM.  Shouldn't have gotten here."
-         << endl;
-  } else if (body_or_frame_id < 0) {
-    int frame_ind = -body_or_frame_id - 2;
+    cerr << "parseBodyOrFrameID got a -1, which should have been reserved for COM.  Shouldn't have gotten here." << endl;
+  } else if (body_or_frame_id<0) {
+    int frame_ind = -body_or_frame_id-2;
     // check that this is in range
-    if (frame_ind >= frames.size()) {
+    if (frame_ind >= frames.size()){
       std::ostringstream stream;
       stream << "Got a frame ind greater than available!\n";
       throw std::runtime_error(stream.str());
     }
     body_ind = frames[frame_ind]->body->body_index;
 
-    if (Tframe) (*Tframe) = frames[frame_ind]->transform_to_body.cast<Scalar>();
+    if (Tframe)
+      (*Tframe) = frames[frame_ind]->transform_to_body.cast<Scalar>();
   } else {
     body_ind = body_or_frame_id;
-    if (Tframe) Tframe->setIdentity();
+    if (Tframe)
+      Tframe->setIdentity();
   }
   return body_ind;
 }
 
-int RigidBodyTree::parseBodyOrFrameID(const int body_or_frame_id) const {
+int RigidBodyTree::parseBodyOrFrameID(const int body_or_frame_id) const
+{
   return parseBodyOrFrameID<double>(body_or_frame_id, nullptr);
 }
 
-void RigidBodyTree::findAncestorBodies(std::vector<int>& ancestor_bodies,
-                                       int body_idx) const {
+void RigidBodyTree::findAncestorBodies(std::vector<int>& ancestor_bodies, int body_idx) const
+{
   const RigidBody* current_body = bodies[body_idx].get();
-  while (current_body->hasParent()) {
+  while (current_body->hasParent())
+  {
     ancestor_bodies.push_back(current_body->parent->body_index);
     current_body = current_body->parent.get();
   }
 }
 
-KinematicPath RigidBodyTree::findKinematicPath(
-    int start_body_or_frame_idx, int end_body_or_frame_idx) const {
+KinematicPath RigidBodyTree::findKinematicPath(int start_body_or_frame_idx, int end_body_or_frame_idx) const
+{
   // find all ancestors of start_body and end_body
   int start_body = parseBodyOrFrameID(start_body_or_frame_idx);
 
@@ -980,13 +923,10 @@
   findAncestorBodies(end_body_ancestors, end_body);
 
   // find least common ancestor
-  size_t common_size =
-      std::min(start_body_ancestors.size(), end_body_ancestors.size());
+  size_t common_size = std::min(start_body_ancestors.size(), end_body_ancestors.size());
   bool least_common_ancestor_found = false;
-  std::vector<int>::iterator start_body_lca_it =
-      start_body_ancestors.end() - common_size;
-  std::vector<int>::iterator end_body_lca_it =
-      end_body_ancestors.end() - common_size;
+  std::vector<int>::iterator start_body_lca_it = start_body_ancestors.end() - common_size;
+  std::vector<int>::iterator end_body_lca_it = end_body_ancestors.end() - common_size;
 
   for (size_t i = 0; i < common_size; i++) {
     if (*start_body_lca_it == *end_body_lca_it) {
@@ -999,8 +939,7 @@
 
   if (!least_common_ancestor_found) {
     std::ostringstream stream;
-    stream << "There is no path between " << bodies[start_body]->linkname
-           << " and " << bodies[end_body]->linkname << ".";
+    stream << "There is no path between " << bodies[start_body]->linkname << " and " << bodies[end_body]->linkname << ".";
     throw std::runtime_error(stream.str());
   }
   int least_common_ancestor = *start_body_lca_it;
@@ -1009,7 +948,7 @@
   KinematicPath path;
 
   std::vector<int>::iterator it = start_body_ancestors.begin();
-  for (; it != start_body_lca_it; it++) {
+  for ( ; it != start_body_lca_it; it++) {
     path.joint_path.push_back(*it);
     path.joint_direction_signs.push_back(-1);
     path.body_path.push_back(*it);
@@ -1018,7 +957,7 @@
   path.body_path.push_back(least_common_ancestor);
 
   std::vector<int>::reverse_iterator reverse_it(end_body_lca_it);
-  for (; reverse_it != end_body_ancestors.rend(); reverse_it++) {
+  for ( ; reverse_it != end_body_ancestors.rend(); reverse_it++) {
     path.joint_path.push_back(*reverse_it);
     path.joint_direction_signs.push_back(1);
     path.body_path.push_back(*reverse_it);
@@ -1026,15 +965,13 @@
   return path;
 }
 
-template <typename Scalar>
-Matrix<Scalar, TWIST_SIZE, Eigen::Dynamic> RigidBodyTree::geometricJacobian(
-    const KinematicsCache<Scalar>& cache, int base_body_or_frame_ind,
-    int end_effector_body_or_frame_ind, int expressed_in_body_or_frame_ind,
-    bool in_terms_of_qdot, std::vector<int>* v_or_qdot_indices) const {
+template<typename Scalar>
+Matrix<Scalar, TWIST_SIZE, Eigen::Dynamic> RigidBodyTree::geometricJacobian(const KinematicsCache<Scalar>& cache,
+                                                                            int base_body_or_frame_ind, int end_effector_body_or_frame_ind, int expressed_in_body_or_frame_ind, bool in_terms_of_qdot, std::vector<int>* v_or_qdot_indices) const
+{
   cache.checkCachedKinematicsSettings(false, false, "geometricJacobian");
 
-  KinematicPath kinematic_path =
-      findKinematicPath(base_body_or_frame_ind, end_effector_body_or_frame_ind);
+  KinematicPath kinematic_path = findKinematicPath(base_body_or_frame_ind, end_effector_body_or_frame_ind);
 
   int cols = 0;
   int body_index;
@@ -1042,8 +979,7 @@
     body_index = kinematic_path.joint_path[i];
     const std::shared_ptr<RigidBody>& body = bodies[body_index];
     const DrakeJoint& joint = body->getJoint();
-    cols +=
-        in_terms_of_qdot ? joint.getNumPositions() : joint.getNumVelocities();
+    cols += in_terms_of_qdot ? joint.getNumPositions() : joint.getNumVelocities();
   }
 
   Matrix<Scalar, TWIST_SIZE, Eigen::Dynamic> J(TWIST_SIZE, cols);
@@ -1059,21 +995,18 @@
     RigidBody& body = *bodies[body_index];
     const auto& element = cache.getElement(body);
     const DrakeJoint& joint = body.getJoint();
-    int ncols_block =
-        in_terms_of_qdot ? joint.getNumPositions() : joint.getNumVelocities();
+    int ncols_block = in_terms_of_qdot ? joint.getNumPositions() : joint.getNumVelocities();
     int sign = kinematic_path.joint_direction_signs[i];
-    auto J_block = J.template block<TWIST_SIZE, Dynamic>(
-        0, col_start, TWIST_SIZE, ncols_block);
+    auto J_block = J.template block<TWIST_SIZE, Dynamic>(0, col_start, TWIST_SIZE, ncols_block);
     if (in_terms_of_qdot) {
-      J_block.noalias() =
-          sign * element.motion_subspace_in_world * element.qdot_to_v;
-    } else {
+      J_block.noalias() = sign * element.motion_subspace_in_world * element.qdot_to_v;
+    }
+    else {
       J_block.noalias() = sign * element.motion_subspace_in_world;
     }
 
     if (v_or_qdot_indices != nullptr) {
-      int cols_block_start =
-          in_terms_of_qdot ? body.position_num_start : body.velocity_num_start;
+      int cols_block_start = in_terms_of_qdot ? body.position_num_start : body.velocity_num_start;
       for (int j = 0; j < ncols_block; j++) {
         v_or_qdot_indices->push_back(cols_block_start + j);
       }
@@ -1082,8 +1015,7 @@
   }
 
   if (expressed_in_body_or_frame_ind != 0) {
-    auto T_world_to_frame =
-        relativeTransform(cache, expressed_in_body_or_frame_ind, 0);
+    auto T_world_to_frame = relativeTransform(cache, expressed_in_body_or_frame_ind, 0);
     J = transformSpatialMotion(T_world_to_frame, J);
   }
 
@@ -1091,35 +1023,29 @@
 }
 
 template <typename Scalar>
-Matrix<Scalar, TWIST_SIZE, 1> RigidBodyTree::geometricJacobianDotTimesV(
-    const KinematicsCache<Scalar>& cache, int base_body_or_frame_ind,
-    int end_effector_body_or_frame_ind,
-    int expressed_in_body_or_frame_ind) const {
+Matrix<Scalar, TWIST_SIZE, 1> RigidBodyTree::geometricJacobianDotTimesV(const KinematicsCache<Scalar>& cache,
+                                                                        int base_body_or_frame_ind, int end_effector_body_or_frame_ind, int expressed_in_body_or_frame_ind) const
+{
   cache.checkCachedKinematicsSettings(true, true, "geometricJacobianDotTimesV");
 
   Matrix<Scalar, TWIST_SIZE, 1> ret(TWIST_SIZE, 1);
 
   int base_body_ind = parseBodyOrFrameID(base_body_or_frame_ind);
-  int end_effector_body_ind =
-      parseBodyOrFrameID(end_effector_body_or_frame_ind);
+  int end_effector_body_ind = parseBodyOrFrameID(end_effector_body_or_frame_ind);
 
   const auto& base_element = cache.getElement(*bodies[base_body_ind]);
-  const auto& end_effector_element =
-      cache.getElement(*bodies[end_effector_body_ind]);
-
-  ret = end_effector_element.motion_subspace_in_world_dot_times_v -
-        base_element.motion_subspace_in_world_dot_times_v;
+  const auto& end_effector_element = cache.getElement(*bodies[end_effector_body_ind]);
+
+  ret = end_effector_element.motion_subspace_in_world_dot_times_v - base_element.motion_subspace_in_world_dot_times_v;
 
   int world_ind = 0;
-  return transformSpatialAcceleration(cache, ret, base_body_ind,
-                                      end_effector_body_ind, world_ind,
-                                      expressed_in_body_or_frame_ind);
-}
-
-template <typename Scalar>
-Matrix<Scalar, TWIST_SIZE, 1> RigidBodyTree::relativeTwist(
-    const KinematicsCache<Scalar>& cache, int base_or_frame_ind,
-    int body_or_frame_ind, int expressed_in_body_or_frame_ind) const {
+  return transformSpatialAcceleration(cache, ret, base_body_ind, end_effector_body_ind, world_ind, expressed_in_body_or_frame_ind);
+}
+
+template <typename Scalar>
+Matrix<Scalar, TWIST_SIZE, 1> RigidBodyTree::relativeTwist(const KinematicsCache<Scalar>& cache,
+                                                           int base_or_frame_ind, int body_or_frame_ind, int expressed_in_body_or_frame_ind) const
+{
   cache.checkCachedKinematicsSettings(true, false, "relativeTwist");
 
   int base_ind = parseBodyOrFrameID(base_or_frame_ind);
@@ -1129,44 +1055,33 @@
 
   const auto& base_element = cache.getElement(*bodies[base_ind]);
   const auto& body_element = cache.getElement(*bodies[body_ind]);
-  Matrix<Scalar, TWIST_SIZE, 1> relative_twist_in_world =
-      body_element.twist_in_world - base_element.twist_in_world;
+  Matrix<Scalar, TWIST_SIZE, 1> relative_twist_in_world = body_element.twist_in_world - base_element.twist_in_world;
   return transformSpatialMotion(T, relative_twist_in_world);
 }
 
 template <typename Scalar>
-Matrix<Scalar, TWIST_SIZE, 1> RigidBodyTree::transformSpatialAcceleration(
-    const KinematicsCache<Scalar>& cache,
-    const Matrix<Scalar, TWIST_SIZE, 1>& spatial_acceleration, int base_ind,
-    int body_ind, int old_expressed_in_body_or_frame_ind,
-    int new_expressed_in_body_or_frame_ind) const {
-  cache.checkCachedKinematicsSettings(true, true,
-                                      "transformSpatialAcceleration");
-
-  if (old_expressed_in_body_or_frame_ind ==
-      new_expressed_in_body_or_frame_ind) {
+Matrix<Scalar, TWIST_SIZE, 1> RigidBodyTree::transformSpatialAcceleration(const KinematicsCache<Scalar>& cache,
+                                                                          const Matrix<Scalar, TWIST_SIZE, 1>& spatial_acceleration, int base_ind, int body_ind, int old_expressed_in_body_or_frame_ind, int new_expressed_in_body_or_frame_ind) const
+{
+  cache.checkCachedKinematicsSettings(true, true, "transformSpatialAcceleration");
+
+  if (old_expressed_in_body_or_frame_ind == new_expressed_in_body_or_frame_ind) {
     return spatial_acceleration;
   }
 
-  auto twist_of_body_wrt_base = relativeTwist(
-      cache, base_ind, body_ind, old_expressed_in_body_or_frame_ind);
-  auto twist_of_old_wrt_new = relativeTwist(
-      cache, new_expressed_in_body_or_frame_ind,
-      old_expressed_in_body_or_frame_ind, old_expressed_in_body_or_frame_ind);
-  auto T_old_to_new =
-      relativeTransform(cache, new_expressed_in_body_or_frame_ind,
-                        old_expressed_in_body_or_frame_ind);
-
-  Matrix<Scalar, TWIST_SIZE, 1> spatial_accel_temp =
-      crossSpatialMotion(twist_of_old_wrt_new, twist_of_body_wrt_base);
+  auto twist_of_body_wrt_base = relativeTwist(cache, base_ind, body_ind, old_expressed_in_body_or_frame_ind);
+  auto twist_of_old_wrt_new = relativeTwist(cache, new_expressed_in_body_or_frame_ind, old_expressed_in_body_or_frame_ind, old_expressed_in_body_or_frame_ind);
+  auto T_old_to_new = relativeTransform(cache, new_expressed_in_body_or_frame_ind, old_expressed_in_body_or_frame_ind);
+
+  Matrix<Scalar, TWIST_SIZE, 1> spatial_accel_temp = crossSpatialMotion(twist_of_old_wrt_new, twist_of_body_wrt_base);
   spatial_accel_temp += spatial_acceleration;
   return transformSpatialMotion(T_old_to_new, spatial_accel_temp);
 }
 
-template <typename Scalar>
-Transform<Scalar, 3, Isometry> RigidBodyTree::relativeTransform(
-    const KinematicsCache<Scalar>& cache, int base_or_frame_ind,
-    int body_or_frame_ind) const {
+template<typename Scalar>
+Transform<Scalar, 3, Isometry> RigidBodyTree::relativeTransform(const KinematicsCache<Scalar>& cache,
+                                                                int base_or_frame_ind, int body_or_frame_ind) const
+{
   cache.checkCachedKinematicsSettings(false, false, "relativeTransform");
 
   Transform<Scalar, 3, Isometry> Tbase_frame;
@@ -1177,18 +1092,15 @@
   const auto& body_element = cache.getElement(*bodies[body_ind]);
   const auto& base_element = cache.getElement(*bodies[base_ind]);
 
-  Transform<Scalar, 3, Isometry> Tbaseframe_to_world =
-      base_element.transform_to_world * Tbase_frame;
-  Transform<Scalar, 3, Isometry> Tworld_to_baseframe =
-      Tbaseframe_to_world.inverse();
-  Transform<Scalar, 3, Isometry> Tbodyframe_to_world =
-      body_element.transform_to_world * Tbody_frame;
+  Transform<Scalar, 3, Isometry> Tbaseframe_to_world = base_element.transform_to_world * Tbase_frame;
+  Transform<Scalar, 3, Isometry> Tworld_to_baseframe = Tbaseframe_to_world.inverse();
+  Transform<Scalar, 3, Isometry> Tbodyframe_to_world = body_element.transform_to_world * Tbody_frame;
   return Tworld_to_baseframe * Tbodyframe_to_world;
 }
 
-template <typename Scalar>
-Matrix<Scalar, Eigen::Dynamic, Eigen::Dynamic> RigidBodyTree::massMatrix(
-    KinematicsCache<Scalar>& cache) const {
+template<typename Scalar>
+Matrix<Scalar, Eigen::Dynamic, Eigen::Dynamic> RigidBodyTree::massMatrix(KinematicsCache<Scalar>& cache) const
+{
   cache.checkCachedKinematicsSettings(false, false, "massMatrix");
 
   int nv = num_velocities;
@@ -1203,12 +1115,10 @@
       const auto& element_i = cache.getElement(body_i);
       int v_start_i = body_i.velocity_num_start;
       int nv_i = body_i.getJoint().getNumVelocities();
-      auto F =
-          (element_i.crb_in_world * element_i.motion_subspace_in_world).eval();
+      auto F = (element_i.crb_in_world * element_i.motion_subspace_in_world).eval();
 
       // Hii
-      ret.block(v_start_i, v_start_i, nv_i, nv_i).noalias() =
-          (element_i.motion_subspace_in_world.transpose() * F).eval();
+      ret.block(v_start_i, v_start_i, nv_i, nv_i).noalias() = (element_i.motion_subspace_in_world.transpose() * F).eval();
 
       // Hij
       shared_ptr<RigidBody> body_j(body_i.parent);
@@ -1230,32 +1140,26 @@
 
 template <typename Scalar>
 Matrix<Scalar, Eigen::Dynamic, 1> RigidBodyTree::dynamicsBiasTerm(
-    KinematicsCache<Scalar>& cache,
-    const eigen_aligned_unordered_map<RigidBody const*,
-                                      Matrix<Scalar, TWIST_SIZE, 1>>& f_ext,
-    bool include_velocity_terms) const {
+    KinematicsCache<Scalar> &cache, const eigen_aligned_unordered_map<RigidBody const *, Matrix<Scalar, TWIST_SIZE, 1> > &f_ext, bool include_velocity_terms) const
+{
   Matrix<Scalar, Eigen::Dynamic, 1> vd(num_velocities, 1);
   vd.setZero();
   return inverseDynamics(cache, f_ext, vd, include_velocity_terms);
 };
 
 template <typename Scalar>
-Matrix<Scalar, Eigen::Dynamic, 1> RigidBodyTree::inverseDynamics(
-    KinematicsCache<Scalar>& cache,
-    const eigen_aligned_unordered_map<RigidBody const*,
-                                      Matrix<Scalar, TWIST_SIZE, 1>>& f_ext,
-    const Matrix<Scalar, Eigen::Dynamic, 1>& vd,
-    bool include_velocity_terms) const {
-  cache.checkCachedKinematicsSettings(
-      include_velocity_terms, include_velocity_terms, "inverseDynamics");
+Matrix<Scalar, Eigen::Dynamic, 1> RigidBodyTree::inverseDynamics(KinematicsCache<Scalar>& cache,
+                                                                 const eigen_aligned_unordered_map<RigidBody const *, Matrix<Scalar, TWIST_SIZE, 1> >& f_ext,
+                                                                 const Matrix<Scalar, Eigen::Dynamic, 1>& vd, bool include_velocity_terms) const
+{
+  cache.checkCachedKinematicsSettings(include_velocity_terms, include_velocity_terms, "inverseDynamics");
 
   updateCompositeRigidBodyInertias(cache);
 
   typedef typename Eigen::Matrix<Scalar, TWIST_SIZE, 1> Vector6;
 
   Vector6 root_accel = -a_grav.cast<Scalar>();
-  Matrix<Scalar, TWIST_SIZE, Eigen::Dynamic> net_wrenches(TWIST_SIZE,
-                                                          bodies.size());
+  Matrix<Scalar, TWIST_SIZE, Eigen::Dynamic> net_wrenches(TWIST_SIZE, bodies.size());
   net_wrenches.col(0).setZero();
 
   for (int i = 0; i < bodies.size(); i++) {
@@ -1273,17 +1177,14 @@
 
       net_wrenches.col(i).noalias() = element.inertia_in_world * spatial_accel;
       if (include_velocity_terms) {
-        auto I_times_twist =
-            (element.inertia_in_world * element.twist_in_world).eval();
-        net_wrenches.col(i).noalias() +=
-            crossSpatialForce(element.twist_in_world, I_times_twist);
+        auto I_times_twist = (element.inertia_in_world * element.twist_in_world).eval();
+        net_wrenches.col(i).noalias() += crossSpatialForce(element.twist_in_world, I_times_twist);
       }
 
       auto f_ext_iterator = f_ext.find(bodies[i].get());
       if (f_ext_iterator != f_ext.end()) {
         const auto& f_ext_i = f_ext_iterator->second;
-        net_wrenches.col(i) -=
-            transformSpatialForce(element.transform_to_world, f_ext_i);
+        net_wrenches.col(i) -= transformSpatialForce(element.transform_to_world, f_ext_i);
       }
     }
   }
@@ -1294,27 +1195,24 @@
     RigidBody& body = *bodies[i];
     if (body.hasParent()) {
       const auto& element = cache.getElement(body);
-      const auto& net_wrenches_const = net_wrenches;  // eliminates the need for
-                                                      // another explicit
-                                                      // instantiation
+      const auto& net_wrenches_const = net_wrenches; // eliminates the need for another explicit instantiation
       auto joint_wrench = net_wrenches_const.col(i);
       int nv_joint = body.getJoint().getNumVelocities();
       auto J_transpose = element.motion_subspace_in_world.transpose();
-      ret.middleRows(body.velocity_num_start, nv_joint).noalias() =
-          J_transpose * joint_wrench;
+      ret.middleRows(body.velocity_num_start, nv_joint).noalias() = J_transpose * joint_wrench;
       auto parent_net_wrench = net_wrenches.col(body.parent->body_index);
       parent_net_wrench += joint_wrench;
     }
   }
 
-  if (include_velocity_terms) ret += frictionTorques(cache.getV());
+  if (include_velocity_terms)
+    ret += frictionTorques(cache.getV());
 
   return ret;
 }
 
 template <typename DerivedV>
-Matrix<typename DerivedV::Scalar, Dynamic, 1> RigidBodyTree::frictionTorques(
-    Eigen::MatrixBase<DerivedV> const& v) const {
+Matrix<typename DerivedV::Scalar, Dynamic, 1> RigidBodyTree::frictionTorques(Eigen::MatrixBase<DerivedV> const & v) const {
   typedef typename DerivedV::Scalar Scalar;
   Matrix<Scalar, Dynamic, 1> ret(num_velocities, 1);
 
@@ -1333,40 +1231,30 @@
 }
 
 template <typename Scalar, typename DerivedPoints>
-Eigen::Matrix<Scalar, Eigen::Dynamic, Eigen::Dynamic>
-RigidBodyTree::transformPointsJacobian(
-    const KinematicsCache<Scalar>& cache,
-    const Eigen::MatrixBase<DerivedPoints>& points, int from_body_or_frame_ind,
-    int to_body_or_frame_ind, bool in_terms_of_qdot) const {
+Eigen::Matrix<Scalar, Eigen::Dynamic, Eigen::Dynamic> RigidBodyTree::transformPointsJacobian(const KinematicsCache<Scalar>& cache, const Eigen::MatrixBase<DerivedPoints>& points, int from_body_or_frame_ind, int to_body_or_frame_ind, bool in_terms_of_qdot) const {
   int cols = in_terms_of_qdot ? num_positions : num_velocities;
   int npoints = static_cast<int>(points.cols());
 
-  auto points_base = transformPoints(cache, points, from_body_or_frame_ind,
-                                     to_body_or_frame_ind);
+  auto points_base = transformPoints(cache, points, from_body_or_frame_ind, to_body_or_frame_ind);
 
   int body_ind = parseBodyOrFrameID(from_body_or_frame_ind);
   int base_ind = parseBodyOrFrameID(to_body_or_frame_ind);
   std::vector<int> v_or_q_indices;
-  auto J_geometric =
-      geometricJacobian(cache, base_ind, body_ind, to_body_or_frame_ind,
-                        in_terms_of_qdot, &v_or_q_indices);
+  auto J_geometric = geometricJacobian(cache, base_ind, body_ind, to_body_or_frame_ind, in_terms_of_qdot, &v_or_q_indices);
 
   auto Jomega = J_geometric.template topRows<SPACE_DIMENSION>();
   auto Jv = J_geometric.template bottomRows<SPACE_DIMENSION>();
 
-  Matrix<Scalar, Eigen::Dynamic, Eigen::Dynamic> J(
-      points_base.size(), cols);  // TODO: size at compile time
+  Matrix<Scalar, Eigen::Dynamic, Eigen::Dynamic> J(points_base.size(), cols); // TODO: size at compile time
   J.setZero();
 
   int row_start = 0;
   for (int i = 0; i < npoints; i++) {
     // translation part
     int col = 0;
-    for (std::vector<int>::iterator it = v_or_q_indices.begin();
-         it != v_or_q_indices.end(); ++it) {
+    for (std::vector<int>::iterator it = v_or_q_indices.begin(); it != v_or_q_indices.end(); ++it) {
       J.template block<SPACE_DIMENSION, 1>(row_start, *it) = Jv.col(col);
-      J.template block<SPACE_DIMENSION, 1>(row_start, *it).noalias() +=
-          Jomega.col(col).cross(points_base.col(i));
+      J.template block<SPACE_DIMENSION, 1>(row_start, *it).noalias() += Jomega.col(col).cross(points_base.col(i));
       col++;
     }
     row_start += SPACE_DIMENSION;
@@ -1376,88 +1264,54 @@
 };
 
 template <typename Scalar>
-Eigen::Matrix<Scalar, QUAT_SIZE, Eigen::Dynamic>
-RigidBodyTree::relativeQuaternionJacobian(const KinematicsCache<Scalar>& cache,
-                                          int from_body_or_frame_ind,
-                                          int to_body_or_frame_ind,
-                                          bool in_terms_of_qdot) const {
+Eigen::Matrix<Scalar, QUAT_SIZE, Eigen::Dynamic> RigidBodyTree::relativeQuaternionJacobian(const KinematicsCache<Scalar>& cache, int from_body_or_frame_ind, int to_body_or_frame_ind, bool in_terms_of_qdot) const {
   int body_ind = parseBodyOrFrameID(from_body_or_frame_ind);
   int base_ind = parseBodyOrFrameID(to_body_or_frame_ind);
   KinematicPath kinematic_path = findKinematicPath(base_ind, body_ind);
-  auto J_geometric = geometricJacobian(cache, base_ind, body_ind,
-                                       to_body_or_frame_ind, in_terms_of_qdot);
+  auto J_geometric = geometricJacobian(cache, base_ind, body_ind, to_body_or_frame_ind, in_terms_of_qdot);
   auto Jomega = J_geometric.template topRows<SPACE_DIMENSION>();
-  auto quat =
-      relativeQuaternion(cache, from_body_or_frame_ind, to_body_or_frame_ind);
+  auto quat = relativeQuaternion(cache, from_body_or_frame_ind, to_body_or_frame_ind);
   Matrix<Scalar, QUAT_SIZE, SPACE_DIMENSION> Phi;
-  angularvel2quatdotMatrix(
-      quat, Phi,
-      static_cast<typename Gradient<decltype(Phi), Dynamic>::type*>(nullptr));
-  return compactToFull((Phi * Jomega).eval(), kinematic_path.joint_path,
-                       in_terms_of_qdot);
+  angularvel2quatdotMatrix(quat, Phi, static_cast<typename Gradient<decltype(Phi), Dynamic>::type*>(nullptr));
+  return compactToFull((Phi * Jomega).eval(), kinematic_path.joint_path, in_terms_of_qdot);
 };
 
 template <typename Scalar>
-Eigen::Matrix<Scalar, RPY_SIZE, Eigen::Dynamic>
-RigidBodyTree::relativeRollPitchYawJacobian(
-    const KinematicsCache<Scalar>& cache, int from_body_or_frame_ind,
-    int to_body_or_frame_ind, bool in_terms_of_qdot) const {
+Eigen::Matrix<Scalar, RPY_SIZE, Eigen::Dynamic> RigidBodyTree::relativeRollPitchYawJacobian(const KinematicsCache<Scalar>& cache, int from_body_or_frame_ind, int to_body_or_frame_ind, bool in_terms_of_qdot) const {
   int body_ind = parseBodyOrFrameID(from_body_or_frame_ind);
   int base_ind = parseBodyOrFrameID(to_body_or_frame_ind);
   KinematicPath kinematic_path = findKinematicPath(base_ind, body_ind);
-  auto J_geometric = geometricJacobian(cache, base_ind, body_ind,
-                                       to_body_or_frame_ind, in_terms_of_qdot);
+  auto J_geometric = geometricJacobian(cache, base_ind, body_ind, to_body_or_frame_ind, in_terms_of_qdot);
   auto Jomega = J_geometric.template topRows<SPACE_DIMENSION>();
-  auto rpy =
-      relativeRollPitchYaw(cache, from_body_or_frame_ind, to_body_or_frame_ind);
+  auto rpy = relativeRollPitchYaw(cache, from_body_or_frame_ind, to_body_or_frame_ind);
   Matrix<Scalar, RPY_SIZE, SPACE_DIMENSION> Phi;
-  angularvel2rpydotMatrix(
-      rpy, Phi,
-      static_cast<typename Gradient<decltype(Phi), Dynamic>::type*>(nullptr),
-      static_cast<typename Gradient<decltype(Phi), Dynamic, 2>::type*>(
-          nullptr));
-  return compactToFull((Phi * Jomega).eval(), kinematic_path.joint_path,
-                       in_terms_of_qdot);
+  angularvel2rpydotMatrix(rpy, Phi, static_cast<typename Gradient<decltype(Phi), Dynamic>::type*>(nullptr), static_cast<typename Gradient<decltype(Phi), Dynamic, 2>::type*>(nullptr));
+  return compactToFull((Phi * Jomega).eval(), kinematic_path.joint_path, in_terms_of_qdot);
 };
 
 template <typename Scalar>
-Matrix<Scalar, Eigen::Dynamic, Eigen::Dynamic>
-RigidBodyTree::forwardKinPositionGradient(const KinematicsCache<Scalar>& cache,
-                                          int npoints,
-                                          int from_body_or_frame_ind,
-                                          int to_body_or_frame_ind) const {
-  cache.checkCachedKinematicsSettings(false, false,
-                                      "forwardKinPositionGradient");
-
-  auto Tinv =
-      relativeTransform(cache, from_body_or_frame_ind, to_body_or_frame_ind);
-  Matrix<Scalar, Eigen::Dynamic, Eigen::Dynamic> ret(SPACE_DIMENSION * npoints,
-                                                     SPACE_DIMENSION * npoints);
+Matrix<Scalar, Eigen::Dynamic, Eigen::Dynamic> RigidBodyTree::forwardKinPositionGradient(const KinematicsCache<Scalar>& cache,
+                                                                                         int npoints, int from_body_or_frame_ind, int to_body_or_frame_ind) const
+{
+  cache.checkCachedKinematicsSettings(false, false, "forwardKinPositionGradient");
+
+  auto Tinv = relativeTransform(cache, from_body_or_frame_ind, to_body_or_frame_ind);
+  Matrix<Scalar, Eigen::Dynamic, Eigen::Dynamic> ret(SPACE_DIMENSION * npoints, SPACE_DIMENSION * npoints);
   ret.setZero();
   for (int i = 0; i < npoints; i++) {
-    ret.template block<SPACE_DIMENSION, SPACE_DIMENSION>(
-        SPACE_DIMENSION * i, SPACE_DIMENSION * i) = Tinv.linear();
+    ret.template block<SPACE_DIMENSION, SPACE_DIMENSION>(SPACE_DIMENSION * i, SPACE_DIMENSION * i) = Tinv.linear();
   }
   return ret;
 }
 
 template <typename Scalar, typename DerivedPoints>
-Eigen::Matrix<Scalar, Eigen::Dynamic, 1>
-RigidBodyTree::transformPointsJacobianDotTimesV(
-    const KinematicsCache<Scalar>& cache,
-    const Eigen::MatrixBase<DerivedPoints>& points, int from_body_or_frame_ind,
-    int to_body_or_frame_ind) const {
-  cache.checkCachedKinematicsSettings(true, true,
-                                      "transformPointsJacobianDotTimesV");
-
-  auto r = transformPoints(cache, points, from_body_or_frame_ind,
-                           to_body_or_frame_ind);
+Eigen::Matrix<Scalar, Eigen::Dynamic, 1> RigidBodyTree::transformPointsJacobianDotTimesV(const KinematicsCache<Scalar>& cache, const Eigen::MatrixBase<DerivedPoints>& points, int from_body_or_frame_ind, int to_body_or_frame_ind) const {
+  cache.checkCachedKinematicsSettings(true, true, "transformPointsJacobianDotTimesV");
+
+  auto r = transformPoints(cache, points, from_body_or_frame_ind, to_body_or_frame_ind);
   int expressed_in = to_body_or_frame_ind;
-  const auto twist =
-      relativeTwist(cache, to_body_or_frame_ind, from_body_or_frame_ind,
-                    to_body_or_frame_ind);
-  const auto J_geometric_dot_times_v = geometricJacobianDotTimesV(
-      cache, to_body_or_frame_ind, from_body_or_frame_ind, expressed_in);
+  const auto twist = relativeTwist(cache, to_body_or_frame_ind, from_body_or_frame_ind, to_body_or_frame_ind);
+  const auto J_geometric_dot_times_v = geometricJacobianDotTimesV(cache, to_body_or_frame_ind, from_body_or_frame_ind, expressed_in);
 
   auto omega_twist = twist.template topRows<SPACE_DIMENSION>();
   auto v_twist = twist.template bottomRows<SPACE_DIMENSION>();
@@ -1465,131 +1319,82 @@
   auto rdots = (-r.colwise().cross(omega_twist)).eval();
   rdots.colwise() += v_twist;
   auto Jposdot_times_v_mat = (-rdots.colwise().cross(omega_twist)).eval();
-  Jposdot_times_v_mat -=
-      (r.colwise().cross(
-           J_geometric_dot_times_v.template topRows<SPACE_DIMENSION>()))
-          .eval();
-  Jposdot_times_v_mat.colwise() +=
-      J_geometric_dot_times_v.template bottomRows<SPACE_DIMENSION>();
-
-  return Map<Matrix<Scalar, Dynamic, 1>>(Jposdot_times_v_mat.data(), r.size(),
-                                         1);
+  Jposdot_times_v_mat -= (r.colwise().cross(J_geometric_dot_times_v.template topRows<SPACE_DIMENSION>())).eval();
+  Jposdot_times_v_mat.colwise() += J_geometric_dot_times_v.template bottomRows<SPACE_DIMENSION>();
+
+  return Map<Matrix<Scalar, Dynamic, 1>>(Jposdot_times_v_mat.data(), r.size(), 1);
 };
 
 template <typename Scalar>
-Eigen::Matrix<Scalar, Eigen::Dynamic, 1>
-RigidBodyTree::relativeQuaternionJacobianDotTimesV(
-    const KinematicsCache<Scalar>& cache, int from_body_or_frame_ind,
-    int to_body_or_frame_ind) const {
-  cache.checkCachedKinematicsSettings(true, true,
-                                      "relativeQuaternionJacobianDotTimesV");
-
-  auto quat =
-      relativeQuaternion(cache, from_body_or_frame_ind, to_body_or_frame_ind);
+Eigen::Matrix<Scalar, Eigen::Dynamic, 1> RigidBodyTree::relativeQuaternionJacobianDotTimesV(const KinematicsCache<Scalar>& cache, int from_body_or_frame_ind, int to_body_or_frame_ind) const {
+  cache.checkCachedKinematicsSettings(true, true, "relativeQuaternionJacobianDotTimesV");
+
+  auto quat = relativeQuaternion(cache, from_body_or_frame_ind, to_body_or_frame_ind);
   Matrix<Scalar, QUAT_SIZE, SPACE_DIMENSION> Phi;
-  angularvel2quatdotMatrix(
-      quat, Phi,
-      static_cast<typename Gradient<decltype(Phi), Dynamic>::type*>(nullptr));
+  angularvel2quatdotMatrix(quat, Phi, static_cast<typename Gradient<decltype(Phi), Dynamic>::type*>(nullptr));
 
   int expressed_in = to_body_or_frame_ind;
-  const auto twist = relativeTwist(cache, to_body_or_frame_ind,
-                                   from_body_or_frame_ind, expressed_in);
+  const auto twist = relativeTwist(cache, to_body_or_frame_ind, from_body_or_frame_ind, expressed_in);
   auto omega_twist = twist.template topRows<SPACE_DIMENSION>();
   auto quatdot = (Phi * omega_twist).eval();
 
-  using ADScalar = AutoDiffScalar<
-      Matrix<Scalar, Dynamic,
-             1>>;  // would prefer to use 1 instead of Dynamic, but this causes
-                   // issues related to
-                   // http://eigen.tuxfamily.org/bz/show_bug.cgi?id=1006 on MSVC
-                   // 32 bit
+  using ADScalar = AutoDiffScalar<Matrix<Scalar, Dynamic, 1>>; // would prefer to use 1 instead of Dynamic, but this causes issues related to http://eigen.tuxfamily.org/bz/show_bug.cgi?id=1006 on MSVC 32 bit
   auto quat_autodiff = quat.template cast<ADScalar>().eval();
   gradientMatrixToAutoDiff(quatdot, quat_autodiff);
   Matrix<ADScalar, QUAT_SIZE, SPACE_DIMENSION> Phi_autodiff;
-  angularvel2quatdotMatrix(
-      quat_autodiff, Phi_autodiff,
-      static_cast<typename Gradient<decltype(Phi_autodiff), Dynamic>::type*>(
-          nullptr));
+  angularvel2quatdotMatrix(quat_autodiff, Phi_autodiff, static_cast<typename Gradient<decltype(Phi_autodiff), Dynamic>::type*>(nullptr));
   auto Phidot_vector = autoDiffToGradientMatrix(Phi_autodiff);
   Map<Matrix<Scalar, QUAT_SIZE, SPACE_DIMENSION>> Phid(Phidot_vector.data());
 
-  const auto J_geometric_dot_times_v = geometricJacobianDotTimesV(
-      cache, to_body_or_frame_ind, from_body_or_frame_ind, expressed_in);
+  const auto J_geometric_dot_times_v = geometricJacobianDotTimesV(cache, to_body_or_frame_ind, from_body_or_frame_ind, expressed_in);
   auto ret = (Phid * omega_twist).eval();
-  ret.noalias() +=
-      Phi * J_geometric_dot_times_v.template topRows<SPACE_DIMENSION>();
+  ret.noalias() += Phi * J_geometric_dot_times_v.template topRows<SPACE_DIMENSION>();
   return ret;
 };
 
 template <typename Scalar>
-Eigen::Matrix<Scalar, Eigen::Dynamic, 1>
-RigidBodyTree::relativeRollPitchYawJacobianDotTimesV(
-    const KinematicsCache<Scalar>& cache, int from_body_or_frame_ind,
-    int to_body_or_frame_ind) const {
-  cache.checkCachedKinematicsSettings(true, true,
-                                      "relativeRollPitchYawJacobianDotTimesV");
-
-  auto rpy =
-      relativeRollPitchYaw(cache, from_body_or_frame_ind, to_body_or_frame_ind);
+Eigen::Matrix<Scalar, Eigen::Dynamic, 1> RigidBodyTree::relativeRollPitchYawJacobianDotTimesV(const KinematicsCache<Scalar>& cache, int from_body_or_frame_ind, int to_body_or_frame_ind) const {
+  cache.checkCachedKinematicsSettings(true, true, "relativeRollPitchYawJacobianDotTimesV");
+
+  auto rpy = relativeRollPitchYaw(cache, from_body_or_frame_ind, to_body_or_frame_ind);
   Matrix<Scalar, RPY_SIZE, SPACE_DIMENSION> Phi;
-  angularvel2rpydotMatrix(
-      rpy, Phi,
-      static_cast<typename Gradient<decltype(Phi), Dynamic>::type*>(nullptr),
-      static_cast<typename Gradient<decltype(Phi), Dynamic, 2>::type*>(
-          nullptr));
+  angularvel2rpydotMatrix(rpy, Phi, static_cast<typename Gradient<decltype(Phi), Dynamic>::type*>(nullptr), static_cast<typename Gradient<decltype(Phi), Dynamic, 2>::type*>(nullptr));
 
   int expressed_in = to_body_or_frame_ind;
-  const auto twist = relativeTwist(cache, to_body_or_frame_ind,
-                                   from_body_or_frame_ind, expressed_in);
+  const auto twist = relativeTwist(cache, to_body_or_frame_ind, from_body_or_frame_ind, expressed_in);
   auto omega_twist = twist.template topRows<SPACE_DIMENSION>();
   auto rpydot = (Phi * omega_twist).eval();
 
-  using ADScalar = AutoDiffScalar<
-      Matrix<Scalar, Dynamic,
-             1>>;  // would prefer to use 1 instead of Dynamic, but this causes
-                   // issues related to
-                   // http://eigen.tuxfamily.org/bz/show_bug.cgi?id=1006 on MSVC
-                   // 32 bit
+  using ADScalar = AutoDiffScalar<Matrix<Scalar, Dynamic, 1>>; // would prefer to use 1 instead of Dynamic, but this causes issues related to http://eigen.tuxfamily.org/bz/show_bug.cgi?id=1006 on MSVC 32 bit
   auto rpy_autodiff = rpy.template cast<ADScalar>().eval();
   gradientMatrixToAutoDiff(rpydot, rpy_autodiff);
   Matrix<ADScalar, RPY_SIZE, SPACE_DIMENSION> Phi_autodiff;
-  angularvel2rpydotMatrix(
-      rpy_autodiff, Phi_autodiff,
-      static_cast<typename Gradient<decltype(Phi_autodiff), Dynamic>::type*>(
-          nullptr),
-      static_cast<typename Gradient<decltype(Phi_autodiff), Dynamic, 2>::type*>(
-          nullptr));
+  angularvel2rpydotMatrix(rpy_autodiff, Phi_autodiff, static_cast<typename Gradient<decltype(Phi_autodiff), Dynamic>::type*>(nullptr), static_cast<typename Gradient<decltype(Phi_autodiff), Dynamic, 2>::type*>(nullptr));
   auto Phidot_vector = autoDiffToGradientMatrix(Phi_autodiff);
   Map<Matrix<Scalar, RPY_SIZE, SPACE_DIMENSION>> Phid(Phidot_vector.data());
 
-  const auto J_geometric_dot_times_v = geometricJacobianDotTimesV(
-      cache, to_body_or_frame_ind, from_body_or_frame_ind, expressed_in);
+  const auto J_geometric_dot_times_v = geometricJacobianDotTimesV(cache, to_body_or_frame_ind, from_body_or_frame_ind, expressed_in);
   auto ret = (Phid * omega_twist).eval();
-  ret.noalias() +=
-      Phi * J_geometric_dot_times_v.template topRows<SPACE_DIMENSION>();
+  ret.noalias() += Phi * J_geometric_dot_times_v.template topRows<SPACE_DIMENSION>();
   return ret;
 };
 
-shared_ptr<RigidBody> RigidBodyTree::findLink(std::string linkname,
-                                              int robot) const {
-  std::transform(linkname.begin(), linkname.end(), linkname.begin(),
-                 ::tolower);  // convert to lower case
-
-  // std::regex linkname_connector("[abc]");
-  // cout<<"get linkname_connector"<<endl;
-  // linkname = std::regex_replace(linkname,linkname_connector,string("_"));
+shared_ptr<RigidBody> RigidBodyTree::findLink(std::string linkname, int robot) const
+{
+  std::transform(linkname.begin(), linkname.end(), linkname.begin(), ::tolower); // convert to lower case
+
+  //std::regex linkname_connector("[abc]");
+  //cout<<"get linkname_connector"<<endl;
+  //linkname = std::regex_replace(linkname,linkname_connector,string("_"));
   int match = -1;
-  for (int i = 0; i < bodies.size(); i++) {
-    // Note: unlike the MATLAB implementation, I don't have to handle the fixed
-    // joint names
+  for(int i = 0;i<bodies.size();i++) {
+    // Note: unlike the MATLAB implementation, I don't have to handle the fixed joint names
     string lower_linkname = bodies[i]->linkname;
-    std::transform(lower_linkname.begin(), lower_linkname.end(),
-                   lower_linkname.begin(),
-                   ::tolower);                    // convert to lower case
-    if (lower_linkname.compare(linkname) == 0) {  // the names match
-      if (robot == -1 ||
-          bodies[i]->robotnum == robot) {  // it's the right robot
-        if (match < 0) {                   // it's the first match
+    std::transform(lower_linkname.begin(), lower_linkname.end(), lower_linkname.begin(),
+                   ::tolower); // convert to lower case
+    if (lower_linkname.compare(linkname) == 0) { // the names match
+      if (robot == -1 || bodies[i]->robotnum == robot) { // it's the right robot
+        if (match < 0) { // it's the first match
           match = i;
         } else {
           cerr << "found multiple links named " << linkname << endl;
@@ -1598,36 +1403,30 @@
       }
     }
   }
-  if (match >= 0) return bodies[match];
+  if (match>=0) return bodies[match];
   cerr << "could not find any links named " << linkname << endl;
   return nullptr;
 }
 
-shared_ptr<RigidBody> RigidBodyTree::findLink(std::string linkname,
-                                              std::string model_name) const {
-  std::transform(linkname.begin(), linkname.end(), linkname.begin(),
-                 ::tolower);  // convert to lower case
-  std::transform(model_name.begin(), model_name.end(), model_name.begin(),
-                 ::tolower);  // convert to lower case
-
-  // std::regex linkname_connector("[abc]");
-  // cout<<"get linkname_connector"<<endl;
-  // linkname = std::regex_replace(linkname,linkname_connector,string("_"));
+shared_ptr<RigidBody> RigidBodyTree::findLink(std::string linkname, std::string model_name) const
+{
+  std::transform(linkname.begin(), linkname.end(), linkname.begin(), ::tolower); // convert to lower case
+  std::transform(model_name.begin(), model_name.end(), model_name.begin(), ::tolower); // convert to lower case
+
+  //std::regex linkname_connector("[abc]");
+  //cout<<"get linkname_connector"<<endl;
+  //linkname = std::regex_replace(linkname,linkname_connector,string("_"));
   int match = -1;
-  for (int i = 0; i < bodies.size(); i++) {
-    // Note: unlike the MATLAB implementation, I don't have to handle the fixed
-    // joint names
+  for(int i = 0;i<bodies.size();i++) {
+    // Note: unlike the MATLAB implementation, I don't have to handle the fixed joint names
     string lower_linkname = bodies[i]->linkname;
-    std::transform(lower_linkname.begin(), lower_linkname.end(),
-                   lower_linkname.begin(),
-                   ::tolower);                    // convert to lower case
-    if (lower_linkname.compare(linkname) == 0) {  // the names match
+    std::transform(lower_linkname.begin(), lower_linkname.end(), lower_linkname.begin(),
+                   ::tolower); // convert to lower case
+    if (lower_linkname.compare(linkname) == 0) { // the names match
       string lower_model_name = bodies[i]->model_name;
-      std::transform(lower_model_name.begin(), lower_model_name.end(),
-                     lower_model_name.begin(), ::tolower);
-      if (model_name.empty() ||
-          lower_model_name.compare(model_name) == 0) {  // it's the right robot
-        if (match < 0) {                                // it's the first match
+      std::transform(lower_model_name.begin(), lower_model_name.end(), lower_model_name.begin(), ::tolower);
+      if (model_name.empty() || lower_model_name.compare(model_name) == 0) { // it's the right robot
+        if (match < 0) { // it's the first match
           match = i;
         } else {
           cerr << "found multiple links named " << linkname << endl;
@@ -1636,18 +1435,11 @@
       }
     }
   }
-  if (match >= 0) return bodies[match];
+  if (match>=0) return bodies[match];
   cerr << "could not find any links named " << linkname << endl;
   return nullptr;
 }
 
-<<<<<<< HEAD
-int RigidBodyTree::findLinkId(const std::string& name, int robot) const {
-  shared_ptr<RigidBody> link = findLink(name, robot);
-  if (link == nullptr)
-    throw std::runtime_error("could not find link id: " + name);
-  return link->body_index;
-=======
 shared_ptr<RigidBodyFrame> RigidBodyTree::findFrame(std::string frame_name, std::string model_name) const
 {
   std::transform(frame_name.begin(), frame_name.end(), frame_name.begin(), ::tolower); // convert to lower case
@@ -1682,32 +1474,35 @@
 	if (link == nullptr)
 	  throw std::runtime_error("could not find link id: " + name);
 	return link->body_index;
->>>>>>> ae5d561c
-}
-
-shared_ptr<RigidBody> RigidBodyTree::findJoint(std::string jointname,
-                                               int robot) const {
-  std::transform(jointname.begin(), jointname.end(), jointname.begin(),
-                 ::tolower);  // convert to lower case
+}
+
+shared_ptr<RigidBody> RigidBodyTree::findJoint(std::string jointname, int robot) const
+{
+  std::transform(jointname.begin(), jointname.end(), jointname.begin(), ::tolower); // convert to lower case
 
   vector<bool> name_match;
   name_match.resize(this->bodies.size());
-  for (int i = 0; i < this->bodies.size(); i++) {
-    if (bodies[i]->hasParent()) {
-      string lower_jointname = this->bodies[i]->getJoint().getName();
-      std::transform(lower_jointname.begin(), lower_jointname.end(),
-                     lower_jointname.begin(),
-                     ::tolower);  // convert to lower case
-      if (lower_jointname.compare(jointname) == 0) {
-        name_match[i] = true;
-      } else {
-        name_match[i] = false;
-      }
-    }
-  }
-  if (robot != -1) {
-    for (int i = 0; i < this->bodies.size(); i++) {
-      if (name_match[i]) {
+  for(int i = 0;i<this->bodies.size();i++)
+  {
+  	if (bodies[i]->hasParent()) {
+  		string lower_jointname = this->bodies[i]->getJoint().getName();
+  		std::transform(lower_jointname.begin(), lower_jointname.end(), lower_jointname.begin(), ::tolower); // convert to lower case
+			if(lower_jointname.compare(jointname) == 0)
+			{
+				name_match[i] = true;
+			}
+			else
+			{
+				name_match[i] = false;
+			}
+  	}
+  }
+  if(robot != -1)
+  {
+    for(int i = 0;i<this->bodies.size();i++)
+    {
+      if(name_match[i])
+      {
         name_match[i] = this->bodies[i]->robotnum == robot;
       }
     }
@@ -1715,101 +1510,90 @@
   // Unlike the MATLAB implementation, I am not handling the fixed joints
   int num_match = 0;
   int ind_match = -1;
-  for (int i = 0; i < this->bodies.size(); i++) {
-    if (name_match[i]) {
+  for(int i = 0;i<this->bodies.size();i++)
+  {
+    if(name_match[i])
+    {
       num_match++;
       ind_match = i;
     }
   }
-  if (num_match != 1) {
-    cerr << "couldn't find unique joint " << jointname << endl;
-    return (nullptr);
-  } else {
+  if(num_match != 1)
+  {
+    cerr<<"couldn't find unique joint "<<jointname<<endl;
+    return(nullptr);
+  }
+  else
+  {
     return this->bodies[ind_match];
   }
 }
 
-int RigidBodyTree::findJointId(const std::string& name, int robot) const {
-  shared_ptr<RigidBody> link = findJoint(name, robot);
-  if (link == nullptr)
+int RigidBodyTree::findJointId(const std::string& name, int robot) const
+{
+	shared_ptr<RigidBody> link = findJoint(name,robot);
+	if (link == nullptr)
     throw std::runtime_error("could not find joint id: " + name);
-  return link->body_index;
-}
-
-std::string RigidBodyTree::getBodyOrFrameName(int body_or_frame_id) const {
-  if (body_or_frame_id >= 0) {
+	return link->body_index;
+}
+
+std::string RigidBodyTree::getBodyOrFrameName(int body_or_frame_id) const
+{
+  if (body_or_frame_id>=0) {
     return bodies[body_or_frame_id]->linkname;
   } else if (body_or_frame_id < -1) {
-    return frames[-body_or_frame_id - 2]->name;
+    return frames[-body_or_frame_id-2]->name;
   } else {
     return "COM";
   }
 }
 
 template <typename Scalar>
-Matrix<Scalar, Eigen::Dynamic, 1> RigidBodyTree::positionConstraints(
-    const KinematicsCache<Scalar>& cache) const {
-  Matrix<Scalar, Eigen::Dynamic, 1> ret(6 * loops.size(), 1);
+Matrix<Scalar, Eigen::Dynamic, 1> RigidBodyTree::positionConstraints(const KinematicsCache<Scalar>& cache) const
+{
+  Matrix<Scalar, Eigen::Dynamic, 1> ret(6*loops.size(), 1);
   for (size_t i = 0; i < loops.size(); i++) {
-    {  // position constraint
-      auto ptA_in_B =
-          transformPoints(cache, Vector3d::Zero(), loops[i].frameA->frame_index,
-                          loops[i].frameB->frame_index);
+    { // position constraint
+      auto ptA_in_B = transformPoints(cache, Vector3d::Zero(), loops[i].frameA->frame_index, loops[i].frameB->frame_index);
       ret.template middleRows<3>(6 * i) = ptA_in_B;
     }
-    {  // second position constraint (to constrain orientation)
-      auto axis_A_end_in_B =
-          transformPoints(cache, loops[i].axis, loops[i].frameA->frame_index,
-                          loops[i].frameB->frame_index);
+    { // second position constraint (to constrain orientation)
+      auto axis_A_end_in_B = transformPoints(cache, loops[i].axis, loops[i].frameA->frame_index, loops[i].frameB->frame_index);
       ret.template middleRows<3>(6 * i + 3) = axis_A_end_in_B - loops[i].axis;
     }
   }
   return ret;
 }
 
-template <typename Scalar>
-Matrix<Scalar, Eigen::Dynamic, Eigen::Dynamic>
-RigidBodyTree::positionConstraintsJacobian(const KinematicsCache<Scalar>& cache,
-                                           bool in_terms_of_qdot) const {
-  Matrix<Scalar, Eigen::Dynamic, Eigen::Dynamic> ret(
-      6 * loops.size(), in_terms_of_qdot ? num_positions : num_velocities);
+template<typename Scalar>
+Matrix<Scalar, Eigen::Dynamic, Eigen::Dynamic> RigidBodyTree::positionConstraintsJacobian(const KinematicsCache<Scalar> &cache, bool in_terms_of_qdot) const {
+  Matrix<Scalar, Eigen::Dynamic, Eigen::Dynamic> ret(6 * loops.size(), in_terms_of_qdot ? num_positions : num_velocities);
 
   for (size_t i = 0; i < loops.size(); i++) {
     // position constraint
-    ret.template middleRows<3>(6 * i) = transformPointsJacobian(
-        cache, Vector3d::Zero(), loops[i].frameA->frame_index,
-        loops[i].frameB->frame_index, in_terms_of_qdot);
+    ret.template middleRows<3>(6 * i) = transformPointsJacobian(cache, Vector3d::Zero(), loops[i].frameA->frame_index, loops[i].frameB->frame_index, in_terms_of_qdot);
     // second position constraint (to constrain orientation)
-    ret.template middleRows<3>(6 * i + 3) = transformPointsJacobian(
-        cache, loops[i].axis, loops[i].frameA->frame_index,
-        loops[i].frameB->frame_index, in_terms_of_qdot);
+    ret.template middleRows<3>(6 * i + 3) = transformPointsJacobian(cache, loops[i].axis, loops[i].frameA->frame_index, loops[i].frameB->frame_index, in_terms_of_qdot);
   }
   return ret;
 }
 
-template <typename Scalar>
-Matrix<Scalar, Eigen::Dynamic, 1>
-RigidBodyTree::positionConstraintsJacDotTimesV(
-    const KinematicsCache<Scalar>& cache) const {
+template<typename Scalar>
+Matrix<Scalar, Eigen::Dynamic, 1> RigidBodyTree::positionConstraintsJacDotTimesV(const KinematicsCache<Scalar> &cache) const {
   Matrix<Scalar, Eigen::Dynamic, 1> ret(6 * loops.size(), 1);
 
   for (size_t i = 0; i < loops.size(); i++) {
     // position constraint
-    ret.template middleRows<3>(6 * i) = transformPointsJacobianDotTimesV(
-        cache, Vector3d::Zero(), loops[i].frameA->frame_index,
-        loops[i].frameB->frame_index);
+    ret.template middleRows<3>(6 * i) = transformPointsJacobianDotTimesV(cache, Vector3d::Zero(), loops[i].frameA->frame_index, loops[i].frameB->frame_index);
     // second position constraint (to constrain orientation)
-    ret.template middleRows<3>(6 * i + 3) = transformPointsJacobianDotTimesV(
-        cache, loops[i].axis, loops[i].frameA->frame_index,
-        loops[i].frameB->frame_index);
+    ret.template middleRows<3>(6 * i + 3) = transformPointsJacobianDotTimesV(cache, loops[i].axis, loops[i].frameA->frame_index, loops[i].frameB->frame_index);
   }
   return ret;
 }
 
 template <typename DerivedA, typename DerivedB, typename DerivedC>
-void RigidBodyTree::jointLimitConstraints(MatrixBase<DerivedA> const& q,
-                                          MatrixBase<DerivedB>& phi,
-                                          MatrixBase<DerivedC>& J) const {
+void RigidBodyTree::jointLimitConstraints(MatrixBase<DerivedA> const & q, MatrixBase<DerivedB> &phi, MatrixBase<DerivedC> &J) const
+{
   std::vector<int> finite_min_index;
   std::vector<int> finite_max_index;
 
@@ -1821,20 +1605,23 @@
 
   phi = VectorXd::Zero(numFiniteMin + numFiniteMax);
   J = MatrixXd::Zero(phi.size(), num_positions);
-  for (int i = 0; i < numFiniteMin; i++) {
+  for (int i = 0; i < numFiniteMin; i++)
+  {
     const int fi = finite_min_index[i];
     phi[i] = q[fi] - joint_limit_min[fi];
     J(i, fi) = 1.0;
   }
 
-  for (int i = 0; i < numFiniteMax; i++) {
+  for (int i = 0; i < numFiniteMax; i++)
+  {
     const int fi = finite_max_index[i];
     phi[i + numFiniteMin] = joint_limit_max[fi] - q[fi];
     J(i + numFiniteMin, fi) = -1.0;
   }
 }
 
-size_t RigidBodyTree::getNumJointLimitConstraints() const {
+size_t RigidBodyTree::getNumJointLimitConstraints() const
+{
   std::vector<int> finite_min_index;
   std::vector<int> finite_max_index;
 
@@ -1844,495 +1631,85 @@
   return finite_min_index.size() + finite_max_index.size();
 }
 
-size_t RigidBodyTree::getNumPositionConstraints() const {
-  return loops.size() * 6;
-}
-
-void RigidBodyTree::addFrame(const std::shared_ptr<RigidBodyFrame>& frame) {
+size_t RigidBodyTree::getNumPositionConstraints() const
+{
+  return loops.size()*6;
+}
+
+
+void RigidBodyTree::addFrame(const std::shared_ptr<RigidBodyFrame>& frame)
+{
   frames.push_back(frame);
-  frame->frame_index = -(static_cast<int>(frames.size()) - 1) - 2;  // yuck!!
-}
-
-template DRAKERBM_EXPORT Eigen::Matrix<
-    Eigen::AutoDiffScalar<Eigen::Matrix<double, -1, 1, 0, 73, 1>>, -1, -1, 0,
-    -1, -1>
-RigidBodyTree::massMatrix<
-    Eigen::AutoDiffScalar<Eigen::Matrix<double, -1, 1, 0, 73, 1>>>(
-    KinematicsCache<
-        Eigen::AutoDiffScalar<Eigen::Matrix<double, -1, 1, 0, 73, 1>>>&) const;
-template DRAKERBM_EXPORT Eigen::Matrix<
-    Eigen::AutoDiffScalar<Eigen::Matrix<double, -1, 1, 0, -1, 1>>, -1, -1, 0,
-    -1, -1>
-RigidBodyTree::massMatrix<
-    Eigen::AutoDiffScalar<Eigen::Matrix<double, -1, 1, 0, -1, 1>>>(
-    KinematicsCache<
-        Eigen::AutoDiffScalar<Eigen::Matrix<double, -1, 1, 0, -1, 1>>>&) const;
-template DRAKERBM_EXPORT Eigen::Matrix<double, -1, -1, 0, -1, -1>
-RigidBodyTree::massMatrix<double>(KinematicsCache<double>&) const;
-template DRAKERBM_EXPORT
-    Eigen::Matrix<Eigen::AutoDiffScalar<Eigen::Matrix<double, -1, 1, 0, 73, 1>>,
-                  3, 1, 0, 3, 1>
-    RigidBodyTree::centerOfMass<
-        Eigen::AutoDiffScalar<Eigen::Matrix<double, -1, 1, 0, 73, 1>>>(
-        KinematicsCache<
-            Eigen::AutoDiffScalar<Eigen::Matrix<double, -1, 1, 0, 73, 1>>>&,
-        set<int, less<int>, allocator<int>> const&) const;
-template DRAKERBM_EXPORT
-    Eigen::Matrix<Eigen::AutoDiffScalar<Eigen::Matrix<double, -1, 1, 0, -1, 1>>,
-                  3, 1, 0, 3, 1>
-    RigidBodyTree::centerOfMass<
-        Eigen::AutoDiffScalar<Eigen::Matrix<double, -1, 1, 0, -1, 1>>>(
-        KinematicsCache<
-            Eigen::AutoDiffScalar<Eigen::Matrix<double, -1, 1, 0, -1, 1>>>&,
-        set<int, less<int>, allocator<int>> const&) const;
-template DRAKERBM_EXPORT Eigen::Matrix<double, 3, 1, 0, 3, 1>
-RigidBodyTree::centerOfMass<double>(
-    KinematicsCache<double>&, set<int, less<int>, allocator<int>> const&) const;
-template DRAKERBM_EXPORT
-    Eigen::Matrix<Eigen::AutoDiffScalar<Eigen::Matrix<double, -1, 1, 0, 73, 1>>,
-                  -1, 1, 0, -1, 1>
-    RigidBodyTree::dynamicsBiasTerm<
-        Eigen::AutoDiffScalar<Eigen::Matrix<double, -1, 1, 0, 73, 1>>>(
-        KinematicsCache<
-            Eigen::AutoDiffScalar<Eigen::Matrix<double, -1, 1, 0, 73, 1>>>&,
-        unordered_map<
-            RigidBody const*,
-            Eigen::Matrix<
-                Eigen::AutoDiffScalar<Eigen::Matrix<double, -1, 1, 0, 73, 1>>,
-                6, 1, 0, 6, 1>,
-            hash<RigidBody const*>, equal_to<RigidBody const*>,
-            Eigen::aligned_allocator<
-                pair<RigidBody const* const,
-                     Eigen::Matrix<Eigen::AutoDiffScalar<
-                                       Eigen::Matrix<double, -1, 1, 0, 73, 1>>,
-                                   6, 1, 0, 6, 1>>>> const&,
-        bool) const;
-template DRAKERBM_EXPORT
-    Eigen::Matrix<Eigen::AutoDiffScalar<Eigen::Matrix<double, -1, 1, 0, -1, 1>>,
-                  -1, 1, 0, -1, 1>
-    RigidBodyTree::dynamicsBiasTerm<
-        Eigen::AutoDiffScalar<Eigen::Matrix<double, -1, 1, 0, -1, 1>>>(
-        KinematicsCache<
-            Eigen::AutoDiffScalar<Eigen::Matrix<double, -1, 1, 0, -1, 1>>>&,
-        unordered_map<
-            RigidBody const*,
-            Eigen::Matrix<
-                Eigen::AutoDiffScalar<Eigen::Matrix<double, -1, 1, 0, -1, 1>>,
-                6, 1, 0, 6, 1>,
-            hash<RigidBody const*>, equal_to<RigidBody const*>,
-            Eigen::aligned_allocator<
-                pair<RigidBody const* const,
-                     Eigen::Matrix<Eigen::AutoDiffScalar<
-                                       Eigen::Matrix<double, -1, 1, 0, -1, 1>>,
-                                   6, 1, 0, 6, 1>>>> const&,
-        bool) const;
-template DRAKERBM_EXPORT Eigen::Matrix<double, -1, 1, 0, -1, 1>
-RigidBodyTree::dynamicsBiasTerm<double>(
-    KinematicsCache<double>&,
-    unordered_map<RigidBody const*, Eigen::Matrix<double, 6, 1, 0, 6, 1>,
-                  hash<RigidBody const*>, equal_to<RigidBody const*>,
-                  Eigen::aligned_allocator<
-                      pair<RigidBody const* const,
-                           Eigen::Matrix<double, 6, 1, 0, 6, 1>>>> const&,
-    bool) const;
-template DRAKERBM_EXPORT Eigen::Matrix<
-    Eigen::AutoDiffScalar<Eigen::Matrix<double, -1, 1, 0, 73, 1>>, 6, -1, 0, 6,
-    -1>
-RigidBodyTree::geometricJacobian<
-    Eigen::AutoDiffScalar<Eigen::Matrix<double, -1, 1, 0, 73, 1>>>(
-    KinematicsCache<
-        Eigen::AutoDiffScalar<Eigen::Matrix<double, -1, 1, 0, 73, 1>>> const&,
-    int, int, int, bool, vector<int, allocator<int>>*) const;
-template DRAKERBM_EXPORT Eigen::Matrix<
-    Eigen::AutoDiffScalar<Eigen::Matrix<double, -1, 1, 0, -1, 1>>, 6, -1, 0, 6,
-    -1>
-RigidBodyTree::geometricJacobian<
-    Eigen::AutoDiffScalar<Eigen::Matrix<double, -1, 1, 0, -1, 1>>>(
-    KinematicsCache<
-        Eigen::AutoDiffScalar<Eigen::Matrix<double, -1, 1, 0, -1, 1>>> const&,
-    int, int, int, bool, vector<int, allocator<int>>*) const;
-template DRAKERBM_EXPORT Eigen::Matrix<double, 6, -1, 0, 6, -1>
-RigidBodyTree::geometricJacobian<double>(KinematicsCache<double> const&, int,
-                                         int, int, bool,
-                                         vector<int, allocator<int>>*) const;
-template DRAKERBM_EXPORT Eigen::Transform<
-    Eigen::AutoDiffScalar<Eigen::Matrix<double, -1, 1, 0, 73, 1>>, 3, 1, 0>
-RigidBodyTree::relativeTransform<
-    Eigen::AutoDiffScalar<Eigen::Matrix<double, -1, 1, 0, 73, 1>>>(
-    KinematicsCache<
-        Eigen::AutoDiffScalar<Eigen::Matrix<double, -1, 1, 0, 73, 1>>> const&,
-    int, int) const;
-template DRAKERBM_EXPORT Eigen::Transform<
-    Eigen::AutoDiffScalar<Eigen::Matrix<double, -1, 1, 0, -1, 1>>, 3, 1, 0>
-RigidBodyTree::relativeTransform<
-    Eigen::AutoDiffScalar<Eigen::Matrix<double, -1, 1, 0, -1, 1>>>(
-    KinematicsCache<
-        Eigen::AutoDiffScalar<Eigen::Matrix<double, -1, 1, 0, -1, 1>>> const&,
-    int, int) const;
-template DRAKERBM_EXPORT Eigen::Transform<double, 3, 1, 0>
-RigidBodyTree::relativeTransform<double>(KinematicsCache<double> const&, int,
-                                         int) const;
-template DRAKERBM_EXPORT
-    Eigen::Matrix<Eigen::AutoDiffScalar<Eigen::Matrix<double, -1, 1, 0, 73, 1>>,
-                  3, -1, 0, 3, -1>
-    RigidBodyTree::centerOfMassJacobian<
-        Eigen::AutoDiffScalar<Eigen::Matrix<double, -1, 1, 0, 73, 1>>>(
-        KinematicsCache<
-            Eigen::AutoDiffScalar<Eigen::Matrix<double, -1, 1, 0, 73, 1>>>&,
-        set<int, less<int>, allocator<int>> const&, bool) const;
-template DRAKERBM_EXPORT
-    Eigen::Matrix<Eigen::AutoDiffScalar<Eigen::Matrix<double, -1, 1, 0, -1, 1>>,
-                  3, -1, 0, 3, -1>
-    RigidBodyTree::centerOfMassJacobian<
-        Eigen::AutoDiffScalar<Eigen::Matrix<double, -1, 1, 0, -1, 1>>>(
-        KinematicsCache<
-            Eigen::AutoDiffScalar<Eigen::Matrix<double, -1, 1, 0, -1, 1>>>&,
-        set<int, less<int>, allocator<int>> const&, bool) const;
-template DRAKERBM_EXPORT Eigen::Matrix<double, 3, -1, 0, 3, -1>
-RigidBodyTree::centerOfMassJacobian<double>(
-    KinematicsCache<double>&, set<int, less<int>, allocator<int>> const&,
-    bool) const;
-template DRAKERBM_EXPORT
-    Eigen::Matrix<Eigen::AutoDiffScalar<Eigen::Matrix<double, -1, 1, 0, 73, 1>>,
-                  6, -1, 0, 6, -1>
-    RigidBodyTree::centroidalMomentumMatrix<
-        Eigen::AutoDiffScalar<Eigen::Matrix<double, -1, 1, 0, 73, 1>>>(
-        KinematicsCache<
-            Eigen::AutoDiffScalar<Eigen::Matrix<double, -1, 1, 0, 73, 1>>>&,
-        set<int, less<int>, allocator<int>> const&, bool) const;
-template DRAKERBM_EXPORT
-    Eigen::Matrix<Eigen::AutoDiffScalar<Eigen::Matrix<double, -1, 1, 0, -1, 1>>,
-                  6, -1, 0, 6, -1>
-    RigidBodyTree::centroidalMomentumMatrix<
-        Eigen::AutoDiffScalar<Eigen::Matrix<double, -1, 1, 0, -1, 1>>>(
-        KinematicsCache<
-            Eigen::AutoDiffScalar<Eigen::Matrix<double, -1, 1, 0, -1, 1>>>&,
-        set<int, less<int>, allocator<int>> const&, bool) const;
-template DRAKERBM_EXPORT Eigen::Matrix<double, 6, -1, 0, 6, -1>
-RigidBodyTree::centroidalMomentumMatrix<double>(
-    KinematicsCache<double>&, set<int, less<int>, allocator<int>> const&,
-    bool) const;
-template DRAKERBM_EXPORT Eigen::Matrix<
-    Eigen::AutoDiffScalar<Eigen::Matrix<double, -1, 1, 0, 73, 1>>, -1, -1, 0,
-    -1, -1>
-RigidBodyTree::forwardKinPositionGradient<
-    Eigen::AutoDiffScalar<Eigen::Matrix<double, -1, 1, 0, 73, 1>>>(
-    KinematicsCache<
-        Eigen::AutoDiffScalar<Eigen::Matrix<double, -1, 1, 0, 73, 1>>> const&,
-    int, int, int) const;
-template DRAKERBM_EXPORT Eigen::Matrix<
-    Eigen::AutoDiffScalar<Eigen::Matrix<double, -1, 1, 0, -1, 1>>, -1, -1, 0,
-    -1, -1>
-RigidBodyTree::forwardKinPositionGradient<
-    Eigen::AutoDiffScalar<Eigen::Matrix<double, -1, 1, 0, -1, 1>>>(
-    KinematicsCache<
-        Eigen::AutoDiffScalar<Eigen::Matrix<double, -1, 1, 0, -1, 1>>> const&,
-    int, int, int) const;
-template DRAKERBM_EXPORT Eigen::Matrix<double, -1, -1, 0, -1, -1>
-RigidBodyTree::forwardKinPositionGradient<double>(
-    KinematicsCache<double> const&, int, int, int) const;
-template DRAKERBM_EXPORT Eigen::Matrix<
-    Eigen::AutoDiffScalar<Eigen::Matrix<double, -1, 1, 0, 73, 1>>, 6, 1, 0, 6,
-    1>
-RigidBodyTree::geometricJacobianDotTimesV<
-    Eigen::AutoDiffScalar<Eigen::Matrix<double, -1, 1, 0, 73, 1>>>(
-    KinematicsCache<
-        Eigen::AutoDiffScalar<Eigen::Matrix<double, -1, 1, 0, 73, 1>>> const&,
-    int, int, int) const;
-template DRAKERBM_EXPORT Eigen::Matrix<
-    Eigen::AutoDiffScalar<Eigen::Matrix<double, -1, 1, 0, -1, 1>>, 6, 1, 0, 6,
-    1>
-RigidBodyTree::geometricJacobianDotTimesV<
-    Eigen::AutoDiffScalar<Eigen::Matrix<double, -1, 1, 0, -1, 1>>>(
-    KinematicsCache<
-        Eigen::AutoDiffScalar<Eigen::Matrix<double, -1, 1, 0, -1, 1>>> const&,
-    int, int, int) const;
-template DRAKERBM_EXPORT Eigen::Matrix<double, 6, 1, 0, 6, 1>
-RigidBodyTree::geometricJacobianDotTimesV<double>(
-    KinematicsCache<double> const&, int, int, int) const;
-template DRAKERBM_EXPORT
-    Eigen::Matrix<Eigen::AutoDiffScalar<Eigen::Matrix<double, -1, 1, 0, 73, 1>>,
-                  3, 1, 0, 3, 1>
-    RigidBodyTree::centerOfMassJacobianDotTimesV<
-        Eigen::AutoDiffScalar<Eigen::Matrix<double, -1, 1, 0, 73, 1>>>(
-        KinematicsCache<
-            Eigen::AutoDiffScalar<Eigen::Matrix<double, -1, 1, 0, 73, 1>>>&,
-        set<int, less<int>, allocator<int>> const&) const;
-template DRAKERBM_EXPORT
-    Eigen::Matrix<Eigen::AutoDiffScalar<Eigen::Matrix<double, -1, 1, 0, -1, 1>>,
-                  3, 1, 0, 3, 1>
-    RigidBodyTree::centerOfMassJacobianDotTimesV<
-        Eigen::AutoDiffScalar<Eigen::Matrix<double, -1, 1, 0, -1, 1>>>(
-        KinematicsCache<
-            Eigen::AutoDiffScalar<Eigen::Matrix<double, -1, 1, 0, -1, 1>>>&,
-        set<int, less<int>, allocator<int>> const&) const;
-template DRAKERBM_EXPORT Eigen::Matrix<double, 3, 1, 0, 3, 1>
-RigidBodyTree::centerOfMassJacobianDotTimesV<double>(
-    KinematicsCache<double>&, set<int, less<int>, allocator<int>> const&) const;
-template DRAKERBM_EXPORT
-    Eigen::Matrix<Eigen::AutoDiffScalar<Eigen::Matrix<double, -1, 1, 0, 73, 1>>,
-                  6, 1, 0, 6, 1>
-    RigidBodyTree::centroidalMomentumMatrixDotTimesV<
-        Eigen::AutoDiffScalar<Eigen::Matrix<double, -1, 1, 0, 73, 1>>>(
-        KinematicsCache<
-            Eigen::AutoDiffScalar<Eigen::Matrix<double, -1, 1, 0, 73, 1>>>&,
-        set<int, less<int>, allocator<int>> const&) const;
-template DRAKERBM_EXPORT
-    Eigen::Matrix<Eigen::AutoDiffScalar<Eigen::Matrix<double, -1, 1, 0, -1, 1>>,
-                  6, 1, 0, 6, 1>
-    RigidBodyTree::centroidalMomentumMatrixDotTimesV<
-        Eigen::AutoDiffScalar<Eigen::Matrix<double, -1, 1, 0, -1, 1>>>(
-        KinematicsCache<
-            Eigen::AutoDiffScalar<Eigen::Matrix<double, -1, 1, 0, -1, 1>>>&,
-        set<int, less<int>, allocator<int>> const&) const;
-template DRAKERBM_EXPORT Eigen::Matrix<double, 6, 1, 0, 6, 1>
-RigidBodyTree::centroidalMomentumMatrixDotTimesV<double>(
-    KinematicsCache<double>&, set<int, less<int>, allocator<int>> const&) const;
-template DRAKERBM_EXPORT Eigen::Matrix<double, -1, 1, 0, -1, 1>
-RigidBodyTree::positionConstraints<double>(
-    KinematicsCache<double> const&) const;
-template DRAKERBM_EXPORT Eigen::Matrix<double, -1, -1, 0, -1, -1>
-RigidBodyTree::positionConstraintsJacobian<double>(
-    KinematicsCache<double> const&, bool) const;
-template DRAKERBM_EXPORT Eigen::Matrix<double, -1, 1, 0, -1, 1>
-RigidBodyTree::positionConstraintsJacDotTimesV<double>(
-    KinematicsCache<double> const&) const;
-template DRAKERBM_EXPORT void
-RigidBodyTree::jointLimitConstraints<Eigen::Matrix<double, -1, 1, 0, -1, 1>,
-                                     Eigen::Matrix<double, -1, 1, 0, -1, 1>,
-                                     Eigen::Matrix<double, -1, -1, 0, -1, -1>>(
-    Eigen::MatrixBase<Eigen::Matrix<double, -1, 1, 0, -1, 1>> const&,
-    Eigen::MatrixBase<Eigen::Matrix<double, -1, 1, 0, -1, 1>>&,
-    Eigen::MatrixBase<Eigen::Matrix<double, -1, -1, 0, -1, -1>>&) const;
-template DRAKERBM_EXPORT Eigen::Matrix<double, 6, 1, 0, 6, 1>
-RigidBodyTree::relativeTwist<double>(KinematicsCache<double> const&, int, int,
-                                     int) const;
-template DRAKERBM_EXPORT Eigen::Matrix<double, 6, -1, 0, 6, -1>
-RigidBodyTree::worldMomentumMatrix<double>(
-    KinematicsCache<double>&, set<int, less<int>, allocator<int>> const&,
-    bool) const;
-template DRAKERBM_EXPORT Eigen::Matrix<double, 6, 1, 0, 6, 1>
-RigidBodyTree::transformSpatialAcceleration<double>(
-    KinematicsCache<double> const&, Eigen::Matrix<double, 6, 1, 0, 6, 1> const&,
-    int, int, int, int) const;
-template DRAKERBM_EXPORT Eigen::Matrix<double, 6, 1, 0, 6, 1>
-RigidBodyTree::worldMomentumMatrixDotTimesV<double>(
-    KinematicsCache<double>&, set<int, less<int>, allocator<int>> const&) const;
-template DRAKERBM_EXPORT Eigen::Matrix<double, -1, 1, 0, -1, 1>
-RigidBodyTree::inverseDynamics<double>(
-    KinematicsCache<double>&,
-    unordered_map<RigidBody const*, Eigen::Matrix<double, 6, 1, 0, 6, 1>,
-                  hash<RigidBody const*>, equal_to<RigidBody const*>,
-                  Eigen::aligned_allocator<
-                      pair<RigidBody const* const,
-                           Eigen::Matrix<double, 6, 1, 0, 6, 1>>>> const&,
-    Eigen::Matrix<double, -1, 1, 0, -1, 1> const&, bool) const;
-template DRAKERBM_EXPORT void RigidBodyTree::jointLimitConstraints<
-    Eigen::Map<Eigen::Matrix<double, -1, 1, 0, -1, 1>, 0, Eigen::Stride<0, 0>>,
-    Eigen::Map<Eigen::Matrix<double, -1, 1, 0, -1, 1>, 0, Eigen::Stride<0, 0>>,
-    Eigen::Map<Eigen::Matrix<double, -1, -1, 0, -1, -1>, 0,
-               Eigen::Stride<0, 0>>>(
-    Eigen::MatrixBase<Eigen::Map<Eigen::Matrix<double, -1, 1, 0, -1, 1>, 0,
-                                 Eigen::Stride<0, 0>>> const&,
-    Eigen::MatrixBase<Eigen::Map<Eigen::Matrix<double, -1, 1, 0, -1, 1>, 0,
-                                 Eigen::Stride<0, 0>>>&,
-    Eigen::MatrixBase<Eigen::Map<Eigen::Matrix<double, -1, -1, 0, -1, -1>, 0,
-                                 Eigen::Stride<0, 0>>>&) const;
-template DRAKERBM_EXPORT pair<Eigen::Matrix<double, 3, 1, 0, 3, 1>, double>
-RigidBodyTree::resolveCenterOfPressure<Eigen::Matrix<double, 3, 1, 0, 3, 1>,
-                                       Eigen::Matrix<double, 3, 1, 0, 3, 1>>(
-    KinematicsCache<double> const&,
-    vector<ForceTorqueMeasurement, allocator<ForceTorqueMeasurement>> const&,
-    Eigen::MatrixBase<Eigen::Matrix<double, 3, 1, 0, 3, 1>> const&,
-    Eigen::MatrixBase<Eigen::Matrix<double, 3, 1, 0, 3, 1>> const&) const;
-template DRAKERBM_EXPORT Eigen::Matrix<
-    Eigen::AutoDiffScalar<Eigen::Matrix<double, -1, 1, 0, 73, 1>>, -1, -1, 0,
-    -1, -1>
-RigidBodyTree::transformPointsJacobian<
-    Eigen::AutoDiffScalar<Eigen::Matrix<double, -1, 1, 0, 73, 1>>,
-    Eigen::Matrix<double, 3, -1, 0, 3, -1>>(
-    KinematicsCache<
-        Eigen::AutoDiffScalar<Eigen::Matrix<double, -1, 1, 0, 73, 1>>> const&,
-    Eigen::MatrixBase<Eigen::Matrix<double, 3, -1, 0, 3, -1>> const&, int, int,
-    bool) const;
-template DRAKERBM_EXPORT Eigen::Matrix<
-    Eigen::AutoDiffScalar<Eigen::Matrix<double, -1, 1, 0, -1, 1>>, -1, -1, 0,
-    -1, -1>
-RigidBodyTree::transformPointsJacobian<
-    Eigen::AutoDiffScalar<Eigen::Matrix<double, -1, 1, 0, -1, 1>>,
-    Eigen::Matrix<double, 3, -1, 0, 3, -1>>(
-    KinematicsCache<
-        Eigen::AutoDiffScalar<Eigen::Matrix<double, -1, 1, 0, -1, 1>>> const&,
-    Eigen::MatrixBase<Eigen::Matrix<double, 3, -1, 0, 3, -1>> const&, int, int,
-    bool) const;
-template DRAKERBM_EXPORT Eigen::Matrix<double, -1, -1, 0, -1, -1>
-RigidBodyTree::transformPointsJacobian<double,
-                                       Eigen::Matrix<double, 3, -1, 0, 3, -1>>(
-    KinematicsCache<double> const&,
-    Eigen::MatrixBase<Eigen::Matrix<double, 3, -1, 0, 3, -1>> const&, int, int,
-    bool) const;
-template DRAKERBM_EXPORT Eigen::Matrix<double, -1, 1, 0, -1, 1>
-RigidBodyTree::transformPointsJacobianDotTimesV<
-    double, Eigen::Matrix<double, 3, -1, 0, 3, -1>>(
-    KinematicsCache<double> const&,
-    Eigen::MatrixBase<Eigen::Matrix<double, 3, -1, 0, 3, -1>> const&, int,
-    int) const;
-template DRAKERBM_EXPORT Eigen::Matrix<double, 4, -1, 0, 4, -1>
-RigidBodyTree::relativeQuaternionJacobian<double>(
-    KinematicsCache<double> const&, int, int, bool) const;
-template DRAKERBM_EXPORT Eigen::Matrix<double, 3, -1, 0, 3, -1>
-RigidBodyTree::relativeRollPitchYawJacobian<double>(
-    KinematicsCache<double> const&, int, int, bool) const;
-template DRAKERBM_EXPORT Eigen::Matrix<double, -1, 1, 0, -1, 1>
-RigidBodyTree::relativeQuaternionJacobianDotTimesV<double>(
-    KinematicsCache<double> const&, int, int) const;
-template DRAKERBM_EXPORT Eigen::Matrix<double, -1, 1, 0, -1, 1>
-RigidBodyTree::relativeRollPitchYawJacobianDotTimesV<double>(
-    KinematicsCache<double> const&, int, int) const;
-template DRAKERBM_EXPORT Eigen::Matrix<double, -1, -1, 0, -1, -1>
-RigidBodyTree::transformPointsJacobian<double,
-                                       Eigen::Matrix<double, 3, 1, 0, 3, 1>>(
-    KinematicsCache<double> const&,
-    Eigen::MatrixBase<Eigen::Matrix<double, 3, 1, 0, 3, 1>> const&, int, int,
-    bool) const;
-template DRAKERBM_EXPORT Eigen::Matrix<double, -1, 1, 0, -1, 1>
-RigidBodyTree::transformPointsJacobianDotTimesV<
-    double, Eigen::Matrix<double, 3, 1, 0, 3, 1>>(
-    KinematicsCache<double> const&,
-    Eigen::MatrixBase<Eigen::Matrix<double, 3, 1, 0, 3, 1>> const&, int,
-    int) const;
-template DRAKERBM_EXPORT Eigen::Matrix<double, -1, -1, 0, -1, -1>
-RigidBodyTree::transformPointsJacobian<
-    double, Eigen::Block<Eigen::Matrix<double, 3, -1, 0, 3, -1>, 3, 1, true>>(
-    KinematicsCache<double> const&,
-    Eigen::MatrixBase<Eigen::Block<Eigen::Matrix<double, 3, -1, 0, 3, -1>, 3, 1,
-                                   true>> const&,
-    int, int, bool) const;
-template DRAKERBM_EXPORT Eigen::Matrix<
-    Eigen::AutoDiffScalar<Eigen::Matrix<double, -1, 1, 0, -1, 1>>, -1, 1, 0, -1,
-    1>
-RigidBodyTree::relativeRollPitchYawJacobianDotTimesV<
-    Eigen::AutoDiffScalar<Eigen::Matrix<double, -1, 1, 0, -1, 1>>>(
-    KinematicsCache<
-        Eigen::AutoDiffScalar<Eigen::Matrix<double, -1, 1, 0, -1, 1>>> const&,
-    int, int) const;
-template DRAKERBM_EXPORT Eigen::Matrix<
-    Eigen::AutoDiffScalar<Eigen::Matrix<double, -1, 1, 0, 73, 1>>, -1, -1, 0,
-    -1, -1>
-RigidBodyTree::transformPointsJacobian<
-    Eigen::AutoDiffScalar<Eigen::Matrix<double, -1, 1, 0, 73, 1>>,
-    Eigen::Map<Eigen::Matrix<double, 3, -1, 0, 3, -1> const, 0,
-               Eigen::Stride<0, 0>>>(
-    KinematicsCache<
-        Eigen::AutoDiffScalar<Eigen::Matrix<double, -1, 1, 0, 73, 1>>> const&,
-    Eigen::MatrixBase<Eigen::Map<Eigen::Matrix<double, 3, -1, 0, 3, -1> const,
-                                 0, Eigen::Stride<0, 0>>> const&,
-    int, int, bool) const;
-template DRAKERBM_EXPORT Eigen::Matrix<
-    Eigen::AutoDiffScalar<Eigen::Matrix<double, -1, 1, 0, -1, 1>>, -1, -1, 0,
-    -1, -1>
-RigidBodyTree::transformPointsJacobian<
-    Eigen::AutoDiffScalar<Eigen::Matrix<double, -1, 1, 0, -1, 1>>,
-    Eigen::Map<Eigen::Matrix<double, 3, -1, 0, 3, -1> const, 0,
-               Eigen::Stride<0, 0>>>(
-    KinematicsCache<
-        Eigen::AutoDiffScalar<Eigen::Matrix<double, -1, 1, 0, -1, 1>>> const&,
-    Eigen::MatrixBase<Eigen::Map<Eigen::Matrix<double, 3, -1, 0, 3, -1> const,
-                                 0, Eigen::Stride<0, 0>>> const&,
-    int, int, bool) const;
-template DRAKERBM_EXPORT Eigen::Matrix<double, -1, -1, 0, -1, -1>
-RigidBodyTree::transformPointsJacobian<
-    double, Eigen::Map<Eigen::Matrix<double, 3, -1, 0, 3, -1> const, 0,
-                       Eigen::Stride<0, 0>>>(
-    KinematicsCache<double> const&,
-    Eigen::MatrixBase<Eigen::Map<Eigen::Matrix<double, 3, -1, 0, 3, -1> const,
-                                 0, Eigen::Stride<0, 0>>> const&,
-    int, int, bool) const;
-template DRAKERBM_EXPORT Eigen::Matrix<
-    Eigen::AutoDiffScalar<Eigen::Matrix<double, -1, 1, 0, 73, 1>>, 4, -1, 0, 4,
-    -1>
-RigidBodyTree::relativeQuaternionJacobian<
-    Eigen::AutoDiffScalar<Eigen::Matrix<double, -1, 1, 0, 73, 1>>>(
-    KinematicsCache<
-        Eigen::AutoDiffScalar<Eigen::Matrix<double, -1, 1, 0, 73, 1>>> const&,
-    int, int, bool) const;
-template DRAKERBM_EXPORT Eigen::Matrix<
-    Eigen::AutoDiffScalar<Eigen::Matrix<double, -1, 1, 0, -1, 1>>, 4, -1, 0, 4,
-    -1>
-RigidBodyTree::relativeQuaternionJacobian<
-    Eigen::AutoDiffScalar<Eigen::Matrix<double, -1, 1, 0, -1, 1>>>(
-    KinematicsCache<
-        Eigen::AutoDiffScalar<Eigen::Matrix<double, -1, 1, 0, -1, 1>>> const&,
-    int, int, bool) const;
-template DRAKERBM_EXPORT Eigen::Matrix<
-    Eigen::AutoDiffScalar<Eigen::Matrix<double, -1, 1, 0, 73, 1>>, 3, -1, 0, 3,
-    -1>
-RigidBodyTree::relativeRollPitchYawJacobian<
-    Eigen::AutoDiffScalar<Eigen::Matrix<double, -1, 1, 0, 73, 1>>>(
-    KinematicsCache<
-        Eigen::AutoDiffScalar<Eigen::Matrix<double, -1, 1, 0, 73, 1>>> const&,
-    int, int, bool) const;
-template DRAKERBM_EXPORT Eigen::Matrix<
-    Eigen::AutoDiffScalar<Eigen::Matrix<double, -1, 1, 0, -1, 1>>, 3, -1, 0, 3,
-    -1>
-RigidBodyTree::relativeRollPitchYawJacobian<
-    Eigen::AutoDiffScalar<Eigen::Matrix<double, -1, 1, 0, -1, 1>>>(
-    KinematicsCache<
-        Eigen::AutoDiffScalar<Eigen::Matrix<double, -1, 1, 0, -1, 1>>> const&,
-    int, int, bool) const;
-template DRAKERBM_EXPORT Eigen::Matrix<
-    Eigen::AutoDiffScalar<Eigen::Matrix<double, -1, 1, 0, 73, 1>>, -1, 1, 0, -1,
-    1>
-RigidBodyTree::transformPointsJacobianDotTimesV<
-    Eigen::AutoDiffScalar<Eigen::Matrix<double, -1, 1, 0, 73, 1>>,
-    Eigen::Map<Eigen::Matrix<double, 3, -1, 0, 3, -1> const, 0,
-               Eigen::Stride<0, 0>>>(
-    KinematicsCache<
-        Eigen::AutoDiffScalar<Eigen::Matrix<double, -1, 1, 0, 73, 1>>> const&,
-    Eigen::MatrixBase<Eigen::Map<Eigen::Matrix<double, 3, -1, 0, 3, -1> const,
-                                 0, Eigen::Stride<0, 0>>> const&,
-    int, int) const;
-template DRAKERBM_EXPORT Eigen::Matrix<
-    Eigen::AutoDiffScalar<Eigen::Matrix<double, -1, 1, 0, -1, 1>>, -1, 1, 0, -1,
-    1>
-RigidBodyTree::transformPointsJacobianDotTimesV<
-    Eigen::AutoDiffScalar<Eigen::Matrix<double, -1, 1, 0, -1, 1>>,
-    Eigen::Map<Eigen::Matrix<double, 3, -1, 0, 3, -1> const, 0,
-               Eigen::Stride<0, 0>>>(
-    KinematicsCache<
-        Eigen::AutoDiffScalar<Eigen::Matrix<double, -1, 1, 0, -1, 1>>> const&,
-    Eigen::MatrixBase<Eigen::Map<Eigen::Matrix<double, 3, -1, 0, 3, -1> const,
-                                 0, Eigen::Stride<0, 0>>> const&,
-    int, int) const;
-template DRAKERBM_EXPORT Eigen::Matrix<double, -1, 1, 0, -1, 1>
-RigidBodyTree::transformPointsJacobianDotTimesV<
-    double, Eigen::Map<Eigen::Matrix<double, 3, -1, 0, 3, -1> const, 0,
-                       Eigen::Stride<0, 0>>>(
-    KinematicsCache<double> const&,
-    Eigen::MatrixBase<Eigen::Map<Eigen::Matrix<double, 3, -1, 0, 3, -1> const,
-                                 0, Eigen::Stride<0, 0>>> const&,
-    int, int) const;
-template DRAKERBM_EXPORT Eigen::Matrix<
-    Eigen::AutoDiffScalar<Eigen::Matrix<double, -1, 1, 0, 73, 1>>, -1, 1, 0, -1,
-    1>
-RigidBodyTree::relativeQuaternionJacobianDotTimesV<
-    Eigen::AutoDiffScalar<Eigen::Matrix<double, -1, 1, 0, 73, 1>>>(
-    KinematicsCache<
-        Eigen::AutoDiffScalar<Eigen::Matrix<double, -1, 1, 0, 73, 1>>> const&,
-    int, int) const;
-template DRAKERBM_EXPORT Eigen::Matrix<
-    Eigen::AutoDiffScalar<Eigen::Matrix<double, -1, 1, 0, -1, 1>>, -1, 1, 0, -1,
-    1>
-RigidBodyTree::relativeQuaternionJacobianDotTimesV<
-    Eigen::AutoDiffScalar<Eigen::Matrix<double, -1, 1, 0, -1, 1>>>(
-    KinematicsCache<
-        Eigen::AutoDiffScalar<Eigen::Matrix<double, -1, 1, 0, -1, 1>>> const&,
-    int, int) const;
-template DRAKERBM_EXPORT Eigen::Matrix<
-    Eigen::AutoDiffScalar<Eigen::Matrix<double, -1, 1, 0, 73, 1>>, -1, 1, 0, -1,
-    1>
-RigidBodyTree::relativeRollPitchYawJacobianDotTimesV<
-    Eigen::AutoDiffScalar<Eigen::Matrix<double, -1, 1, 0, 73, 1>>>(
-    KinematicsCache<
-        Eigen::AutoDiffScalar<Eigen::Matrix<double, -1, 1, 0, 73, 1>>> const&,
-    int, int) const;+  frame->frame_index=-(static_cast<int>(frames.size())-1)-2; // yuck!!
+}
+
+
+template DRAKERBM_EXPORT Eigen::Matrix<Eigen::AutoDiffScalar<Eigen::Matrix<double, -1, 1, 0, 73, 1> >, -1, -1, 0, -1, -1> RigidBodyTree::massMatrix<Eigen::AutoDiffScalar<Eigen::Matrix<double, -1, 1, 0, 73, 1> > >(KinematicsCache<Eigen::AutoDiffScalar<Eigen::Matrix<double, -1, 1, 0, 73, 1> > >&) const;
+template DRAKERBM_EXPORT Eigen::Matrix<Eigen::AutoDiffScalar<Eigen::Matrix<double, -1, 1, 0, -1, 1> >, -1, -1, 0, -1, -1> RigidBodyTree::massMatrix<Eigen::AutoDiffScalar<Eigen::Matrix<double, -1, 1, 0, -1, 1> > >(KinematicsCache<Eigen::AutoDiffScalar<Eigen::Matrix<double, -1, 1, 0, -1, 1> > >&) const;
+template DRAKERBM_EXPORT Eigen::Matrix<double, -1, -1, 0, -1, -1> RigidBodyTree::massMatrix<double>(KinematicsCache<double>&) const;
+template DRAKERBM_EXPORT Eigen::Matrix<Eigen::AutoDiffScalar<Eigen::Matrix<double, -1, 1, 0, 73, 1> >, 3, 1, 0, 3, 1> RigidBodyTree::centerOfMass<Eigen::AutoDiffScalar<Eigen::Matrix<double, -1, 1, 0, 73, 1> > >(KinematicsCache<Eigen::AutoDiffScalar<Eigen::Matrix<double, -1, 1, 0, 73, 1> > >&, set<int, less<int>, allocator<int> > const&) const;
+template DRAKERBM_EXPORT Eigen::Matrix<Eigen::AutoDiffScalar<Eigen::Matrix<double, -1, 1, 0, -1, 1> >, 3, 1, 0, 3, 1> RigidBodyTree::centerOfMass<Eigen::AutoDiffScalar<Eigen::Matrix<double, -1, 1, 0, -1, 1> > >(KinematicsCache<Eigen::AutoDiffScalar<Eigen::Matrix<double, -1, 1, 0, -1, 1> > >&, set<int, less<int>, allocator<int> > const&) const;
+template DRAKERBM_EXPORT Eigen::Matrix<double, 3, 1, 0, 3, 1> RigidBodyTree::centerOfMass<double>(KinematicsCache<double>&, set<int, less<int>, allocator<int> > const&) const;
+template DRAKERBM_EXPORT Eigen::Matrix<Eigen::AutoDiffScalar<Eigen::Matrix<double, -1, 1, 0, 73, 1> >, -1, 1, 0, -1, 1> RigidBodyTree::dynamicsBiasTerm<Eigen::AutoDiffScalar<Eigen::Matrix<double, -1, 1, 0, 73, 1> > >(KinematicsCache<Eigen::AutoDiffScalar<Eigen::Matrix<double, -1, 1, 0, 73, 1> > >&, unordered_map<RigidBody const*, Eigen::Matrix<Eigen::AutoDiffScalar<Eigen::Matrix<double, -1, 1, 0, 73, 1> >, 6, 1, 0, 6, 1>, hash<RigidBody const*>, equal_to<RigidBody const*>, Eigen::aligned_allocator<pair<RigidBody const* const, Eigen::Matrix<Eigen::AutoDiffScalar<Eigen::Matrix<double, -1, 1, 0, 73, 1> >, 6, 1, 0, 6, 1> > > > const&, bool) const;
+template DRAKERBM_EXPORT Eigen::Matrix<Eigen::AutoDiffScalar<Eigen::Matrix<double, -1, 1, 0, -1, 1> >, -1, 1, 0, -1, 1> RigidBodyTree::dynamicsBiasTerm<Eigen::AutoDiffScalar<Eigen::Matrix<double, -1, 1, 0, -1, 1> > >(KinematicsCache<Eigen::AutoDiffScalar<Eigen::Matrix<double, -1, 1, 0, -1, 1> > >&, unordered_map<RigidBody const*, Eigen::Matrix<Eigen::AutoDiffScalar<Eigen::Matrix<double, -1, 1, 0, -1, 1> >, 6, 1, 0, 6, 1>, hash<RigidBody const*>, equal_to<RigidBody const*>, Eigen::aligned_allocator<pair<RigidBody const* const, Eigen::Matrix<Eigen::AutoDiffScalar<Eigen::Matrix<double, -1, 1, 0, -1, 1> >, 6, 1, 0, 6, 1> > > > const&, bool) const;
+template DRAKERBM_EXPORT Eigen::Matrix<double, -1, 1, 0, -1, 1> RigidBodyTree::dynamicsBiasTerm<double>(KinematicsCache<double>&, unordered_map<RigidBody const*, Eigen::Matrix<double, 6, 1, 0, 6, 1>, hash<RigidBody const*>, equal_to<RigidBody const*>, Eigen::aligned_allocator<pair<RigidBody const* const, Eigen::Matrix<double, 6, 1, 0, 6, 1> > > > const&, bool) const;
+template DRAKERBM_EXPORT Eigen::Matrix<Eigen::AutoDiffScalar<Eigen::Matrix<double, -1, 1, 0, 73, 1> >, 6, -1, 0, 6, -1> RigidBodyTree::geometricJacobian<Eigen::AutoDiffScalar<Eigen::Matrix<double, -1, 1, 0, 73, 1> > >(KinematicsCache<Eigen::AutoDiffScalar<Eigen::Matrix<double, -1, 1, 0, 73, 1> > > const&, int, int, int, bool, vector<int, allocator<int> >*) const;
+template DRAKERBM_EXPORT Eigen::Matrix<Eigen::AutoDiffScalar<Eigen::Matrix<double, -1, 1, 0, -1, 1> >, 6, -1, 0, 6, -1> RigidBodyTree::geometricJacobian<Eigen::AutoDiffScalar<Eigen::Matrix<double, -1, 1, 0, -1, 1> > >(KinematicsCache<Eigen::AutoDiffScalar<Eigen::Matrix<double, -1, 1, 0, -1, 1> > > const&, int, int, int, bool, vector<int, allocator<int> >*) const;
+template DRAKERBM_EXPORT Eigen::Matrix<double, 6, -1, 0, 6, -1> RigidBodyTree::geometricJacobian<double>(KinematicsCache<double> const&, int, int, int, bool, vector<int, allocator<int> >*) const;
+template DRAKERBM_EXPORT Eigen::Transform<Eigen::AutoDiffScalar<Eigen::Matrix<double, -1, 1, 0, 73, 1> >, 3, 1, 0> RigidBodyTree::relativeTransform<Eigen::AutoDiffScalar<Eigen::Matrix<double, -1, 1, 0, 73, 1> > >(KinematicsCache<Eigen::AutoDiffScalar<Eigen::Matrix<double, -1, 1, 0, 73, 1> > > const&, int, int) const;
+template DRAKERBM_EXPORT Eigen::Transform<Eigen::AutoDiffScalar<Eigen::Matrix<double, -1, 1, 0, -1, 1> >, 3, 1, 0> RigidBodyTree::relativeTransform<Eigen::AutoDiffScalar<Eigen::Matrix<double, -1, 1, 0, -1, 1> > >(KinematicsCache<Eigen::AutoDiffScalar<Eigen::Matrix<double, -1, 1, 0, -1, 1> > > const&, int, int) const;
+template DRAKERBM_EXPORT Eigen::Transform<double, 3, 1, 0> RigidBodyTree::relativeTransform<double>(KinematicsCache<double> const&, int, int) const;
+template DRAKERBM_EXPORT Eigen::Matrix<Eigen::AutoDiffScalar<Eigen::Matrix<double, -1, 1, 0, 73, 1> >, 3, -1, 0, 3, -1> RigidBodyTree::centerOfMassJacobian<Eigen::AutoDiffScalar<Eigen::Matrix<double, -1, 1, 0, 73, 1> > >(KinematicsCache<Eigen::AutoDiffScalar<Eigen::Matrix<double, -1, 1, 0, 73, 1> > >&, set<int, less<int>, allocator<int> > const&, bool) const;
+template DRAKERBM_EXPORT Eigen::Matrix<Eigen::AutoDiffScalar<Eigen::Matrix<double, -1, 1, 0, -1, 1> >, 3, -1, 0, 3, -1> RigidBodyTree::centerOfMassJacobian<Eigen::AutoDiffScalar<Eigen::Matrix<double, -1, 1, 0, -1, 1> > >(KinematicsCache<Eigen::AutoDiffScalar<Eigen::Matrix<double, -1, 1, 0, -1, 1> > >&, set<int, less<int>, allocator<int> > const&, bool) const;
+template DRAKERBM_EXPORT Eigen::Matrix<double, 3, -1, 0, 3, -1> RigidBodyTree::centerOfMassJacobian<double>(KinematicsCache<double>&, set<int, less<int>, allocator<int> > const&, bool) const;
+template DRAKERBM_EXPORT Eigen::Matrix<Eigen::AutoDiffScalar<Eigen::Matrix<double, -1, 1, 0, 73, 1> >, 6, -1, 0, 6, -1> RigidBodyTree::centroidalMomentumMatrix<Eigen::AutoDiffScalar<Eigen::Matrix<double, -1, 1, 0, 73, 1> > >(KinematicsCache<Eigen::AutoDiffScalar<Eigen::Matrix<double, -1, 1, 0, 73, 1> > >&, set<int, less<int>, allocator<int> > const&, bool) const;
+template DRAKERBM_EXPORT Eigen::Matrix<Eigen::AutoDiffScalar<Eigen::Matrix<double, -1, 1, 0, -1, 1> >, 6, -1, 0, 6, -1> RigidBodyTree::centroidalMomentumMatrix<Eigen::AutoDiffScalar<Eigen::Matrix<double, -1, 1, 0, -1, 1> > >(KinematicsCache<Eigen::AutoDiffScalar<Eigen::Matrix<double, -1, 1, 0, -1, 1> > >&, set<int, less<int>, allocator<int> > const&, bool) const;
+template DRAKERBM_EXPORT Eigen::Matrix<double, 6, -1, 0, 6, -1> RigidBodyTree::centroidalMomentumMatrix<double>(KinematicsCache<double>&, set<int, less<int>, allocator<int> > const&, bool) const;
+template DRAKERBM_EXPORT Eigen::Matrix<Eigen::AutoDiffScalar<Eigen::Matrix<double, -1, 1, 0, 73, 1> >, -1, -1, 0, -1, -1> RigidBodyTree::forwardKinPositionGradient<Eigen::AutoDiffScalar<Eigen::Matrix<double, -1, 1, 0, 73, 1> > >(KinematicsCache<Eigen::AutoDiffScalar<Eigen::Matrix<double, -1, 1, 0, 73, 1> > > const&, int, int, int) const;
+template DRAKERBM_EXPORT Eigen::Matrix<Eigen::AutoDiffScalar<Eigen::Matrix<double, -1, 1, 0, -1, 1> >, -1, -1, 0, -1, -1> RigidBodyTree::forwardKinPositionGradient<Eigen::AutoDiffScalar<Eigen::Matrix<double, -1, 1, 0, -1, 1> > >(KinematicsCache<Eigen::AutoDiffScalar<Eigen::Matrix<double, -1, 1, 0, -1, 1> > > const&, int, int, int) const;
+template DRAKERBM_EXPORT Eigen::Matrix<double, -1, -1, 0, -1, -1> RigidBodyTree::forwardKinPositionGradient<double>(KinematicsCache<double> const&, int, int, int) const;
+template DRAKERBM_EXPORT Eigen::Matrix<Eigen::AutoDiffScalar<Eigen::Matrix<double, -1, 1, 0, 73, 1> >, 6, 1, 0, 6, 1> RigidBodyTree::geometricJacobianDotTimesV<Eigen::AutoDiffScalar<Eigen::Matrix<double, -1, 1, 0, 73, 1> > >(KinematicsCache<Eigen::AutoDiffScalar<Eigen::Matrix<double, -1, 1, 0, 73, 1> > > const&, int, int, int) const;
+template DRAKERBM_EXPORT Eigen::Matrix<Eigen::AutoDiffScalar<Eigen::Matrix<double, -1, 1, 0, -1, 1> >, 6, 1, 0, 6, 1> RigidBodyTree::geometricJacobianDotTimesV<Eigen::AutoDiffScalar<Eigen::Matrix<double, -1, 1, 0, -1, 1> > >(KinematicsCache<Eigen::AutoDiffScalar<Eigen::Matrix<double, -1, 1, 0, -1, 1> > > const&, int, int, int) const;
+template DRAKERBM_EXPORT Eigen::Matrix<double, 6, 1, 0, 6, 1> RigidBodyTree::geometricJacobianDotTimesV<double>(KinematicsCache<double> const&, int, int, int) const;
+template DRAKERBM_EXPORT Eigen::Matrix<Eigen::AutoDiffScalar<Eigen::Matrix<double, -1, 1, 0, 73, 1> >, 3, 1, 0, 3, 1> RigidBodyTree::centerOfMassJacobianDotTimesV<Eigen::AutoDiffScalar<Eigen::Matrix<double, -1, 1, 0, 73, 1> > >(KinematicsCache<Eigen::AutoDiffScalar<Eigen::Matrix<double, -1, 1, 0, 73, 1> > >&, set<int, less<int>, allocator<int> > const&) const;
+template DRAKERBM_EXPORT Eigen::Matrix<Eigen::AutoDiffScalar<Eigen::Matrix<double, -1, 1, 0, -1, 1> >, 3, 1, 0, 3, 1> RigidBodyTree::centerOfMassJacobianDotTimesV<Eigen::AutoDiffScalar<Eigen::Matrix<double, -1, 1, 0, -1, 1> > >(KinematicsCache<Eigen::AutoDiffScalar<Eigen::Matrix<double, -1, 1, 0, -1, 1> > >&, set<int, less<int>, allocator<int> > const&) const;
+template DRAKERBM_EXPORT Eigen::Matrix<double, 3, 1, 0, 3, 1> RigidBodyTree::centerOfMassJacobianDotTimesV<double>(KinematicsCache<double>&, set<int, less<int>, allocator<int> > const&) const;
+template DRAKERBM_EXPORT Eigen::Matrix<Eigen::AutoDiffScalar<Eigen::Matrix<double, -1, 1, 0, 73, 1> >, 6, 1, 0, 6, 1> RigidBodyTree::centroidalMomentumMatrixDotTimesV<Eigen::AutoDiffScalar<Eigen::Matrix<double, -1, 1, 0, 73, 1> > >(KinematicsCache<Eigen::AutoDiffScalar<Eigen::Matrix<double, -1, 1, 0, 73, 1> > >&, set<int, less<int>, allocator<int> > const&) const;
+template DRAKERBM_EXPORT Eigen::Matrix<Eigen::AutoDiffScalar<Eigen::Matrix<double, -1, 1, 0, -1, 1> >, 6, 1, 0, 6, 1> RigidBodyTree::centroidalMomentumMatrixDotTimesV<Eigen::AutoDiffScalar<Eigen::Matrix<double, -1, 1, 0, -1, 1> > >(KinematicsCache<Eigen::AutoDiffScalar<Eigen::Matrix<double, -1, 1, 0, -1, 1> > >&, set<int, less<int>, allocator<int> > const&) const;
+template DRAKERBM_EXPORT Eigen::Matrix<double, 6, 1, 0, 6, 1> RigidBodyTree::centroidalMomentumMatrixDotTimesV<double>(KinematicsCache<double>&, set<int, less<int>, allocator<int> > const&) const;
+template DRAKERBM_EXPORT Eigen::Matrix<double, -1, 1, 0, -1, 1> RigidBodyTree::positionConstraints<double>(KinematicsCache<double> const&) const;
+template DRAKERBM_EXPORT Eigen::Matrix<double, -1, -1, 0, -1, -1> RigidBodyTree::positionConstraintsJacobian<double>(KinematicsCache<double> const&, bool) const;
+template DRAKERBM_EXPORT Eigen::Matrix<double, -1, 1, 0, -1, 1> RigidBodyTree::positionConstraintsJacDotTimesV<double>(KinematicsCache<double> const&) const;
+template DRAKERBM_EXPORT void RigidBodyTree::jointLimitConstraints<Eigen::Matrix<double, -1, 1, 0, -1, 1>, Eigen::Matrix<double, -1, 1, 0, -1, 1>, Eigen::Matrix<double, -1, -1, 0, -1, -1> >(Eigen::MatrixBase<Eigen::Matrix<double, -1, 1, 0, -1, 1> > const&, Eigen::MatrixBase<Eigen::Matrix<double, -1, 1, 0, -1, 1> >&, Eigen::MatrixBase<Eigen::Matrix<double, -1, -1, 0, -1, -1> >&) const;
+template DRAKERBM_EXPORT Eigen::Matrix<double, 6, 1, 0, 6, 1> RigidBodyTree::relativeTwist<double>(KinematicsCache<double> const&, int, int, int) const;
+template DRAKERBM_EXPORT Eigen::Matrix<double, 6, -1, 0, 6, -1> RigidBodyTree::worldMomentumMatrix<double>(KinematicsCache<double>&, set<int, less<int>, allocator<int> > const&, bool) const;
+template DRAKERBM_EXPORT Eigen::Matrix<double, 6, 1, 0, 6, 1> RigidBodyTree::transformSpatialAcceleration<double>(KinematicsCache<double> const&, Eigen::Matrix<double, 6, 1, 0, 6, 1> const&, int, int, int, int) const;
+template DRAKERBM_EXPORT Eigen::Matrix<double, 6, 1, 0, 6, 1> RigidBodyTree::worldMomentumMatrixDotTimesV<double>(KinematicsCache<double>&, set<int, less<int>, allocator<int> > const&) const;
+template DRAKERBM_EXPORT Eigen::Matrix<double, -1, 1, 0, -1, 1> RigidBodyTree::inverseDynamics<double>(KinematicsCache<double>&, unordered_map<RigidBody const*, Eigen::Matrix<double, 6, 1, 0, 6, 1>, hash<RigidBody const*>, equal_to<RigidBody const*>, Eigen::aligned_allocator<pair<RigidBody const* const, Eigen::Matrix<double, 6, 1, 0, 6, 1> > > > const&, Eigen::Matrix<double, -1, 1, 0, -1, 1> const&, bool) const;
+template DRAKERBM_EXPORT void RigidBodyTree::jointLimitConstraints<Eigen::Map<Eigen::Matrix<double, -1, 1, 0, -1, 1>, 0, Eigen::Stride<0, 0> >, Eigen::Map<Eigen::Matrix<double, -1, 1, 0, -1, 1>, 0, Eigen::Stride<0, 0> >, Eigen::Map<Eigen::Matrix<double, -1, -1, 0, -1, -1>, 0, Eigen::Stride<0, 0> > >(Eigen::MatrixBase<Eigen::Map<Eigen::Matrix<double, -1, 1, 0, -1, 1>, 0, Eigen::Stride<0, 0> > > const&, Eigen::MatrixBase<Eigen::Map<Eigen::Matrix<double, -1, 1, 0, -1, 1>, 0, Eigen::Stride<0, 0> > >&, Eigen::MatrixBase<Eigen::Map<Eigen::Matrix<double, -1, -1, 0, -1, -1>, 0, Eigen::Stride<0, 0> > >&) const;
+template DRAKERBM_EXPORT pair<Eigen::Matrix<double, 3, 1, 0, 3, 1>, double> RigidBodyTree::resolveCenterOfPressure<Eigen::Matrix<double, 3, 1, 0, 3, 1>, Eigen::Matrix<double, 3, 1, 0, 3, 1> >(KinematicsCache<double> const&, vector<ForceTorqueMeasurement, allocator<ForceTorqueMeasurement> > const&, Eigen::MatrixBase<Eigen::Matrix<double, 3, 1, 0, 3, 1> > const&, Eigen::MatrixBase<Eigen::Matrix<double, 3, 1, 0, 3, 1> > const&) const;
+template DRAKERBM_EXPORT Eigen::Matrix<Eigen::AutoDiffScalar<Eigen::Matrix<double, -1, 1, 0, 73, 1> >, -1, -1, 0, -1, -1> RigidBodyTree::transformPointsJacobian<Eigen::AutoDiffScalar<Eigen::Matrix<double, -1, 1, 0, 73, 1> >, Eigen::Matrix<double, 3, -1, 0, 3, -1> >(KinematicsCache<Eigen::AutoDiffScalar<Eigen::Matrix<double, -1, 1, 0, 73, 1> > > const&, Eigen::MatrixBase<Eigen::Matrix<double, 3, -1, 0, 3, -1> > const&, int, int, bool) const;
+template DRAKERBM_EXPORT Eigen::Matrix<Eigen::AutoDiffScalar<Eigen::Matrix<double, -1, 1, 0, -1, 1> >, -1, -1, 0, -1, -1> RigidBodyTree::transformPointsJacobian<Eigen::AutoDiffScalar<Eigen::Matrix<double, -1, 1, 0, -1, 1> >, Eigen::Matrix<double, 3, -1, 0, 3, -1> >(KinematicsCache<Eigen::AutoDiffScalar<Eigen::Matrix<double, -1, 1, 0, -1, 1> > > const&, Eigen::MatrixBase<Eigen::Matrix<double, 3, -1, 0, 3, -1> > const&, int, int, bool) const;
+template DRAKERBM_EXPORT Eigen::Matrix<double, -1, -1, 0, -1, -1> RigidBodyTree::transformPointsJacobian<double, Eigen::Matrix<double, 3, -1, 0, 3, -1> >(KinematicsCache<double> const&, Eigen::MatrixBase<Eigen::Matrix<double, 3, -1, 0, 3, -1> > const&, int, int, bool) const;
+template DRAKERBM_EXPORT Eigen::Matrix<double, -1, 1, 0, -1, 1> RigidBodyTree::transformPointsJacobianDotTimesV<double, Eigen::Matrix<double, 3, -1, 0, 3, -1> >(KinematicsCache<double> const&, Eigen::MatrixBase<Eigen::Matrix<double, 3, -1, 0, 3, -1> > const&, int, int) const;
+template DRAKERBM_EXPORT Eigen::Matrix<double, 4, -1, 0, 4, -1> RigidBodyTree::relativeQuaternionJacobian<double>(KinematicsCache<double> const&, int, int, bool) const;
+template DRAKERBM_EXPORT Eigen::Matrix<double, 3, -1, 0, 3, -1> RigidBodyTree::relativeRollPitchYawJacobian<double>(KinematicsCache<double> const&, int, int, bool) const;
+template DRAKERBM_EXPORT Eigen::Matrix<double, -1, 1, 0, -1, 1> RigidBodyTree::relativeQuaternionJacobianDotTimesV<double>(KinematicsCache<double> const&, int, int) const;
+template DRAKERBM_EXPORT Eigen::Matrix<double, -1, 1, 0, -1, 1> RigidBodyTree::relativeRollPitchYawJacobianDotTimesV<double>(KinematicsCache<double> const&, int, int) const;
+template DRAKERBM_EXPORT Eigen::Matrix<double, -1, -1, 0, -1, -1> RigidBodyTree::transformPointsJacobian<double, Eigen::Matrix<double, 3, 1, 0, 3, 1> >(KinematicsCache<double> const&, Eigen::MatrixBase<Eigen::Matrix<double, 3, 1, 0, 3, 1> > const&, int, int, bool) const;
+template DRAKERBM_EXPORT Eigen::Matrix<double, -1, 1, 0, -1, 1> RigidBodyTree::transformPointsJacobianDotTimesV<double, Eigen::Matrix<double, 3, 1, 0, 3, 1> >(KinematicsCache<double> const&, Eigen::MatrixBase<Eigen::Matrix<double, 3, 1, 0, 3, 1> > const&, int, int) const;
+template DRAKERBM_EXPORT Eigen::Matrix<double, -1, -1, 0, -1, -1> RigidBodyTree::transformPointsJacobian<double, Eigen::Block<Eigen::Matrix<double, 3, -1, 0, 3, -1>, 3, 1, true> >(KinematicsCache<double> const&, Eigen::MatrixBase<Eigen::Block<Eigen::Matrix<double, 3, -1, 0, 3, -1>, 3, 1, true> > const&, int, int, bool) const;
+template DRAKERBM_EXPORT Eigen::Matrix<Eigen::AutoDiffScalar<Eigen::Matrix<double, -1, 1, 0, -1, 1> >, -1, 1, 0, -1, 1> RigidBodyTree::relativeRollPitchYawJacobianDotTimesV<Eigen::AutoDiffScalar<Eigen::Matrix<double, -1, 1, 0, -1, 1> > >(KinematicsCache<Eigen::AutoDiffScalar<Eigen::Matrix<double, -1, 1, 0, -1, 1> > > const&, int, int) const;
+template DRAKERBM_EXPORT Eigen::Matrix<Eigen::AutoDiffScalar<Eigen::Matrix<double, -1, 1, 0, 73, 1> >, -1, -1, 0, -1, -1> RigidBodyTree::transformPointsJacobian<Eigen::AutoDiffScalar<Eigen::Matrix<double, -1, 1, 0, 73, 1> >, Eigen::Map<Eigen::Matrix<double, 3, -1, 0, 3, -1> const, 0, Eigen::Stride<0, 0> > >(KinematicsCache<Eigen::AutoDiffScalar<Eigen::Matrix<double, -1, 1, 0, 73, 1> > > const&, Eigen::MatrixBase<Eigen::Map<Eigen::Matrix<double, 3, -1, 0, 3, -1> const, 0, Eigen::Stride<0, 0> > > const&, int, int, bool) const;
+template DRAKERBM_EXPORT Eigen::Matrix<Eigen::AutoDiffScalar<Eigen::Matrix<double, -1, 1, 0, -1, 1> >, -1, -1, 0, -1, -1> RigidBodyTree::transformPointsJacobian<Eigen::AutoDiffScalar<Eigen::Matrix<double, -1, 1, 0, -1, 1> >, Eigen::Map<Eigen::Matrix<double, 3, -1, 0, 3, -1> const, 0, Eigen::Stride<0, 0> > >(KinematicsCache<Eigen::AutoDiffScalar<Eigen::Matrix<double, -1, 1, 0, -1, 1> > > const&, Eigen::MatrixBase<Eigen::Map<Eigen::Matrix<double, 3, -1, 0, 3, -1> const, 0, Eigen::Stride<0, 0> > > const&, int, int, bool) const;
+template DRAKERBM_EXPORT Eigen::Matrix<double, -1, -1, 0, -1, -1> RigidBodyTree::transformPointsJacobian<double, Eigen::Map<Eigen::Matrix<double, 3, -1, 0, 3, -1> const, 0, Eigen::Stride<0, 0> > >(KinematicsCache<double> const&, Eigen::MatrixBase<Eigen::Map<Eigen::Matrix<double, 3, -1, 0, 3, -1> const, 0, Eigen::Stride<0, 0> > > const&, int, int, bool) const;
+template DRAKERBM_EXPORT Eigen::Matrix<Eigen::AutoDiffScalar<Eigen::Matrix<double, -1, 1, 0, 73, 1> >, 4, -1, 0, 4, -1> RigidBodyTree::relativeQuaternionJacobian<Eigen::AutoDiffScalar<Eigen::Matrix<double, -1, 1, 0, 73, 1> > >(KinematicsCache<Eigen::AutoDiffScalar<Eigen::Matrix<double, -1, 1, 0, 73, 1> > > const&, int, int, bool) const;
+template DRAKERBM_EXPORT Eigen::Matrix<Eigen::AutoDiffScalar<Eigen::Matrix<double, -1, 1, 0, -1, 1> >, 4, -1, 0, 4, -1> RigidBodyTree::relativeQuaternionJacobian<Eigen::AutoDiffScalar<Eigen::Matrix<double, -1, 1, 0, -1, 1> > >(KinematicsCache<Eigen::AutoDiffScalar<Eigen::Matrix<double, -1, 1, 0, -1, 1> > > const&, int, int, bool) const;
+template DRAKERBM_EXPORT Eigen::Matrix<Eigen::AutoDiffScalar<Eigen::Matrix<double, -1, 1, 0, 73, 1> >, 3, -1, 0, 3, -1> RigidBodyTree::relativeRollPitchYawJacobian<Eigen::AutoDiffScalar<Eigen::Matrix<double, -1, 1, 0, 73, 1> > >(KinematicsCache<Eigen::AutoDiffScalar<Eigen::Matrix<double, -1, 1, 0, 73, 1> > > const&, int, int, bool) const;
+template DRAKERBM_EXPORT Eigen::Matrix<Eigen::AutoDiffScalar<Eigen::Matrix<double, -1, 1, 0, -1, 1> >, 3, -1, 0, 3, -1> RigidBodyTree::relativeRollPitchYawJacobian<Eigen::AutoDiffScalar<Eigen::Matrix<double, -1, 1, 0, -1, 1> > >(KinematicsCache<Eigen::AutoDiffScalar<Eigen::Matrix<double, -1, 1, 0, -1, 1> > > const&, int, int, bool) const;
+template DRAKERBM_EXPORT Eigen::Matrix<Eigen::AutoDiffScalar<Eigen::Matrix<double, -1, 1, 0, 73, 1> >, -1, 1, 0, -1, 1> RigidBodyTree::transformPointsJacobianDotTimesV<Eigen::AutoDiffScalar<Eigen::Matrix<double, -1, 1, 0, 73, 1> >, Eigen::Map<Eigen::Matrix<double, 3, -1, 0, 3, -1> const, 0, Eigen::Stride<0, 0> > >(KinematicsCache<Eigen::AutoDiffScalar<Eigen::Matrix<double, -1, 1, 0, 73, 1> > > const&, Eigen::MatrixBase<Eigen::Map<Eigen::Matrix<double, 3, -1, 0, 3, -1> const, 0, Eigen::Stride<0, 0> > > const&, int, int) const;
+template DRAKERBM_EXPORT Eigen::Matrix<Eigen::AutoDiffScalar<Eigen::Matrix<double, -1, 1, 0, -1, 1> >, -1, 1, 0, -1, 1> RigidBodyTree::transformPointsJacobianDotTimesV<Eigen::AutoDiffScalar<Eigen::Matrix<double, -1, 1, 0, -1, 1> >, Eigen::Map<Eigen::Matrix<double, 3, -1, 0, 3, -1> const, 0, Eigen::Stride<0, 0> > >(KinematicsCache<Eigen::AutoDiffScalar<Eigen::Matrix<double, -1, 1, 0, -1, 1> > > const&, Eigen::MatrixBase<Eigen::Map<Eigen::Matrix<double, 3, -1, 0, 3, -1> const, 0, Eigen::Stride<0, 0> > > const&, int, int) const;
+template DRAKERBM_EXPORT Eigen::Matrix<double, -1, 1, 0, -1, 1> RigidBodyTree::transformPointsJacobianDotTimesV<double, Eigen::Map<Eigen::Matrix<double, 3, -1, 0, 3, -1> const, 0, Eigen::Stride<0, 0> > >(KinematicsCache<double> const&, Eigen::MatrixBase<Eigen::Map<Eigen::Matrix<double, 3, -1, 0, 3, -1> const, 0, Eigen::Stride<0, 0> > > const&, int, int) const;
+template DRAKERBM_EXPORT Eigen::Matrix<Eigen::AutoDiffScalar<Eigen::Matrix<double, -1, 1, 0, 73, 1> >, -1, 1, 0, -1, 1> RigidBodyTree::relativeQuaternionJacobianDotTimesV<Eigen::AutoDiffScalar<Eigen::Matrix<double, -1, 1, 0, 73, 1> > >(KinematicsCache<Eigen::AutoDiffScalar<Eigen::Matrix<double, -1, 1, 0, 73, 1> > > const&, int, int) const;
+template DRAKERBM_EXPORT Eigen::Matrix<Eigen::AutoDiffScalar<Eigen::Matrix<double, -1, 1, 0, -1, 1> >, -1, 1, 0, -1, 1> RigidBodyTree::relativeQuaternionJacobianDotTimesV<Eigen::AutoDiffScalar<Eigen::Matrix<double, -1, 1, 0, -1, 1> > >(KinematicsCache<Eigen::AutoDiffScalar<Eigen::Matrix<double, -1, 1, 0, -1, 1> > > const&, int, int) const;
+template DRAKERBM_EXPORT Eigen::Matrix<Eigen::AutoDiffScalar<Eigen::Matrix<double, -1, 1, 0, 73, 1> >, -1, 1, 0, -1, 1> RigidBodyTree::relativeRollPitchYawJacobianDotTimesV<Eigen::AutoDiffScalar<Eigen::Matrix<double, -1, 1, 0, 73, 1> > >(KinematicsCache<Eigen::AutoDiffScalar<Eigen::Matrix<double, -1, 1, 0, 73, 1> > > const&, int, int) const;