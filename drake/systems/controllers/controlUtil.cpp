#include "drake/systems/controllers/controlUtil.h"
#include "drake/util/drakeUtil.h"

using namespace Eigen;

template <typename DerivedA, typename DerivedB>
void getRows(std::set<int> &rows, MatrixBase<DerivedA> const &M,
             MatrixBase<DerivedB> &Msub) {
  if (rows.size() == M.rows()) {
    Msub = M;
    return;
  }

  int i = 0;
  for (std::set<int>::iterator iter = rows.begin(); iter != rows.end(); iter++)
    Msub.row(i++) = M.row(*iter);
}

template <typename DerivedA, typename DerivedB>
void getCols(std::set<int> &cols, MatrixBase<DerivedA> const &M,
             MatrixBase<DerivedB> &Msub) {
  if (cols.size() == M.cols()) {
    Msub = M;
    return;
  }
  int i = 0;
  for (std::set<int>::iterator iter = cols.begin(); iter != cols.end(); iter++)
    Msub.col(i++) = M.col(*iter);
}

template <typename DerivedPhi1, typename DerivedPhi2, typename DerivedD>
void angleDiff(MatrixBase<DerivedPhi1> const &phi1,
               MatrixBase<DerivedPhi2> const &phi2, MatrixBase<DerivedD> &d) {
  d = phi2 - phi1;

  for (int i = 0; i < phi1.rows(); i++) {
    for (int j = 0; j < phi1.cols(); j++) {
      if (d(i, j) < -M_PI) {
        d(i, j) = fmod(d(i, j) + M_PI, 2 * M_PI) + M_PI;
      } else {
        d(i, j) = fmod(d(i, j) + M_PI, 2 * M_PI) - M_PI;
      }
    }
  }
}

<<<<<<< HEAD
bool inSupport(
    std::vector<SupportStateElement,
                Eigen::aligned_allocator<SupportStateElement>> &supports,
    int body_idx) {
=======
bool inSupport(const std::vector<SupportStateElement,Eigen::aligned_allocator<SupportStateElement>> &supports, int body_idx) {
>>>>>>> ae5d561c
  // HANDLE IF BODY_IDX IS A FRAME ID?
  for (size_t i = 0; i < supports.size(); i++) {
    if (supports[i].body_idx == body_idx) return true;
  }
  return false;
}

void surfaceTangents(const Vector3d &normal,
                     Matrix<double, 3, m_surface_tangents> &d) {
  Vector3d t1, t2;
  double theta;

  if (1 - normal(2) < EPSILON) {  // handle the unit-normal case (since it's
                                  // unit length, just check z)
    t1 << 1, 0, 0;
  } else if (1 + normal(2) < EPSILON) {
    t1 << -1, 0, 0;  // same for the reflected case
  } else {  // now the general case
    t1 << normal(1), -normal(0), 0;
    t1 /= sqrt(normal(1) * normal(1) + normal(0) * normal(0));
  }

  t2 = t1.cross(normal);

  for (int k = 0; k < m_surface_tangents; k++) {
    theta = k * M_PI / m_surface_tangents;
    d.col(k) = cos(theta) * t1 + sin(theta) * t2;
  }
}

<<<<<<< HEAD
int contactPhi(RigidBodyTree *r, const KinematicsCache<double> &cache,
               SupportStateElement &supp, VectorXd &phi) {
=======
int contactPhi(const RigidBodyTree& r, const KinematicsCache<double>& cache, SupportStateElement& supp, VectorXd &phi)
{
>>>>>>> ae5d561c
  int nc = static_cast<int>(supp.contact_pts.size());
  phi.resize(nc);

  if (nc < 1) return nc;

<<<<<<< HEAD
  int i = 0;
  for (auto pt_iter = supp.contact_pts.begin();
       pt_iter != supp.contact_pts.end(); pt_iter++) {
    Vector3d contact_pos =
        r->transformPoints(cache, *pt_iter, supp.body_idx, 0);
    phi(i) = supp.support_surface.head<3>().dot(contact_pos) +
             supp.support_surface(3);
=======
  int i=0;
  for (auto pt_iter = supp.contact_pts.begin(); pt_iter != supp.contact_pts.end(); pt_iter++) {
    Vector3d contact_pos = r.transformPoints(cache, *pt_iter, supp.body_idx, 0);
    phi(i) = supp.support_surface.head<3>().dot(contact_pos) + supp.support_surface(3);
>>>>>>> ae5d561c
    i++;
  }
  return nc;
}

<<<<<<< HEAD
int contactConstraintsBV(
    RigidBodyTree *r, const KinematicsCache<double> &cache, int nc,
    std::vector<double> support_mus,
    std::vector<SupportStateElement,
                Eigen::aligned_allocator<SupportStateElement>> &supp,
    MatrixXd &B, MatrixXd &JB, MatrixXd &Jp, VectorXd &Jpdotv,
    MatrixXd &normals) {
  int j, k = 0, nq = r->num_positions;

  B.resize(3, nc * 2 * m_surface_tangents);
  JB.resize(nq, nc * 2 * m_surface_tangents);
  Jp.resize(3 * nc, nq);
  Jpdotv.resize(3 * nc);
=======
int contactConstraintsBV(const RigidBodyTree& r, const KinematicsCache<double>& cache, int nc, std::vector<double> support_mus, std::vector<SupportStateElement,Eigen::aligned_allocator<SupportStateElement>>& supp, MatrixXd &B, MatrixXd &JB, MatrixXd &Jp, VectorXd &Jpdotv, MatrixXd &normals)
{
  int j, k=0, nq = r.num_positions;

  B.resize(3,nc*2*m_surface_tangents);
  JB.resize(nq,nc*2*m_surface_tangents);
  Jp.resize(3*nc,nq);
  Jpdotv.resize(3*nc);
>>>>>>> ae5d561c
  normals.resize(3, nc);

  Vector3d contact_pos, pos, normal;
  MatrixXd J(3, nq);
  Matrix<double, 3, m_surface_tangents> d;

  for (std::vector<SupportStateElement,
                   Eigen::aligned_allocator<SupportStateElement>>::iterator
           iter = supp.begin();
       iter != supp.end(); iter++) {
    double mu = support_mus[iter - supp.begin()];
<<<<<<< HEAD
    double norm = sqrt(1 + mu * mu);  // because normals and ds are orthogonal,
                                      // the norm has a simple form
    if (nc > 0) {
      for (auto pt_iter = iter->contact_pts.begin();
           pt_iter != iter->contact_pts.end(); pt_iter++) {
        contact_pos = r->transformPoints(cache, *pt_iter, iter->body_idx, 0);
        J = r->transformPointsJacobian(cache, *pt_iter, iter->body_idx, 0,
                                       true);
=======
    double norm = sqrt(1+mu*mu); // because normals and ds are orthogonal, the norm has a simple form
    if (nc>0) {
      for (auto pt_iter=iter->contact_pts.begin(); pt_iter!=iter->contact_pts.end(); pt_iter++) {
        contact_pos = r.transformPoints(cache, *pt_iter, iter->body_idx, 0);
        J = r.transformPointsJacobian(cache, *pt_iter, iter->body_idx, 0, true);
>>>>>>> ae5d561c

        normal = iter->support_surface.head(3);
        surfaceTangents(normal, d);
        for (j = 0; j < m_surface_tangents; j++) {
          B.col(2 * k * m_surface_tangents + j) =
              (normal + mu * d.col(j)) / norm;
          B.col((2 * k + 1) * m_surface_tangents + j) =
              (normal - mu * d.col(j)) / norm;

          JB.col(2 * k * m_surface_tangents + j) =
              J.transpose() * B.col(2 * k * m_surface_tangents + j);
          JB.col((2 * k + 1) * m_surface_tangents + j) =
              J.transpose() * B.col((2 * k + 1) * m_surface_tangents + j);
        }

        // store away kin sols into Jp and Jpdotv
        // NOTE: I'm cheating and using a slightly different ordering of J and
        // Jdot here
        Jp.block(3 * k, 0, 3, nq) = J;
        Vector3d pt = (*pt_iter).head(3);
<<<<<<< HEAD
        Jpdotv.block(3 * k, 0, 3, 1) =
            r->transformPointsJacobianDotTimesV(cache, pt, iter->body_idx, 0);
=======
        Jpdotv.block(3*k,0,3,1) = r.transformPointsJacobianDotTimesV(cache, pt,iter->body_idx,0);
>>>>>>> ae5d561c
        normals.col(k) = normal;

        k++;
      }
    }
  }

  return k;
}

<<<<<<< HEAD
MatrixXd individualSupportCOPs(
    RigidBodyTree *r, const KinematicsCache<double> &cache,
    const std::vector<SupportStateElement,
                      Eigen::aligned_allocator<SupportStateElement>>
        &active_supports,
    const MatrixXd &normals, const MatrixXd &B, const VectorXd &beta) {
  const int n_basis_vectors_per_contact =
      static_cast<int>(B.cols() / normals.cols());
=======
MatrixXd individualSupportCOPs(const RigidBodyTree& r, const KinematicsCache<double>& cache, const std::vector<SupportStateElement,Eigen::aligned_allocator<SupportStateElement>>& active_supports,
                               const MatrixXd& normals, const MatrixXd& B, const VectorXd& beta)
{
  const int n_basis_vectors_per_contact = static_cast<int>(B.cols() / normals.cols());
>>>>>>> ae5d561c
  const int n = static_cast<int>(active_supports.size());

  int normals_start = 0;
  int beta_start = 0;

  MatrixXd individual_cops(3, n);
  individual_cops.fill(std::numeric_limits<double>::quiet_NaN());

  for (size_t j = 0; j < active_supports.size(); j++) {
    auto active_support = active_supports[j];
    auto contact_pts = active_support.contact_pts;

    int ncj = static_cast<int>(contact_pts.size());
    int active_support_length = n_basis_vectors_per_contact * ncj;
    auto normalsj = normals.middleCols(normals_start, ncj);
    Vector3d normal = normalsj.col(0);
    bool normals_identical =
        (normalsj.colwise().operator-(normal)).squaredNorm() < 1e-15;

    if (normals_identical) {  // otherwise computing a COP doesn't make sense
      const auto &Bj = B.middleCols(beta_start, active_support_length);
      const auto &betaj = beta.segment(beta_start, active_support_length);

<<<<<<< HEAD
      const auto &contact_positions =
          r->bodies[active_support.body_idx]->contact_pts;
=======
      const auto& contact_positions = r.bodies[active_support.body_idx]->contact_pts;
>>>>>>> ae5d561c
      Vector3d force = Vector3d::Zero();
      Vector3d torque = Vector3d::Zero();

      for (size_t k = 0; k < contact_pts.size(); k++) {
        // for (auto k = contact_pts.begin(); k!= contact_pts.end(); k++) {
        const auto &Bblock = Bj.middleCols(k * n_basis_vectors_per_contact,
                                           n_basis_vectors_per_contact);
        const auto &betablock = betaj.segment(k * n_basis_vectors_per_contact,
                                              n_basis_vectors_per_contact);
        Vector3d point_force = Bblock * betablock;
        force += point_force;
        Vector3d contact_pt = contact_pts[k].head(3);
        auto torquejk = contact_pt.cross(point_force);
        torque += torquejk;
      }

      Vector3d point_on_contact_plane = contact_positions.col(0);
<<<<<<< HEAD
      std::pair<Vector3d, double> cop_and_normal_torque =
          resolveCenterOfPressure(torque, force, normal,
                                  point_on_contact_plane);
      Vector3d cop_world = r->transformPoints(
          cache, cop_and_normal_torque.first, active_support.body_idx, 0);
=======
      std::pair<Vector3d, double> cop_and_normal_torque = resolveCenterOfPressure(torque, force, normal, point_on_contact_plane);
      Vector3d cop_world = r.transformPoints(cache, cop_and_normal_torque.first, active_support.body_idx, 0);
>>>>>>> ae5d561c
      individual_cops.col(j) = cop_world;
    }

    normals_start += ncj;
    beta_start += active_support_length;
  }
  return individual_cops;
}

bool isSupportElementActive(SupportStateElement *se,
                            bool contact_force_detected,
                            bool kinematic_contact_detected) {
  bool is_active;
  //  std::cout << "checking element with body: " << se->body_idx << " force: "
  //  << contact_force_detected << " kin: " << kinematic_contact_detected <<
  //  std::endl;
  // Implement the logic described in QPInputConstantHeight.m
  if (!contact_force_detected && !kinematic_contact_detected) {
    is_active = se->support_logic_map[0];
  } else if (!contact_force_detected && kinematic_contact_detected) {
    is_active = se->support_logic_map[1];
  } else if (contact_force_detected && !kinematic_contact_detected) {
    is_active = se->support_logic_map[2];
  } else {  // (contact_force_detected && kinematic_contact_detected)
    is_active = se->support_logic_map[3];
  }
  return is_active;
}

<<<<<<< HEAD
Matrix<bool, Dynamic, 1> getActiveSupportMask(
    RigidBodyTree *r, VectorXd q, VectorXd qd,
    std::vector<SupportStateElement,
                Eigen::aligned_allocator<SupportStateElement>>
        &available_supports,
    const Ref<const Matrix<bool, Dynamic, 1>> &contact_force_detected,
    double contact_threshold) {
  KinematicsCache<double> cache = r->doKinematics(q, qd);
=======
Matrix<bool, Dynamic, 1> getActiveSupportMask(const RigidBodyTree& r, VectorXd q, VectorXd qd, std::vector<SupportStateElement,Eigen::aligned_allocator<SupportStateElement>> &available_supports, const Ref<const Matrix<bool, Dynamic, 1>> &contact_force_detected, double contact_threshold) {
  KinematicsCache<double> cache = r.doKinematics(q, qd);
>>>>>>> ae5d561c

  size_t nsupp = available_supports.size();
  Matrix<bool, Dynamic, 1> active_supp_mask =
      Matrix<bool, Dynamic, 1>::Zero(nsupp);
  VectorXd phi;
  SupportStateElement se;
  bool needs_kin_check;
  bool kin_contact;
  bool force_contact;

  for (size_t i = 0; i < nsupp; i++) {
    // mexPrintf("evaluating support: %d\n", i);
    se = available_supports[i];

    force_contact = (contact_force_detected(se.body_idx) != 0);
    // Determine if the body needs to be checked for kinematic contact. We only
    // need to check for kin contact if the logic map indicates that the
    // presence or absence of such contact would  affect the decision about
    // whether to use that body as a support.
    needs_kin_check = (((se.support_logic_map[1] != se.support_logic_map[0]) &&
                        (contact_force_detected(se.body_idx) == 0)) ||
                       ((se.support_logic_map[3] != se.support_logic_map[2]) &&
                        (contact_force_detected(se.body_idx) == 1)));

    if (needs_kin_check) {
      if (contact_threshold == -1) {
        kin_contact = true;
      } else {
        contactPhi(r, cache, se, phi);
        kin_contact = (phi.minCoeff() <= contact_threshold);
      }
    } else {
      kin_contact = false;  // we've determined already that kin contact doesn't
                            // matter for this support element
    }

    active_supp_mask(i) =
        isSupportElementActive(&se, force_contact, kin_contact);
    // mexPrintf("needs check: %d force contact: %d kin_contact: %d is_active:
    // %d\n", needs_kin_check, force_contact, kin_contact, active_supp_mask(i));
  }
  return active_supp_mask;
}

<<<<<<< HEAD
std::vector<SupportStateElement, Eigen::aligned_allocator<SupportStateElement>>
getActiveSupports(
    RigidBodyTree *r, VectorXd q, VectorXd qd,
    std::vector<SupportStateElement,
                Eigen::aligned_allocator<SupportStateElement>>
        &available_supports,
    const Ref<const Matrix<bool, Dynamic, 1>> &contact_force_detected,
    double contact_threshold) {
  Matrix<bool, Dynamic, 1> active_supp_mask = getActiveSupportMask(
      r, q, qd, available_supports, contact_force_detected, contact_threshold);

  std::vector<SupportStateElement,
              Eigen::aligned_allocator<SupportStateElement>> active_supports;

  for (size_t i = 0; i < available_supports.size(); i++) {
=======
std::vector<SupportStateElement,Eigen::aligned_allocator<SupportStateElement>> getActiveSupports(const RigidBodyTree& r, const VectorXd& q, const VectorXd& qd, std::vector<SupportStateElement,Eigen::aligned_allocator<SupportStateElement>> &available_supports, const Ref<const Matrix<bool, Dynamic, 1>> &contact_force_detected, double contact_threshold) {

  Matrix<bool, Dynamic, 1> active_supp_mask = getActiveSupportMask(r, q, qd, available_supports, contact_force_detected, contact_threshold);

  std::vector<SupportStateElement,Eigen::aligned_allocator<SupportStateElement>> active_supports;

  for (size_t i=0; i < available_supports.size(); i++) {
>>>>>>> ae5d561c
    if (active_supp_mask(i)) {
      active_supports.push_back(available_supports[i]);
    }
  }
  return active_supports;
}

<<<<<<< HEAD
Vector6d bodySpatialMotionPD(
    RigidBodyTree *r, DrakeRobotState &robot_state, const int body_index,
    const Isometry3d &body_pose_des, const Ref<const Vector6d> &body_v_des,
    const Ref<const Vector6d> &body_vdot_des, const Ref<const Vector6d> &Kp,
    const Ref<const Vector6d> &Kd, const Isometry3d &T_task_to_world) {
  // @param body_pose_des  desired pose in the task frame, this is the
  // homogeneous transformation from desired body frame to task frame
=======
Vector6d bodySpatialMotionPD(const RigidBodyTree& r, const DrakeRobotState &robot_state, const int body_index, const Isometry3d &body_pose_des, const Ref<const Vector6d> &body_v_des, const Ref<const Vector6d> &body_vdot_des, const Ref<const Vector6d> &Kp, const Ref<const Vector6d> &Kd, const Isometry3d &T_task_to_world)
{
  // @param body_pose_des  desired pose in the task frame, this is the homogeneous transformation from desired body frame to task frame 
>>>>>>> ae5d561c
  // @param body_v_des    desired [xyzdot;angular_velocity] in task frame
  // @param body_vdot_des    desired [xyzddot;angular_acceleration] in task
  // frame
  // @param Kp     The gain in task frame
  // @param Kd     The gain in task frame
  // @param T_task_to_world  The homogeneous transform from task to world
  // @retval twist_dot, [angular_acceleration, xyz_acceleration] in body frame

  Isometry3d T_world_to_task = T_task_to_world.inverse();
<<<<<<< HEAD
  KinematicsCache<double> cache =
      r->doKinematics(robot_state.q, robot_state.qd);

  auto body_pose = r->relativeTransform(cache, 0, body_index);
  const auto &body_xyz = body_pose.translation();
  Vector3d body_xyz_task = T_world_to_task * body_xyz;
  Vector4d body_quat = rotmat2quat(body_pose.linear());
  std::vector<int> v_indices;
  auto J_geometric =
      r->geometricJacobian(cache, 0, body_index, body_index, true, &v_indices);
=======
  KinematicsCache<double> cache = r.doKinematics(robot_state.q, robot_state.qd);

  auto body_pose = r.relativeTransform(cache, 0, body_index);
  const auto& body_xyz = body_pose.translation();
  Vector3d body_xyz_task = T_world_to_task * body_xyz;
  Vector4d body_quat = rotmat2quat(body_pose.linear());
  std::vector<int> v_indices;
  auto J_geometric = r.geometricJacobian(cache, 0, body_index, body_index, true, &v_indices);
>>>>>>> ae5d561c
  VectorXd v_compact(v_indices.size());
  for (size_t i = 0; i < v_indices.size(); i++) {
    v_compact(i) = robot_state.qd(v_indices[i]);
  }
  Vector6d body_twist = J_geometric * v_compact;
  Matrix3d R_body_to_world = quat2rotmat(body_quat);
  Matrix3d R_world_to_body = R_body_to_world.transpose();
  Matrix3d R_body_to_task = T_world_to_task.linear() * R_body_to_world;
  Vector3d body_angular_vel =
      R_body_to_world *
      body_twist.head<3>();  // body_angular velocity in world frame
  Vector3d body_xyzdot =
      R_body_to_world * body_twist.tail<3>();  // body_xyzdot in world frame
  Vector3d body_angular_vel_task = T_world_to_task.linear() * body_angular_vel;
  Vector3d body_xyzdot_task = T_world_to_task.linear() * body_xyzdot;

  Vector3d body_xyz_des = body_pose_des.translation();
  Vector3d body_angular_vel_des = body_v_des.tail<3>();
  Vector3d body_angular_vel_dot_des = body_vdot_des.tail<3>();

  Vector3d xyz_err_task = body_xyz_des - body_xyz_task;

  Matrix3d R_des = body_pose_des.linear();
  Matrix3d R_err_task = R_des * R_body_to_task.transpose();
  Vector4d angleAxis_err_task = rotmat2axis(R_err_task);
  Vector3d angular_err_task =
      angleAxis_err_task.head<3>() * angleAxis_err_task(3);

  Vector3d xyzdot_err_task = body_v_des.head<3>() - body_xyzdot_task;
  Vector3d angular_vel_err_task = body_angular_vel_des - body_angular_vel_task;

  Vector3d Kp_xyz = Kp.head<3>();
  Vector3d Kd_xyz = Kd.head<3>();
  Vector3d Kp_angular = Kp.tail<3>();
  Vector3d Kd_angular = Kd.tail<3>();
  Vector3d body_xyzddot_task =
      (Kp_xyz.array() * xyz_err_task.array()).matrix() +
      (Kd_xyz.array() * xyzdot_err_task.array()).matrix() +
      body_vdot_des.head<3>();
  Vector3d body_angular_vel_dot_task =
      (Kp_angular.array() * angular_err_task.array()).matrix() +
      (Kd_angular.array() * angular_vel_err_task.array()).matrix() +
      body_angular_vel_dot_des;

  Vector6d twist_dot = Vector6d::Zero();
  Vector3d body_xyzddot = T_task_to_world.linear() * body_xyzddot_task;
  Vector3d body_angular_vel_dot =
      T_task_to_world.linear() * body_angular_vel_dot_task;
  twist_dot.head<3>() = R_world_to_body * body_angular_vel_dot;
  twist_dot.tail<3>() = R_world_to_body * body_xyzddot -
                        body_twist.head<3>().cross(body_twist.tail<3>());
  return twist_dot;
}

void evaluateXYZExpmapCubicSpline(double t,
                                  const PiecewisePolynomial<double> &spline,
                                  Isometry3d &body_pose_des,
                                  Vector6d &xyzdot_angular_vel,
                                  Vector6d &xyzddot_angular_accel) {
  Vector6d xyzexp = spline.value(t);
  auto derivative = spline.derivative();
  Vector6d xyzexpdot = derivative.value(t);
  Vector6d xyzexpddot = derivative.derivative().value(t);

  // translational part
  body_pose_des.translation() = xyzexp.head<3>();
  xyzdot_angular_vel.head<3>() = xyzexpdot.head<3>();
  xyzddot_angular_accel.head<3>() = xyzexpddot.head<3>();

  // rotational part
  auto expmap = xyzexp.tail<3>();
  auto expmap_dot = xyzexpdot.tail<3>();
  auto expmap_ddot = xyzexpddot.tail<3>();

  // construct autodiff version of expmap
  // autodiff derivatives represent first and second derivative w.r.t. time
  typedef AutoDiffScalar<Matrix<double, Dynamic, 1>> ADScalar;  // TODO: should
                                                                // use 1 instead
                                                                // of dynamic,
                                                                // but causes
                                                                // issues with
                                                                // eigen on MSVC
                                                                // 32 bit;
                                                                // should be
                                                                // fixed in 3.3
  typedef AutoDiffScalar<Matrix<ADScalar, Dynamic, 1>>
      ADScalarSecondDeriv;  // TODO: should use 1 instead of dynamic, but causes
                            // issues with eigen on MSVC 32 bit; should be fixed
                            // in 3.3
  Matrix<ADScalarSecondDeriv, 3, 1> expmap_autodiff;
  for (int i = 0; i < expmap_autodiff.size(); i++) {
    expmap_autodiff(i).value() = expmap(i);
    expmap_autodiff(i).derivatives().resize(1);
    expmap_autodiff(i).derivatives()(0) = expmap_dot(i);
    expmap_autodiff(i).derivatives()(0).derivatives().resize(1);
    expmap_autodiff(i).derivatives()(0).derivatives()(0) = expmap_ddot(i);
  }

  auto quat_autodiff = expmap2quat(expmap_autodiff);
  Vector4d quat = autoDiffToValueMatrix(autoDiffToValueMatrix(quat_autodiff));
  body_pose_des.linear() = quat2rotmat(quat);

  // angular velocity and acceleration are computed from quaternion derivative
  // meaning of derivative vectors remains the same: first and second
  // derivatives w.r.t. time
  decltype(quat_autodiff) quat_dot_autodiff;
  for (int i = 0; i < quat_dot_autodiff.size(); i++) {
    quat_dot_autodiff(i).value() = quat_autodiff(i).derivatives()(0).value();
    quat_dot_autodiff(i).derivatives().resize(1);
    quat_dot_autodiff(i).derivatives()(0).value() =
        quat_autodiff(i).derivatives()(0).derivatives()(0);
    quat_dot_autodiff(i).derivatives()(0).derivatives().resize(1);
    quat_dot_autodiff(i).derivatives()(0).derivatives()(0) =
        std::numeric_limits<double>::quiet_NaN();  // we're not interested in
                                                   // second deriv of angular
                                                   // velocity
  }

  auto omega_autodiff =
      (quatdot2angularvelMatrix(quat_autodiff) * quat_dot_autodiff).eval();
  auto omega = xyzdot_angular_vel.tail<3>();
  auto omega_dot = xyzddot_angular_accel.tail<3>();
  for (int i = 0; i < omega_autodiff.size(); i++) {
    omega(i) = omega_autodiff(i).value().value();
    omega_dot(i) = omega_autodiff(i).derivatives()(0).value();
  }
}

void getRobotJointIndexMap(JointNames *joint_names,
                           RobotJointIndexMap *joint_map) {
  if (joint_names->drake.size() != joint_names->robot.size()) {
    throw std::runtime_error(
        "Cannot create joint name map: joint_names->drake and "
        "joint_names->robot must have the same length");
  }
  int njoints = static_cast<int>(joint_names->drake.size());
  joint_map->drake_to_robot.resize(njoints);
  joint_map->robot_to_drake.resize(njoints);

  bool has_match;
  for (int i = 0; i < njoints; i++) {
    has_match = false;
    for (int j = 0; j < njoints; j++) {
      if (joint_names->drake[i].compare(joint_names->robot[j]) == 0) {
        has_match = true;
        joint_map->drake_to_robot[i] = j;
        joint_map->robot_to_drake[j] = i;
      }
    }
    if (!has_match) {
      std::cout << "Could not match joint: " << joint_names->drake[i]
                << std::endl;
      throw std::runtime_error("Could not find a match for drake joint name");
    }
  }
  return;
}

template DRAKECONTROLUTIL_EXPORT void getRows(std::set<int> &,
                                              const MatrixBase<MatrixXd> &,
                                              MatrixBase<MatrixXd> &);
template DRAKECONTROLUTIL_EXPORT void getCols(std::set<int> &,
                                              const MatrixBase<MatrixXd> &,
                                              MatrixBase<MatrixXd> &);
template DRAKECONTROLUTIL_EXPORT void angleDiff(const MatrixBase<MatrixXd> &,
                                                const MatrixBase<MatrixXd> &,
                                                MatrixBase<MatrixXd> &);
template DRAKECONTROLUTIL_EXPORT void angleDiff(const MatrixBase<Vector3d> &,
                                                const MatrixBase<Vector3d> &,
                                                MatrixBase<Vector3d> &);
<|MERGE_RESOLUTION|>--- conflicted
+++ resolved
@@ -1,604 +1,409 @@
-#include "drake/systems/controllers/controlUtil.h"
-#include "drake/util/drakeUtil.h"
-
-using namespace Eigen;
-
-template <typename DerivedA, typename DerivedB>
-void getRows(std::set<int> &rows, MatrixBase<DerivedA> const &M,
-             MatrixBase<DerivedB> &Msub) {
-  if (rows.size() == M.rows()) {
-    Msub = M;
-    return;
-  }
-
-  int i = 0;
-  for (std::set<int>::iterator iter = rows.begin(); iter != rows.end(); iter++)
-    Msub.row(i++) = M.row(*iter);
-}
-
-template <typename DerivedA, typename DerivedB>
-void getCols(std::set<int> &cols, MatrixBase<DerivedA> const &M,
-             MatrixBase<DerivedB> &Msub) {
-  if (cols.size() == M.cols()) {
-    Msub = M;
-    return;
-  }
-  int i = 0;
-  for (std::set<int>::iterator iter = cols.begin(); iter != cols.end(); iter++)
-    Msub.col(i++) = M.col(*iter);
-}
-
-template <typename DerivedPhi1, typename DerivedPhi2, typename DerivedD>
-void angleDiff(MatrixBase<DerivedPhi1> const &phi1,
-               MatrixBase<DerivedPhi2> const &phi2, MatrixBase<DerivedD> &d) {
-  d = phi2 - phi1;
-
-  for (int i = 0; i < phi1.rows(); i++) {
-    for (int j = 0; j < phi1.cols(); j++) {
-      if (d(i, j) < -M_PI) {
-        d(i, j) = fmod(d(i, j) + M_PI, 2 * M_PI) + M_PI;
-      } else {
-        d(i, j) = fmod(d(i, j) + M_PI, 2 * M_PI) - M_PI;
-      }
-    }
-  }
-}
-
-<<<<<<< HEAD
-bool inSupport(
-    std::vector<SupportStateElement,
-                Eigen::aligned_allocator<SupportStateElement>> &supports,
-    int body_idx) {
-=======
-bool inSupport(const std::vector<SupportStateElement,Eigen::aligned_allocator<SupportStateElement>> &supports, int body_idx) {
->>>>>>> ae5d561c
-  // HANDLE IF BODY_IDX IS A FRAME ID?
-  for (size_t i = 0; i < supports.size(); i++) {
-    if (supports[i].body_idx == body_idx) return true;
-  }
-  return false;
-}
-
-void surfaceTangents(const Vector3d &normal,
-                     Matrix<double, 3, m_surface_tangents> &d) {
-  Vector3d t1, t2;
-  double theta;
-
-  if (1 - normal(2) < EPSILON) {  // handle the unit-normal case (since it's
-                                  // unit length, just check z)
-    t1 << 1, 0, 0;
-  } else if (1 + normal(2) < EPSILON) {
-    t1 << -1, 0, 0;  // same for the reflected case
-  } else {  // now the general case
-    t1 << normal(1), -normal(0), 0;
-    t1 /= sqrt(normal(1) * normal(1) + normal(0) * normal(0));
-  }
-
-  t2 = t1.cross(normal);
-
-  for (int k = 0; k < m_surface_tangents; k++) {
-    theta = k * M_PI / m_surface_tangents;
-    d.col(k) = cos(theta) * t1 + sin(theta) * t2;
-  }
-}
-
-<<<<<<< HEAD
-int contactPhi(RigidBodyTree *r, const KinematicsCache<double> &cache,
-               SupportStateElement &supp, VectorXd &phi) {
-=======
-int contactPhi(const RigidBodyTree& r, const KinematicsCache<double>& cache, SupportStateElement& supp, VectorXd &phi)
-{
->>>>>>> ae5d561c
-  int nc = static_cast<int>(supp.contact_pts.size());
-  phi.resize(nc);
-
-  if (nc < 1) return nc;
-
-<<<<<<< HEAD
-  int i = 0;
-  for (auto pt_iter = supp.contact_pts.begin();
-       pt_iter != supp.contact_pts.end(); pt_iter++) {
-    Vector3d contact_pos =
-        r->transformPoints(cache, *pt_iter, supp.body_idx, 0);
-    phi(i) = supp.support_surface.head<3>().dot(contact_pos) +
-             supp.support_surface(3);
-=======
-  int i=0;
-  for (auto pt_iter = supp.contact_pts.begin(); pt_iter != supp.contact_pts.end(); pt_iter++) {
-    Vector3d contact_pos = r.transformPoints(cache, *pt_iter, supp.body_idx, 0);
-    phi(i) = supp.support_surface.head<3>().dot(contact_pos) + supp.support_surface(3);
->>>>>>> ae5d561c
-    i++;
-  }
-  return nc;
-}
-
-<<<<<<< HEAD
-int contactConstraintsBV(
-    RigidBodyTree *r, const KinematicsCache<double> &cache, int nc,
-    std::vector<double> support_mus,
-    std::vector<SupportStateElement,
-                Eigen::aligned_allocator<SupportStateElement>> &supp,
-    MatrixXd &B, MatrixXd &JB, MatrixXd &Jp, VectorXd &Jpdotv,
-    MatrixXd &normals) {
-  int j, k = 0, nq = r->num_positions;
-
-  B.resize(3, nc * 2 * m_surface_tangents);
-  JB.resize(nq, nc * 2 * m_surface_tangents);
-  Jp.resize(3 * nc, nq);
-  Jpdotv.resize(3 * nc);
-=======
-int contactConstraintsBV(const RigidBodyTree& r, const KinematicsCache<double>& cache, int nc, std::vector<double> support_mus, std::vector<SupportStateElement,Eigen::aligned_allocator<SupportStateElement>>& supp, MatrixXd &B, MatrixXd &JB, MatrixXd &Jp, VectorXd &Jpdotv, MatrixXd &normals)
-{
-  int j, k=0, nq = r.num_positions;
-
-  B.resize(3,nc*2*m_surface_tangents);
-  JB.resize(nq,nc*2*m_surface_tangents);
-  Jp.resize(3*nc,nq);
-  Jpdotv.resize(3*nc);
->>>>>>> ae5d561c
-  normals.resize(3, nc);
-
-  Vector3d contact_pos, pos, normal;
-  MatrixXd J(3, nq);
-  Matrix<double, 3, m_surface_tangents> d;
-
-  for (std::vector<SupportStateElement,
-                   Eigen::aligned_allocator<SupportStateElement>>::iterator
-           iter = supp.begin();
-       iter != supp.end(); iter++) {
-    double mu = support_mus[iter - supp.begin()];
-<<<<<<< HEAD
-    double norm = sqrt(1 + mu * mu);  // because normals and ds are orthogonal,
-                                      // the norm has a simple form
-    if (nc > 0) {
-      for (auto pt_iter = iter->contact_pts.begin();
-           pt_iter != iter->contact_pts.end(); pt_iter++) {
-        contact_pos = r->transformPoints(cache, *pt_iter, iter->body_idx, 0);
-        J = r->transformPointsJacobian(cache, *pt_iter, iter->body_idx, 0,
-                                       true);
-=======
-    double norm = sqrt(1+mu*mu); // because normals and ds are orthogonal, the norm has a simple form
-    if (nc>0) {
-      for (auto pt_iter=iter->contact_pts.begin(); pt_iter!=iter->contact_pts.end(); pt_iter++) {
-        contact_pos = r.transformPoints(cache, *pt_iter, iter->body_idx, 0);
-        J = r.transformPointsJacobian(cache, *pt_iter, iter->body_idx, 0, true);
->>>>>>> ae5d561c
-
-        normal = iter->support_surface.head(3);
-        surfaceTangents(normal, d);
-        for (j = 0; j < m_surface_tangents; j++) {
-          B.col(2 * k * m_surface_tangents + j) =
-              (normal + mu * d.col(j)) / norm;
-          B.col((2 * k + 1) * m_surface_tangents + j) =
-              (normal - mu * d.col(j)) / norm;
-
-          JB.col(2 * k * m_surface_tangents + j) =
-              J.transpose() * B.col(2 * k * m_surface_tangents + j);
-          JB.col((2 * k + 1) * m_surface_tangents + j) =
-              J.transpose() * B.col((2 * k + 1) * m_surface_tangents + j);
-        }
-
-        // store away kin sols into Jp and Jpdotv
-        // NOTE: I'm cheating and using a slightly different ordering of J and
-        // Jdot here
-        Jp.block(3 * k, 0, 3, nq) = J;
-        Vector3d pt = (*pt_iter).head(3);
-<<<<<<< HEAD
-        Jpdotv.block(3 * k, 0, 3, 1) =
-            r->transformPointsJacobianDotTimesV(cache, pt, iter->body_idx, 0);
-=======
-        Jpdotv.block(3*k,0,3,1) = r.transformPointsJacobianDotTimesV(cache, pt,iter->body_idx,0);
->>>>>>> ae5d561c
-        normals.col(k) = normal;
-
-        k++;
-      }
-    }
-  }
-
-  return k;
-}
-
-<<<<<<< HEAD
-MatrixXd individualSupportCOPs(
-    RigidBodyTree *r, const KinematicsCache<double> &cache,
-    const std::vector<SupportStateElement,
-                      Eigen::aligned_allocator<SupportStateElement>>
-        &active_supports,
-    const MatrixXd &normals, const MatrixXd &B, const VectorXd &beta) {
-  const int n_basis_vectors_per_contact =
-      static_cast<int>(B.cols() / normals.cols());
-=======
-MatrixXd individualSupportCOPs(const RigidBodyTree& r, const KinematicsCache<double>& cache, const std::vector<SupportStateElement,Eigen::aligned_allocator<SupportStateElement>>& active_supports,
-                               const MatrixXd& normals, const MatrixXd& B, const VectorXd& beta)
-{
-  const int n_basis_vectors_per_contact = static_cast<int>(B.cols() / normals.cols());
->>>>>>> ae5d561c
-  const int n = static_cast<int>(active_supports.size());
-
-  int normals_start = 0;
-  int beta_start = 0;
-
-  MatrixXd individual_cops(3, n);
-  individual_cops.fill(std::numeric_limits<double>::quiet_NaN());
-
-  for (size_t j = 0; j < active_supports.size(); j++) {
-    auto active_support = active_supports[j];
-    auto contact_pts = active_support.contact_pts;
-
-    int ncj = static_cast<int>(contact_pts.size());
-    int active_support_length = n_basis_vectors_per_contact * ncj;
-    auto normalsj = normals.middleCols(normals_start, ncj);
-    Vector3d normal = normalsj.col(0);
-    bool normals_identical =
-        (normalsj.colwise().operator-(normal)).squaredNorm() < 1e-15;
-
-    if (normals_identical) {  // otherwise computing a COP doesn't make sense
-      const auto &Bj = B.middleCols(beta_start, active_support_length);
-      const auto &betaj = beta.segment(beta_start, active_support_length);
-
-<<<<<<< HEAD
-      const auto &contact_positions =
-          r->bodies[active_support.body_idx]->contact_pts;
-=======
-      const auto& contact_positions = r.bodies[active_support.body_idx]->contact_pts;
->>>>>>> ae5d561c
-      Vector3d force = Vector3d::Zero();
-      Vector3d torque = Vector3d::Zero();
-
-      for (size_t k = 0; k < contact_pts.size(); k++) {
-        // for (auto k = contact_pts.begin(); k!= contact_pts.end(); k++) {
-        const auto &Bblock = Bj.middleCols(k * n_basis_vectors_per_contact,
-                                           n_basis_vectors_per_contact);
-        const auto &betablock = betaj.segment(k * n_basis_vectors_per_contact,
-                                              n_basis_vectors_per_contact);
-        Vector3d point_force = Bblock * betablock;
-        force += point_force;
-        Vector3d contact_pt = contact_pts[k].head(3);
-        auto torquejk = contact_pt.cross(point_force);
-        torque += torquejk;
-      }
-
-      Vector3d point_on_contact_plane = contact_positions.col(0);
-<<<<<<< HEAD
-      std::pair<Vector3d, double> cop_and_normal_torque =
-          resolveCenterOfPressure(torque, force, normal,
-                                  point_on_contact_plane);
-      Vector3d cop_world = r->transformPoints(
-          cache, cop_and_normal_torque.first, active_support.body_idx, 0);
-=======
-      std::pair<Vector3d, double> cop_and_normal_torque = resolveCenterOfPressure(torque, force, normal, point_on_contact_plane);
-      Vector3d cop_world = r.transformPoints(cache, cop_and_normal_torque.first, active_support.body_idx, 0);
->>>>>>> ae5d561c
-      individual_cops.col(j) = cop_world;
-    }
-
-    normals_start += ncj;
-    beta_start += active_support_length;
-  }
-  return individual_cops;
-}
-
-bool isSupportElementActive(SupportStateElement *se,
-                            bool contact_force_detected,
-                            bool kinematic_contact_detected) {
-  bool is_active;
-  //  std::cout << "checking element with body: " << se->body_idx << " force: "
-  //  << contact_force_detected << " kin: " << kinematic_contact_detected <<
-  //  std::endl;
-  // Implement the logic described in QPInputConstantHeight.m
-  if (!contact_force_detected && !kinematic_contact_detected) {
-    is_active = se->support_logic_map[0];
-  } else if (!contact_force_detected && kinematic_contact_detected) {
-    is_active = se->support_logic_map[1];
-  } else if (contact_force_detected && !kinematic_contact_detected) {
-    is_active = se->support_logic_map[2];
-  } else {  // (contact_force_detected && kinematic_contact_detected)
-    is_active = se->support_logic_map[3];
-  }
-  return is_active;
-}
-
-<<<<<<< HEAD
-Matrix<bool, Dynamic, 1> getActiveSupportMask(
-    RigidBodyTree *r, VectorXd q, VectorXd qd,
-    std::vector<SupportStateElement,
-                Eigen::aligned_allocator<SupportStateElement>>
-        &available_supports,
-    const Ref<const Matrix<bool, Dynamic, 1>> &contact_force_detected,
-    double contact_threshold) {
-  KinematicsCache<double> cache = r->doKinematics(q, qd);
-=======
-Matrix<bool, Dynamic, 1> getActiveSupportMask(const RigidBodyTree& r, VectorXd q, VectorXd qd, std::vector<SupportStateElement,Eigen::aligned_allocator<SupportStateElement>> &available_supports, const Ref<const Matrix<bool, Dynamic, 1>> &contact_force_detected, double contact_threshold) {
-  KinematicsCache<double> cache = r.doKinematics(q, qd);
->>>>>>> ae5d561c
-
-  size_t nsupp = available_supports.size();
-  Matrix<bool, Dynamic, 1> active_supp_mask =
-      Matrix<bool, Dynamic, 1>::Zero(nsupp);
-  VectorXd phi;
-  SupportStateElement se;
-  bool needs_kin_check;
-  bool kin_contact;
-  bool force_contact;
-
-  for (size_t i = 0; i < nsupp; i++) {
-    // mexPrintf("evaluating support: %d\n", i);
-    se = available_supports[i];
-
-    force_contact = (contact_force_detected(se.body_idx) != 0);
-    // Determine if the body needs to be checked for kinematic contact. We only
-    // need to check for kin contact if the logic map indicates that the
-    // presence or absence of such contact would  affect the decision about
-    // whether to use that body as a support.
-    needs_kin_check = (((se.support_logic_map[1] != se.support_logic_map[0]) &&
-                        (contact_force_detected(se.body_idx) == 0)) ||
-                       ((se.support_logic_map[3] != se.support_logic_map[2]) &&
-                        (contact_force_detected(se.body_idx) == 1)));
-
-    if (needs_kin_check) {
-      if (contact_threshold == -1) {
-        kin_contact = true;
-      } else {
-        contactPhi(r, cache, se, phi);
-        kin_contact = (phi.minCoeff() <= contact_threshold);
-      }
-    } else {
-      kin_contact = false;  // we've determined already that kin contact doesn't
-                            // matter for this support element
-    }
-
-    active_supp_mask(i) =
-        isSupportElementActive(&se, force_contact, kin_contact);
-    // mexPrintf("needs check: %d force contact: %d kin_contact: %d is_active:
-    // %d\n", needs_kin_check, force_contact, kin_contact, active_supp_mask(i));
-  }
-  return active_supp_mask;
-}
-
-<<<<<<< HEAD
-std::vector<SupportStateElement, Eigen::aligned_allocator<SupportStateElement>>
-getActiveSupports(
-    RigidBodyTree *r, VectorXd q, VectorXd qd,
-    std::vector<SupportStateElement,
-                Eigen::aligned_allocator<SupportStateElement>>
-        &available_supports,
-    const Ref<const Matrix<bool, Dynamic, 1>> &contact_force_detected,
-    double contact_threshold) {
-  Matrix<bool, Dynamic, 1> active_supp_mask = getActiveSupportMask(
-      r, q, qd, available_supports, contact_force_detected, contact_threshold);
-
-  std::vector<SupportStateElement,
-              Eigen::aligned_allocator<SupportStateElement>> active_supports;
-
-  for (size_t i = 0; i < available_supports.size(); i++) {
-=======
-std::vector<SupportStateElement,Eigen::aligned_allocator<SupportStateElement>> getActiveSupports(const RigidBodyTree& r, const VectorXd& q, const VectorXd& qd, std::vector<SupportStateElement,Eigen::aligned_allocator<SupportStateElement>> &available_supports, const Ref<const Matrix<bool, Dynamic, 1>> &contact_force_detected, double contact_threshold) {
-
-  Matrix<bool, Dynamic, 1> active_supp_mask = getActiveSupportMask(r, q, qd, available_supports, contact_force_detected, contact_threshold);
-
-  std::vector<SupportStateElement,Eigen::aligned_allocator<SupportStateElement>> active_supports;
-
-  for (size_t i=0; i < available_supports.size(); i++) {
->>>>>>> ae5d561c
-    if (active_supp_mask(i)) {
-      active_supports.push_back(available_supports[i]);
-    }
-  }
-  return active_supports;
-}
-
-<<<<<<< HEAD
-Vector6d bodySpatialMotionPD(
-    RigidBodyTree *r, DrakeRobotState &robot_state, const int body_index,
-    const Isometry3d &body_pose_des, const Ref<const Vector6d> &body_v_des,
-    const Ref<const Vector6d> &body_vdot_des, const Ref<const Vector6d> &Kp,
-    const Ref<const Vector6d> &Kd, const Isometry3d &T_task_to_world) {
-  // @param body_pose_des  desired pose in the task frame, this is the
-  // homogeneous transformation from desired body frame to task frame
-=======
-Vector6d bodySpatialMotionPD(const RigidBodyTree& r, const DrakeRobotState &robot_state, const int body_index, const Isometry3d &body_pose_des, const Ref<const Vector6d> &body_v_des, const Ref<const Vector6d> &body_vdot_des, const Ref<const Vector6d> &Kp, const Ref<const Vector6d> &Kd, const Isometry3d &T_task_to_world)
-{
-  // @param body_pose_des  desired pose in the task frame, this is the homogeneous transformation from desired body frame to task frame 
->>>>>>> ae5d561c
-  // @param body_v_des    desired [xyzdot;angular_velocity] in task frame
-  // @param body_vdot_des    desired [xyzddot;angular_acceleration] in task
-  // frame
-  // @param Kp     The gain in task frame
-  // @param Kd     The gain in task frame
-  // @param T_task_to_world  The homogeneous transform from task to world
-  // @retval twist_dot, [angular_acceleration, xyz_acceleration] in body frame
-
-  Isometry3d T_world_to_task = T_task_to_world.inverse();
-<<<<<<< HEAD
-  KinematicsCache<double> cache =
-      r->doKinematics(robot_state.q, robot_state.qd);
-
-  auto body_pose = r->relativeTransform(cache, 0, body_index);
-  const auto &body_xyz = body_pose.translation();
-  Vector3d body_xyz_task = T_world_to_task * body_xyz;
-  Vector4d body_quat = rotmat2quat(body_pose.linear());
-  std::vector<int> v_indices;
-  auto J_geometric =
-      r->geometricJacobian(cache, 0, body_index, body_index, true, &v_indices);
-=======
-  KinematicsCache<double> cache = r.doKinematics(robot_state.q, robot_state.qd);
-
-  auto body_pose = r.relativeTransform(cache, 0, body_index);
-  const auto& body_xyz = body_pose.translation();
-  Vector3d body_xyz_task = T_world_to_task * body_xyz;
-  Vector4d body_quat = rotmat2quat(body_pose.linear());
-  std::vector<int> v_indices;
-  auto J_geometric = r.geometricJacobian(cache, 0, body_index, body_index, true, &v_indices);
->>>>>>> ae5d561c
-  VectorXd v_compact(v_indices.size());
-  for (size_t i = 0; i < v_indices.size(); i++) {
-    v_compact(i) = robot_state.qd(v_indices[i]);
-  }
-  Vector6d body_twist = J_geometric * v_compact;
-  Matrix3d R_body_to_world = quat2rotmat(body_quat);
-  Matrix3d R_world_to_body = R_body_to_world.transpose();
-  Matrix3d R_body_to_task = T_world_to_task.linear() * R_body_to_world;
-  Vector3d body_angular_vel =
-      R_body_to_world *
-      body_twist.head<3>();  // body_angular velocity in world frame
-  Vector3d body_xyzdot =
-      R_body_to_world * body_twist.tail<3>();  // body_xyzdot in world frame
-  Vector3d body_angular_vel_task = T_world_to_task.linear() * body_angular_vel;
-  Vector3d body_xyzdot_task = T_world_to_task.linear() * body_xyzdot;
-
-  Vector3d body_xyz_des = body_pose_des.translation();
-  Vector3d body_angular_vel_des = body_v_des.tail<3>();
-  Vector3d body_angular_vel_dot_des = body_vdot_des.tail<3>();
-
-  Vector3d xyz_err_task = body_xyz_des - body_xyz_task;
-
-  Matrix3d R_des = body_pose_des.linear();
-  Matrix3d R_err_task = R_des * R_body_to_task.transpose();
-  Vector4d angleAxis_err_task = rotmat2axis(R_err_task);
-  Vector3d angular_err_task =
-      angleAxis_err_task.head<3>() * angleAxis_err_task(3);
-
-  Vector3d xyzdot_err_task = body_v_des.head<3>() - body_xyzdot_task;
-  Vector3d angular_vel_err_task = body_angular_vel_des - body_angular_vel_task;
-
-  Vector3d Kp_xyz = Kp.head<3>();
-  Vector3d Kd_xyz = Kd.head<3>();
-  Vector3d Kp_angular = Kp.tail<3>();
-  Vector3d Kd_angular = Kd.tail<3>();
-  Vector3d body_xyzddot_task =
-      (Kp_xyz.array() * xyz_err_task.array()).matrix() +
-      (Kd_xyz.array() * xyzdot_err_task.array()).matrix() +
-      body_vdot_des.head<3>();
-  Vector3d body_angular_vel_dot_task =
-      (Kp_angular.array() * angular_err_task.array()).matrix() +
-      (Kd_angular.array() * angular_vel_err_task.array()).matrix() +
-      body_angular_vel_dot_des;
-
-  Vector6d twist_dot = Vector6d::Zero();
-  Vector3d body_xyzddot = T_task_to_world.linear() * body_xyzddot_task;
-  Vector3d body_angular_vel_dot =
-      T_task_to_world.linear() * body_angular_vel_dot_task;
-  twist_dot.head<3>() = R_world_to_body * body_angular_vel_dot;
-  twist_dot.tail<3>() = R_world_to_body * body_xyzddot -
-                        body_twist.head<3>().cross(body_twist.tail<3>());
-  return twist_dot;
-}
-
-void evaluateXYZExpmapCubicSpline(double t,
-                                  const PiecewisePolynomial<double> &spline,
-                                  Isometry3d &body_pose_des,
-                                  Vector6d &xyzdot_angular_vel,
-                                  Vector6d &xyzddot_angular_accel) {
-  Vector6d xyzexp = spline.value(t);
-  auto derivative = spline.derivative();
-  Vector6d xyzexpdot = derivative.value(t);
-  Vector6d xyzexpddot = derivative.derivative().value(t);
-
-  // translational part
-  body_pose_des.translation() = xyzexp.head<3>();
-  xyzdot_angular_vel.head<3>() = xyzexpdot.head<3>();
-  xyzddot_angular_accel.head<3>() = xyzexpddot.head<3>();
-
-  // rotational part
-  auto expmap = xyzexp.tail<3>();
-  auto expmap_dot = xyzexpdot.tail<3>();
-  auto expmap_ddot = xyzexpddot.tail<3>();
-
-  // construct autodiff version of expmap
-  // autodiff derivatives represent first and second derivative w.r.t. time
-  typedef AutoDiffScalar<Matrix<double, Dynamic, 1>> ADScalar;  // TODO: should
-                                                                // use 1 instead
-                                                                // of dynamic,
-                                                                // but causes
-                                                                // issues with
-                                                                // eigen on MSVC
-                                                                // 32 bit;
-                                                                // should be
-                                                                // fixed in 3.3
-  typedef AutoDiffScalar<Matrix<ADScalar, Dynamic, 1>>
-      ADScalarSecondDeriv;  // TODO: should use 1 instead of dynamic, but causes
-                            // issues with eigen on MSVC 32 bit; should be fixed
-                            // in 3.3
-  Matrix<ADScalarSecondDeriv, 3, 1> expmap_autodiff;
-  for (int i = 0; i < expmap_autodiff.size(); i++) {
-    expmap_autodiff(i).value() = expmap(i);
-    expmap_autodiff(i).derivatives().resize(1);
-    expmap_autodiff(i).derivatives()(0) = expmap_dot(i);
-    expmap_autodiff(i).derivatives()(0).derivatives().resize(1);
-    expmap_autodiff(i).derivatives()(0).derivatives()(0) = expmap_ddot(i);
-  }
-
-  auto quat_autodiff = expmap2quat(expmap_autodiff);
-  Vector4d quat = autoDiffToValueMatrix(autoDiffToValueMatrix(quat_autodiff));
-  body_pose_des.linear() = quat2rotmat(quat);
-
-  // angular velocity and acceleration are computed from quaternion derivative
-  // meaning of derivative vectors remains the same: first and second
-  // derivatives w.r.t. time
-  decltype(quat_autodiff) quat_dot_autodiff;
-  for (int i = 0; i < quat_dot_autodiff.size(); i++) {
-    quat_dot_autodiff(i).value() = quat_autodiff(i).derivatives()(0).value();
-    quat_dot_autodiff(i).derivatives().resize(1);
-    quat_dot_autodiff(i).derivatives()(0).value() =
-        quat_autodiff(i).derivatives()(0).derivatives()(0);
-    quat_dot_autodiff(i).derivatives()(0).derivatives().resize(1);
-    quat_dot_autodiff(i).derivatives()(0).derivatives()(0) =
-        std::numeric_limits<double>::quiet_NaN();  // we're not interested in
-                                                   // second deriv of angular
-                                                   // velocity
-  }
-
-  auto omega_autodiff =
-      (quatdot2angularvelMatrix(quat_autodiff) * quat_dot_autodiff).eval();
-  auto omega = xyzdot_angular_vel.tail<3>();
-  auto omega_dot = xyzddot_angular_accel.tail<3>();
-  for (int i = 0; i < omega_autodiff.size(); i++) {
-    omega(i) = omega_autodiff(i).value().value();
-    omega_dot(i) = omega_autodiff(i).derivatives()(0).value();
-  }
-}
-
-void getRobotJointIndexMap(JointNames *joint_names,
-                           RobotJointIndexMap *joint_map) {
-  if (joint_names->drake.size() != joint_names->robot.size()) {
-    throw std::runtime_error(
-        "Cannot create joint name map: joint_names->drake and "
-        "joint_names->robot must have the same length");
-  }
-  int njoints = static_cast<int>(joint_names->drake.size());
-  joint_map->drake_to_robot.resize(njoints);
-  joint_map->robot_to_drake.resize(njoints);
-
-  bool has_match;
-  for (int i = 0; i < njoints; i++) {
-    has_match = false;
-    for (int j = 0; j < njoints; j++) {
-      if (joint_names->drake[i].compare(joint_names->robot[j]) == 0) {
-        has_match = true;
-        joint_map->drake_to_robot[i] = j;
-        joint_map->robot_to_drake[j] = i;
-      }
-    }
-    if (!has_match) {
-      std::cout << "Could not match joint: " << joint_names->drake[i]
-                << std::endl;
-      throw std::runtime_error("Could not find a match for drake joint name");
-    }
-  }
-  return;
-}
-
-template DRAKECONTROLUTIL_EXPORT void getRows(std::set<int> &,
-                                              const MatrixBase<MatrixXd> &,
-                                              MatrixBase<MatrixXd> &);
-template DRAKECONTROLUTIL_EXPORT void getCols(std::set<int> &,
-                                              const MatrixBase<MatrixXd> &,
-                                              MatrixBase<MatrixXd> &);
-template DRAKECONTROLUTIL_EXPORT void angleDiff(const MatrixBase<MatrixXd> &,
-                                                const MatrixBase<MatrixXd> &,
-                                                MatrixBase<MatrixXd> &);
-template DRAKECONTROLUTIL_EXPORT void angleDiff(const MatrixBase<Vector3d> &,
-                                                const MatrixBase<Vector3d> &,
-                                                MatrixBase<Vector3d> &);
+#include "drake/systems/controllers/controlUtil.h"
+#include "drake/util/drakeUtil.h"
+
+using namespace Eigen;
+
+template <typename DerivedA, typename DerivedB>
+void getRows(std::set<int> &rows, MatrixBase<DerivedA> const &M, MatrixBase<DerivedB> &Msub)
+{
+  if (rows.size()==M.rows()) {
+    Msub = M; 
+    return;
+  }
+  
+  int i=0;
+  for (std::set<int>::iterator iter=rows.begin(); iter!=rows.end(); iter++)
+    Msub.row(i++) = M.row(*iter);
+}
+
+template <typename DerivedA, typename DerivedB>
+void getCols(std::set<int> &cols, MatrixBase<DerivedA> const &M, MatrixBase<DerivedB> &Msub)
+{
+  if (cols.size()==M.cols()) {
+    Msub = M;
+    return;
+  }
+  int i=0;
+  for (std::set<int>::iterator iter=cols.begin(); iter!=cols.end(); iter++)
+    Msub.col(i++) = M.col(*iter);
+}
+
+template <typename DerivedPhi1, typename DerivedPhi2, typename DerivedD>
+void angleDiff(MatrixBase<DerivedPhi1> const &phi1, MatrixBase<DerivedPhi2> const &phi2, MatrixBase<DerivedD> &d) {
+  d = phi2 - phi1;
+  
+  for (int i = 0; i < phi1.rows(); i++) {
+    for (int j = 0; j < phi1.cols(); j++) {
+      if (d(i,j) < -M_PI) {
+        d(i,j) = fmod(d(i,j) + M_PI, 2*M_PI) + M_PI;
+      } else {
+        d(i,j) = fmod(d(i,j) + M_PI, 2*M_PI) - M_PI;
+      }
+    }
+  }
+}
+
+bool inSupport(const std::vector<SupportStateElement,Eigen::aligned_allocator<SupportStateElement>> &supports, int body_idx) {
+  // HANDLE IF BODY_IDX IS A FRAME ID?
+  for (size_t i=0; i<supports.size(); i++) {
+    if (supports[i].body_idx == body_idx)
+      return true;
+  }
+  return false;
+}
+
+void surfaceTangents(const Vector3d & normal, Matrix<double,3,m_surface_tangents> & d)
+{
+  Vector3d t1,t2;
+  double theta;
+  
+  if (1 - normal(2) < EPSILON) { // handle the unit-normal case (since it's unit length, just check z)
+    t1 << 1,0,0;
+  } else if(1 + normal(2) < EPSILON) {
+    t1 << -1,0,0;  //same for the reflected case
+  } else {// now the general case
+  t1 << normal(1), -normal(0) , 0;
+    t1 /= sqrt(normal(1)*normal(1) + normal(0)*normal(0));
+  }
+      
+  t2 = t1.cross(normal);
+      
+  for (int k=0; k<m_surface_tangents; k++) {
+    theta = k*M_PI/m_surface_tangents;
+    d.col(k)=cos(theta)*t1 + sin(theta)*t2;
+  }
+}
+
+int contactPhi(const RigidBodyTree& r, const KinematicsCache<double>& cache, SupportStateElement& supp, VectorXd &phi)
+{
+  int nc = static_cast<int>(supp.contact_pts.size());
+  phi.resize(nc);
+
+  if (nc<1) return nc;
+
+  int i=0;
+  for (auto pt_iter = supp.contact_pts.begin(); pt_iter != supp.contact_pts.end(); pt_iter++) {
+    Vector3d contact_pos = r.transformPoints(cache, *pt_iter, supp.body_idx, 0);
+    phi(i) = supp.support_surface.head<3>().dot(contact_pos) + supp.support_surface(3);
+    i++;
+  }
+  return nc;
+}
+
+int contactConstraintsBV(const RigidBodyTree& r, const KinematicsCache<double>& cache, int nc, std::vector<double> support_mus, std::vector<SupportStateElement,Eigen::aligned_allocator<SupportStateElement>>& supp, MatrixXd &B, MatrixXd &JB, MatrixXd &Jp, VectorXd &Jpdotv, MatrixXd &normals)
+{
+  int j, k=0, nq = r.num_positions;
+
+  B.resize(3,nc*2*m_surface_tangents);
+  JB.resize(nq,nc*2*m_surface_tangents);
+  Jp.resize(3*nc,nq);
+  Jpdotv.resize(3*nc);
+  normals.resize(3, nc);
+  
+  Vector3d contact_pos,pos,normal; 
+  MatrixXd J(3,nq);
+  Matrix<double,3,m_surface_tangents> d;
+  
+  for (std::vector<SupportStateElement,Eigen::aligned_allocator<SupportStateElement>>::iterator iter = supp.begin(); iter!=supp.end(); iter++) {
+    double mu = support_mus[iter - supp.begin()];
+    double norm = sqrt(1+mu*mu); // because normals and ds are orthogonal, the norm has a simple form
+    if (nc>0) {
+      for (auto pt_iter=iter->contact_pts.begin(); pt_iter!=iter->contact_pts.end(); pt_iter++) {
+        contact_pos = r.transformPoints(cache, *pt_iter, iter->body_idx, 0);
+        J = r.transformPointsJacobian(cache, *pt_iter, iter->body_idx, 0, true);
+
+        normal = iter->support_surface.head(3);
+        surfaceTangents(normal,d);
+        for (j=0; j<m_surface_tangents; j++) {
+          B.col(2*k*m_surface_tangents+j) = (normal + mu*d.col(j)) / norm; 
+          B.col((2*k+1)*m_surface_tangents+j) = (normal - mu*d.col(j)) / norm; 
+    
+          JB.col(2 * k * m_surface_tangents + j) = J.transpose() * B.col(2 * k * m_surface_tangents + j);
+          JB.col((2 * k + 1) * m_surface_tangents + j) = J.transpose() * B.col((2*k+1)*m_surface_tangents+j);
+        }
+
+        // store away kin sols into Jp and Jpdotv
+        // NOTE: I'm cheating and using a slightly different ordering of J and Jdot here
+        Jp.block(3*k,0,3,nq) = J;
+        Vector3d pt = (*pt_iter).head(3);
+        Jpdotv.block(3*k,0,3,1) = r.transformPointsJacobianDotTimesV(cache, pt,iter->body_idx,0);
+        normals.col(k) = normal;
+        
+        k++;
+      }
+    }
+  }
+
+  return k;
+}
+
+MatrixXd individualSupportCOPs(const RigidBodyTree& r, const KinematicsCache<double>& cache, const std::vector<SupportStateElement,Eigen::aligned_allocator<SupportStateElement>>& active_supports,
+                               const MatrixXd& normals, const MatrixXd& B, const VectorXd& beta)
+{
+  const int n_basis_vectors_per_contact = static_cast<int>(B.cols() / normals.cols());
+  const int n = static_cast<int>(active_supports.size());
+
+  int normals_start = 0;
+  int beta_start = 0;
+
+  MatrixXd individual_cops(3, n);
+  individual_cops.fill(std::numeric_limits<double>::quiet_NaN());
+
+  for (size_t j = 0; j < active_supports.size(); j++) {
+    auto active_support = active_supports[j];
+    auto contact_pts = active_support.contact_pts;
+
+    int ncj = static_cast<int>(contact_pts.size());
+    int active_support_length = n_basis_vectors_per_contact * ncj;
+    auto normalsj = normals.middleCols(normals_start, ncj);
+    Vector3d normal = normalsj.col(0);
+    bool normals_identical = (normalsj.colwise().operator-(normal)).squaredNorm() < 1e-15;
+
+    if (normals_identical) { // otherwise computing a COP doesn't make sense
+      const auto& Bj = B.middleCols(beta_start, active_support_length);
+      const auto& betaj = beta.segment(beta_start, active_support_length);
+
+      const auto& contact_positions = r.bodies[active_support.body_idx]->contact_pts;
+      Vector3d force = Vector3d::Zero();
+      Vector3d torque = Vector3d::Zero();
+
+      for (size_t k = 0; k < contact_pts.size(); k++) {
+      // for (auto k = contact_pts.begin(); k!= contact_pts.end(); k++) { 
+        const auto& Bblock = Bj.middleCols(k * n_basis_vectors_per_contact, n_basis_vectors_per_contact);
+        const auto& betablock = betaj.segment(k * n_basis_vectors_per_contact, n_basis_vectors_per_contact);
+        Vector3d point_force = Bblock * betablock;
+        force += point_force;
+        Vector3d contact_pt = contact_pts[k].head(3);
+        auto torquejk = contact_pt.cross(point_force);
+        torque += torquejk;
+      }
+
+      Vector3d point_on_contact_plane = contact_positions.col(0);
+      std::pair<Vector3d, double> cop_and_normal_torque = resolveCenterOfPressure(torque, force, normal, point_on_contact_plane);
+      Vector3d cop_world = r.transformPoints(cache, cop_and_normal_torque.first, active_support.body_idx, 0);
+      individual_cops.col(j) = cop_world;
+    }
+
+    normals_start += ncj;
+    beta_start += active_support_length;
+  }
+  return individual_cops;
+}
+
+
+bool isSupportElementActive(SupportStateElement* se, bool contact_force_detected, bool kinematic_contact_detected) {
+  bool is_active;
+//  std::cout << "checking element with body: " << se->body_idx << " force: " << contact_force_detected << " kin: " << kinematic_contact_detected << std::endl;
+  // Implement the logic described in QPInputConstantHeight.m
+  if (!contact_force_detected && !kinematic_contact_detected) {
+    is_active = se->support_logic_map[0]; 
+  } else if (!contact_force_detected && kinematic_contact_detected) {
+    is_active = se->support_logic_map[1];
+  } else if (contact_force_detected && !kinematic_contact_detected) {
+    is_active = se->support_logic_map[2];
+  } else  { // (contact_force_detected && kinematic_contact_detected)
+    is_active = se->support_logic_map[3];
+  }
+  return is_active;
+}
+
+Matrix<bool, Dynamic, 1> getActiveSupportMask(const RigidBodyTree& r, VectorXd q, VectorXd qd, std::vector<SupportStateElement,Eigen::aligned_allocator<SupportStateElement>> &available_supports, const Ref<const Matrix<bool, Dynamic, 1>> &contact_force_detected, double contact_threshold) {
+  KinematicsCache<double> cache = r.doKinematics(q, qd);
+
+  size_t nsupp = available_supports.size();
+  Matrix<bool, Dynamic, 1> active_supp_mask = Matrix<bool, Dynamic, 1>::Zero(nsupp);
+  VectorXd phi;
+  SupportStateElement se;
+  bool needs_kin_check;
+  bool kin_contact;
+  bool force_contact;
+
+  for (size_t i = 0; i < nsupp; i++) {
+    // mexPrintf("evaluating support: %d\n", i);
+    se = available_supports[i];
+
+    force_contact = (contact_force_detected(se.body_idx) != 0);
+    // Determine if the body needs to be checked for kinematic contact. We only
+    // need to check for kin contact if the logic map indicates that the
+    // presence or absence of such contact would  affect the decision about
+    // whether to use that body as a support.
+    needs_kin_check = (((se.support_logic_map[1] != se.support_logic_map[0]) && (contact_force_detected(se.body_idx) == 0)) ||
+                       ((se.support_logic_map[3] != se.support_logic_map[2]) && (contact_force_detected(se.body_idx) == 1)));
+
+
+    if (needs_kin_check) {
+      if (contact_threshold == -1) {
+        kin_contact = true;
+      } else {
+        contactPhi(r, cache, se, phi);
+        kin_contact = (phi.minCoeff()<=contact_threshold);
+      }
+    } else {
+      kin_contact = false; // we've determined already that kin contact doesn't matter for this support element
+    }
+
+    active_supp_mask(i) = isSupportElementActive(&se, force_contact, kin_contact);
+    // mexPrintf("needs check: %d force contact: %d kin_contact: %d is_active: %d\n", needs_kin_check, force_contact, kin_contact, active_supp_mask(i));
+  }
+  return active_supp_mask;
+}
+
+std::vector<SupportStateElement,Eigen::aligned_allocator<SupportStateElement>> getActiveSupports(const RigidBodyTree& r, const VectorXd& q, const VectorXd& qd, std::vector<SupportStateElement,Eigen::aligned_allocator<SupportStateElement>> &available_supports, const Ref<const Matrix<bool, Dynamic, 1>> &contact_force_detected, double contact_threshold) {
+
+  Matrix<bool, Dynamic, 1> active_supp_mask = getActiveSupportMask(r, q, qd, available_supports, contact_force_detected, contact_threshold);
+
+  std::vector<SupportStateElement,Eigen::aligned_allocator<SupportStateElement>> active_supports;
+
+  for (size_t i=0; i < available_supports.size(); i++) {
+    if (active_supp_mask(i)) {
+      active_supports.push_back(available_supports[i]);
+    }
+  }
+  return active_supports;
+}
+
+Vector6d bodySpatialMotionPD(const RigidBodyTree& r, const DrakeRobotState &robot_state, const int body_index, const Isometry3d &body_pose_des, const Ref<const Vector6d> &body_v_des, const Ref<const Vector6d> &body_vdot_des, const Ref<const Vector6d> &Kp, const Ref<const Vector6d> &Kd, const Isometry3d &T_task_to_world)
+{
+  // @param body_pose_des  desired pose in the task frame, this is the homogeneous transformation from desired body frame to task frame 
+  // @param body_v_des    desired [xyzdot;angular_velocity] in task frame
+  // @param body_vdot_des    desired [xyzddot;angular_acceleration] in task frame
+  // @param Kp     The gain in task frame
+  // @param Kd     The gain in task frame 
+  // @param T_task_to_world  The homogeneous transform from task to world
+  // @retval twist_dot, [angular_acceleration, xyz_acceleration] in body frame
+
+  Isometry3d T_world_to_task = T_task_to_world.inverse();
+  KinematicsCache<double> cache = r.doKinematics(robot_state.q, robot_state.qd);
+
+  auto body_pose = r.relativeTransform(cache, 0, body_index);
+  const auto& body_xyz = body_pose.translation();
+  Vector3d body_xyz_task = T_world_to_task * body_xyz;
+  Vector4d body_quat = rotmat2quat(body_pose.linear());
+  std::vector<int> v_indices;
+  auto J_geometric = r.geometricJacobian(cache, 0, body_index, body_index, true, &v_indices);
+  VectorXd v_compact(v_indices.size());
+  for(size_t i = 0;i<v_indices.size();i++)
+  {
+    v_compact(i) = robot_state.qd(v_indices[i]);
+  }
+  Vector6d body_twist = J_geometric * v_compact;
+  Matrix3d R_body_to_world = quat2rotmat(body_quat);
+  Matrix3d R_world_to_body = R_body_to_world.transpose();
+  Matrix3d R_body_to_task = T_world_to_task.linear() * R_body_to_world;
+  Vector3d body_angular_vel = R_body_to_world * body_twist.head<3>();// body_angular velocity in world frame
+  Vector3d body_xyzdot = R_body_to_world * body_twist.tail<3>();// body_xyzdot in world frame
+  Vector3d body_angular_vel_task = T_world_to_task.linear() * body_angular_vel;
+  Vector3d body_xyzdot_task = T_world_to_task.linear() * body_xyzdot;
+
+  Vector3d body_xyz_des = body_pose_des.translation();
+  Vector3d body_angular_vel_des = body_v_des.tail<3>();
+  Vector3d body_angular_vel_dot_des = body_vdot_des.tail<3>();
+
+  Vector3d xyz_err_task = body_xyz_des-body_xyz_task;
+
+  Matrix3d R_des = body_pose_des.linear();
+  Matrix3d R_err_task = R_des * R_body_to_task.transpose();
+  Vector4d angleAxis_err_task = rotmat2axis(R_err_task); 
+  Vector3d angular_err_task = angleAxis_err_task.head<3>() * angleAxis_err_task(3);
+
+  Vector3d xyzdot_err_task = body_v_des.head<3>() - body_xyzdot_task;
+  Vector3d angular_vel_err_task = body_angular_vel_des - body_angular_vel_task;
+
+  Vector3d Kp_xyz = Kp.head<3>();
+  Vector3d Kd_xyz = Kd.head<3>();
+  Vector3d Kp_angular = Kp.tail<3>();
+  Vector3d Kd_angular = Kd.tail<3>();
+  Vector3d body_xyzddot_task = (Kp_xyz.array() * xyz_err_task.array()).matrix() + (Kd_xyz.array() * xyzdot_err_task.array()).matrix() + body_vdot_des.head<3>();
+  Vector3d body_angular_vel_dot_task = (Kp_angular.array() * angular_err_task.array()).matrix() + (Kd_angular.array() * angular_vel_err_task.array()).matrix() + body_angular_vel_dot_des;
+  
+  Vector6d twist_dot = Vector6d::Zero();
+  Vector3d body_xyzddot = T_task_to_world.linear() * body_xyzddot_task;
+  Vector3d body_angular_vel_dot = T_task_to_world.linear() * body_angular_vel_dot_task;
+  twist_dot.head<3>() = R_world_to_body * body_angular_vel_dot;
+  twist_dot.tail<3>() = R_world_to_body * body_xyzddot - body_twist.head<3>().cross(body_twist.tail<3>());
+  return twist_dot;
+}
+
+void evaluateXYZExpmapCubicSpline(double t, const PiecewisePolynomial<double> &spline, Isometry3d &body_pose_des, Vector6d &xyzdot_angular_vel, Vector6d &xyzddot_angular_accel) {
+  Vector6d xyzexp = spline.value(t);
+  auto derivative = spline.derivative();
+  Vector6d xyzexpdot = derivative.value(t);
+  Vector6d xyzexpddot = derivative.derivative().value(t);
+
+  // translational part
+  body_pose_des.translation() = xyzexp.head<3>();
+  xyzdot_angular_vel.head<3>() = xyzexpdot.head<3>();
+  xyzddot_angular_accel.head<3>() = xyzexpddot.head<3>();
+
+  // rotational part
+  auto expmap = xyzexp.tail<3>();
+  auto expmap_dot = xyzexpdot.tail<3>();
+  auto expmap_ddot = xyzexpddot.tail<3>();
+
+  // construct autodiff version of expmap
+  // autodiff derivatives represent first and second derivative w.r.t. time
+  typedef AutoDiffScalar<Matrix<double, Dynamic, 1>> ADScalar; // TODO: should use 1 instead of dynamic, but causes issues with eigen on MSVC 32 bit; should be fixed in 3.3
+  typedef AutoDiffScalar<Matrix<ADScalar, Dynamic, 1>> ADScalarSecondDeriv; // TODO: should use 1 instead of dynamic, but causes issues with eigen on MSVC 32 bit; should be fixed in 3.3
+  Matrix<ADScalarSecondDeriv, 3, 1> expmap_autodiff;
+  for (int i = 0; i < expmap_autodiff.size(); i++) {
+    expmap_autodiff(i).value() = expmap(i);
+    expmap_autodiff(i).derivatives().resize(1);
+    expmap_autodiff(i).derivatives()(0) = expmap_dot(i);
+    expmap_autodiff(i).derivatives()(0).derivatives().resize(1);
+    expmap_autodiff(i).derivatives()(0).derivatives()(0) = expmap_ddot(i);
+  }
+
+  auto quat_autodiff = expmap2quat(expmap_autodiff);
+  Vector4d quat = autoDiffToValueMatrix(autoDiffToValueMatrix(quat_autodiff));
+  body_pose_des.linear() = quat2rotmat(quat);
+
+  // angular velocity and acceleration are computed from quaternion derivative
+  // meaning of derivative vectors remains the same: first and second derivatives w.r.t. time
+  decltype(quat_autodiff) quat_dot_autodiff;
+  for (int i = 0; i < quat_dot_autodiff.size(); i++) {
+    quat_dot_autodiff(i).value() = quat_autodiff(i).derivatives()(0).value();
+    quat_dot_autodiff(i).derivatives().resize(1);
+    quat_dot_autodiff(i).derivatives()(0).value() = quat_autodiff(i).derivatives()(0).derivatives()(0);
+    quat_dot_autodiff(i).derivatives()(0).derivatives().resize(1);
+    quat_dot_autodiff(i).derivatives()(0).derivatives()(0) = std::numeric_limits<double>::quiet_NaN(); // we're not interested in second deriv of angular velocity
+  }
+
+  auto omega_autodiff = (quatdot2angularvelMatrix(quat_autodiff) * quat_dot_autodiff).eval();
+  auto omega = xyzdot_angular_vel.tail<3>();
+  auto omega_dot = xyzddot_angular_accel.tail<3>();
+  for (int i = 0; i < omega_autodiff.size(); i++) {
+    omega(i) = omega_autodiff(i).value().value();
+    omega_dot(i) = omega_autodiff(i).derivatives()(0).value();
+  }
+}
+
+void getRobotJointIndexMap(JointNames *joint_names, RobotJointIndexMap *joint_map) {
+  if (joint_names->drake.size() != joint_names->robot.size()) {
+    throw std::runtime_error("Cannot create joint name map: joint_names->drake and joint_names->robot must have the same length");
+  }
+  int njoints = static_cast<int>(joint_names->drake.size());
+  joint_map->drake_to_robot.resize(njoints);
+  joint_map->robot_to_drake.resize(njoints);
+
+  bool has_match;
+  for (int i=0; i < njoints; i++) {
+    has_match = false;
+    for (int j=0; j < njoints; j++) {
+      if (joint_names->drake[i].compare(joint_names->robot[j]) == 0) {
+        has_match = true;
+        joint_map->drake_to_robot[i] = j;
+        joint_map->robot_to_drake[j] = i;
+      }
+    }
+    if (!has_match) {
+      std::cout << "Could not match joint: " << joint_names->drake[i] << std::endl;
+      throw std::runtime_error("Could not find a match for drake joint name");
+    }
+  }
+  return;
+}
+
+template DRAKECONTROLUTIL_EXPORT void getRows(std::set<int> &, const MatrixBase< MatrixXd > &, MatrixBase< MatrixXd > &);
+template DRAKECONTROLUTIL_EXPORT void getCols(std::set<int> &, const MatrixBase< MatrixXd > &, MatrixBase< MatrixXd > &);
+template DRAKECONTROLUTIL_EXPORT void angleDiff(const MatrixBase<MatrixXd> &, const MatrixBase<MatrixXd> &, MatrixBase<MatrixXd> &);
+template DRAKECONTROLUTIL_EXPORT void angleDiff(const MatrixBase<Vector3d> &, const MatrixBase<Vector3d> &, MatrixBase<Vector3d> &);