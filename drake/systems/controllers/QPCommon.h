--- conflicted
+++ resolved
@@ -1,509 +1,364 @@
-#ifndef _QPCOMMON_H_
-#define _QPCOMMON_H_
-
-#include "drake/systems/controllers/controlUtil.h"
-#include "drake/util/drakeUtil.h"
-#include <vector>
-#include <Eigen/Core>
-#include "drake/systems/plants/RigidBodyTree.h"
-#include "drake/systems/plants/ForceTorqueMeasurement.h"
-#include "drake/systems/robotInterfaces/Side.h"
-<<<<<<< HEAD
-#include "drake/solvers/gurobiQP.h"
-#include "drake/drakeQP_export.h"  // TODO: do exports
-
-const double REG = 1e-8;
-
-struct QPControllerData {
-  GRBenv *env;
-  RigidBodyTree *r;
-  double slack_limit;  // maximum absolute magnitude of acceleration slack
-                       // variable values
-  Eigen::VectorXd umin, umax;
-  void *map_ptr;
-  std::set<int> active;
-
-  // preallocate memory
-  Eigen::MatrixXd H, H_float, H_act;
-  Eigen::VectorXd C, C_float, C_act;
-  Eigen::MatrixXd B, B_act;
-  Eigen::MatrixXd J;
-  Eigen::Vector3d Jdotv;
-  Eigen::MatrixXd J_xy;
-  Eigen::Vector2d Jdotv_xy;
-  Eigen::MatrixXd Hqp;
-  Eigen::RowVectorXd fqp;
-
-  // momentum controller-specific
-  Eigen::MatrixXd Ag;      // centroidal momentum matrix
-  Vector6d Agdot_times_v;  // centroidal momentum velocity-dependent bias
-  Eigen::MatrixXd Ak;      // centroidal angular momentum matrix
-  Eigen::Vector3d
-      Akdot_times_v;  // centroidal angular momentum velocity-dependent bias
-
-  Eigen::MatrixXd W_kdot;  // quadratic cost for angular momentum rate:
-                           // (kdot_des - kdot)'*W*(kdot_des - kdot)
-  Eigen::VectorXd w_qdd;
-  double w_grf;
-  double w_slack;
-  double Kp_ang;    // angular momentum (k) P gain
-  double Kp_accel;  // gain for support acceleration constraint:
-                    // accel=-Kp_accel*vel
-
-  int n_body_accel_inputs;
-  int n_body_accel_eq_constraints;
-  Eigen::VectorXd body_accel_input_weights;
-  int n_body_accel_bounds;
-  std::vector<int> accel_bound_body_idx;
-  std::vector<Vector6d, Eigen::aligned_allocator<Vector6d>>
-      min_body_acceleration;
-  std::vector<Vector6d, Eigen::aligned_allocator<Vector6d>>
-      max_body_acceleration;
-
-  // gurobi active set params
-  int *vbasis;
-  int *cbasis;
-  int vbasis_len;
-  int cbasis_len;
-};
-=======
->>>>>>> ae5d561c
-
-struct QPControllerState {
-  double t_prev;
-  bool foot_contact_prev[2];
-  Eigen::VectorXd vref_integrator_state;
-  Eigen::VectorXd q_integrator_state;
-  std::set<int> active;
-  int num_active_contact_pts;
-
-  // center of mass observer
-  Eigen::Vector4d center_of_mass_observer_state;
-  Eigen::Vector3d last_com_ddot;
-
-  // gurobi active set params
-  int *vbasis;
-  int *cbasis;
-  int vbasis_len;
-  int cbasis_len;
-};
-
-struct PositionIndices {
-  std::map<Side, std::vector<int>> legs;
-  std::map<Side, int> knees;
-  std::map<Side, std::vector<int>> ankles;
-  std::map<Side, std::vector<int>> arms;
-  std::vector<int> neck;
-  int back_bkz;
-  int back_bky;
-};
-
-struct RobotPropertyCache {
-<<<<<<< HEAD
-  typedef std::map<std::string, Eigen::Matrix3Xd>
-      ContactGroupNameToContactPointsMap;
-  std::vector<ContactGroupNameToContactPointsMap>
-      contact_groups;  // one for each support
-  std::map<std::string, Eigen::VectorXi> position_indices;
-  BodyIdsCache body_ids;
-  Eigen::VectorXi actuated_indices;
-  int num_bodies;
-=======
-  PositionIndices position_indices;
-  std::map<Side, int> foot_ids;
->>>>>>> ae5d561c
-};
-
-struct VRefIntegratorParams {
-  VRefIntegratorParams():
-    zero_ankles_on_contact(false),
-    eta(0.0),
-    delta_max(0.0) {}
-
-  bool zero_ankles_on_contact;
-  double eta;
-  double delta_max;
-
-  friend bool operator==(const VRefIntegratorParams& lhs, const VRefIntegratorParams& rhs) {
-    return lhs.zero_ankles_on_contact == rhs.zero_ankles_on_contact
-        && lhs.eta == rhs.eta
-        && lhs.delta_max == rhs.delta_max;
-  }
-};
-
-struct IntegratorParams {
-  IntegratorParams(const RigidBodyTree &robot):
-    gains(Eigen::VectorXd::Zero(robot.num_positions)),
-    clamps(Eigen::VectorXd::Zero(robot.num_positions)),
-    eta(0.0) {}
-
-  Eigen::VectorXd gains;
-  Eigen::VectorXd clamps;
-  double eta;
-
-  friend bool operator==(const IntegratorParams& lhs, const IntegratorParams& rhs) {
-    return lhs.gains.isApprox(rhs.gains)
-        && lhs.clamps.isApprox(rhs.clamps)
-        && lhs.eta == rhs.eta;
-  }
-};
-
-struct Bounds {
-  Bounds(const Eigen::Ref<const Eigen::VectorXd> &min_, const Eigen::Ref<const Eigen::VectorXd> &max_):
-    min(min_),
-    max(max_) {}
-
-  Eigen::VectorXd min;
-  Eigen::VectorXd max;
-
-  friend bool operator==(const Bounds& lhs, const Bounds& rhs) {
-    return lhs.min.isApprox(rhs.min)
-        && lhs.max.isApprox(rhs.max);
-  }
-};
-
-struct JointSoftLimitParams {
-  JointSoftLimitParams(const RigidBodyTree &robot):
-    enabled(Eigen::Matrix<bool, Eigen::Dynamic, 1>::Zero(robot.num_positions)),
-    disable_when_body_in_support(Eigen::VectorXi::Zero(robot.num_positions)),
-    lb(Eigen::VectorXd::Zero(robot.num_positions)),
-    ub(Eigen::VectorXd::Zero(robot.num_positions)),
-    kp(Eigen::VectorXd::Zero(robot.num_positions)),
-    kd(Eigen::VectorXd::Zero(robot.num_positions)),
-    weight(Eigen::VectorXd::Zero(robot.num_positions)),
-    k_logistic(Eigen::VectorXd::Zero(robot.num_positions)) {}
-
-  Eigen::Matrix<bool, Eigen::Dynamic, 1> enabled;
-  Eigen::VectorXi disable_when_body_in_support;
-  Eigen::VectorXd lb;
-  Eigen::VectorXd ub;
-  Eigen::VectorXd kp;
-  Eigen::VectorXd kd;
-  Eigen::VectorXd weight;
-  Eigen::VectorXd k_logistic;
-
-  friend bool operator==(const JointSoftLimitParams& lhs, const JointSoftLimitParams& rhs) {
-    bool is_equal = lhs.enabled == rhs.enabled
-        && lhs.disable_when_body_in_support == rhs.disable_when_body_in_support
-        && lhs.lb == rhs.lb
-        && lhs.ub == rhs.ub
-        && lhs.kp.isApprox(rhs.kp)
-        && lhs.kd.isApprox(rhs.kd)
-        && lhs.weight.isApprox(rhs.weight)
-        && lhs.k_logistic.isApprox(rhs.k_logistic);
-    return is_equal;
-  }
-};
-
-struct WholeBodyParams {
-  WholeBodyParams(const RigidBodyTree &robot):
-    Kp(Eigen::VectorXd::Zero(robot.num_positions)),
-    Kd(Eigen::VectorXd::Zero(robot.num_positions)),
-    w_qdd(Eigen::VectorXd::Zero(robot.num_velocities)),
-    integrator(robot),
-    qdd_bounds(Eigen::VectorXd::Zero(robot.num_velocities), Eigen::VectorXd::Zero(robot.num_velocities))
-     {}
-
-  Eigen::VectorXd Kp;
-  Eigen::VectorXd Kd;
-  Eigen::VectorXd w_qdd;
-
-  // double damping_ratio;
-  IntegratorParams integrator;
-  Bounds qdd_bounds;
-
-  friend bool operator==(const WholeBodyParams& lhs, const WholeBodyParams& rhs) {
-    return lhs.Kp.isApprox(rhs.Kp)
-        && lhs.Kd.isApprox(rhs.Kd)
-        && lhs.w_qdd.isApprox(rhs.w_qdd)
-        && lhs.integrator == rhs.integrator
-        && lhs.qdd_bounds == rhs.qdd_bounds;
-  }
-};
-
-struct BodyMotionParams {
-  BodyMotionParams():
-    Kp(Vector6d::Zero()),
-    Kd(Vector6d::Zero()),
-    accel_bounds(Eigen::VectorXd::Zero(6), Eigen::VectorXd::Zero(6)),
-    weight(0.0) {}
-
-  Vector6d Kp;
-  Vector6d Kd;
-  Bounds accel_bounds;
-  double weight;
-
-  friend bool operator==(const BodyMotionParams& lhs, const BodyMotionParams& rhs) {
-    return lhs.Kp.isApprox(rhs.Kp)
-        && lhs.Kd.isApprox(rhs.Kd)
-        && lhs.accel_bounds == rhs.accel_bounds
-        && lhs.weight == rhs.weight;
-  }
-};
-
-struct HardwareGains {
-  HardwareGains(const RigidBodyTree &robot):
-    k_f_p(Eigen::VectorXd::Zero(robot.actuators.size())),
-    k_q_p(Eigen::VectorXd::Zero(robot.actuators.size())),
-    k_q_i(Eigen::VectorXd::Zero(robot.actuators.size())),
-    k_qd_p(Eigen::VectorXd::Zero(robot.actuators.size())),
-    ff_qd(Eigen::VectorXd::Zero(robot.actuators.size())),
-    ff_f_d(Eigen::VectorXd::Zero(robot.actuators.size())),
-    ff_const(Eigen::VectorXd::Zero(robot.actuators.size())),
-    ff_qd_d(Eigen::VectorXd::Zero(robot.actuators.size())) {}
-
-  Eigen::VectorXd k_f_p;
-  Eigen::VectorXd k_q_p;
-  Eigen::VectorXd k_q_i;
-  Eigen::VectorXd k_qd_p;
-  Eigen::VectorXd ff_qd;
-  Eigen::VectorXd ff_f_d;
-  Eigen::VectorXd ff_const;
-  Eigen::VectorXd ff_qd_d;
-
-  friend bool operator==(const HardwareGains& lhs, const HardwareGains& rhs) {
-    bool is_equal = lhs.k_f_p.isApprox(rhs.k_f_p)
-        && lhs.k_q_p.isApprox(rhs.k_q_p)
-        && lhs.k_q_i.isApprox(rhs.k_q_i)
-        && lhs.k_qd_p.isApprox(rhs.k_qd_p)
-        && lhs.ff_qd.isApprox(rhs.ff_qd)
-        && lhs.ff_f_d.isApprox(rhs.ff_f_d)
-        && lhs.ff_const.isApprox(rhs.ff_const)
-        && lhs.ff_qd_d.isApprox(rhs.ff_qd_d);
-    return is_equal;
-  }
-};
-
-struct HardwareParams {
-  HardwareParams(const RigidBodyTree &robot):
-    gains(robot),
-    joint_is_force_controlled(Eigen::Matrix<bool, Eigen::Dynamic, 1>::Zero(robot.actuators.size())),
-    joint_is_position_controlled(Eigen::Matrix<bool, Eigen::Dynamic, 1>::Zero(robot.actuators.size())) {}
-
-  HardwareGains gains;
-  Eigen::Matrix<bool, Eigen::Dynamic, 1> joint_is_force_controlled;
-  Eigen::Matrix<bool, Eigen::Dynamic, 1> joint_is_position_controlled;
-
-  friend bool operator==(const HardwareParams& lhs, const HardwareParams& rhs) {
-    return lhs.gains == rhs.gains
-        && lhs.joint_is_force_controlled == rhs.joint_is_force_controlled
-        && lhs.joint_is_position_controlled == rhs.joint_is_position_controlled;
-  }
-};
-
-struct QPControllerParams {
-  QPControllerParams(const RigidBodyTree &robot):
-    whole_body(robot),
-    body_motion(robot.bodies.size()),
-    vref_integrator(),
-    joint_soft_limits(robot),
-    hardware(robot),
-    W_kdot(Eigen::Matrix3d::Zero()),
-    Kp_ang(0.0),
-    w_slack(0.0),
-    slack_limit(0.0),
-    w_grf(0.0),
-    Kp_accel(0.0),
-    contact_threshold(0.0),
-    min_knee_angle(0.0),
-    use_center_of_mass_observer(false),
-    center_of_mass_observer_gain(Eigen::Matrix4d::Zero()) {}
-
-  WholeBodyParams whole_body;
-  std::vector<BodyMotionParams> body_motion;
-  VRefIntegratorParams vref_integrator;
-  JointSoftLimitParams joint_soft_limits;
-  HardwareParams hardware;
-  Eigen::Matrix3d W_kdot;
-  double Kp_ang;
-  double w_slack;
-  double slack_limit;
-  double w_grf;
-  double Kp_accel;
-  double contact_threshold;
-  double min_knee_angle;
-  bool use_center_of_mass_observer;
-  Eigen::Matrix4d center_of_mass_observer_gain;
-
-<<<<<<< HEAD
-class NewQPControllerData {
- public:
-  GRBenv *env;
-  RigidBodyTree *r;
-  std::map<std::string, QPControllerParams> param_sets;
-  RobotPropertyCache rpc;
-  void *map_ptr;
-  Eigen::VectorXd umin, umax;
-  int use_fast_qp;
-  JointNames input_joint_names;
-  std::vector<std::string> state_coordinate_names;
-
-  // preallocate memory
-  KinematicsCache<double> cache;
-  Eigen::MatrixXd H, H_float, H_act;
-  Eigen::VectorXd C, C_float, C_act;
-  Eigen::MatrixXd B, B_act;
-  Eigen::MatrixXd J;
-  Eigen::Vector3d Jdotv;
-  Eigen::MatrixXd J_xy;
-  Eigen::Vector2d Jdotv_xy;
-  Eigen::MatrixXd Hqp;
-  Eigen::RowVectorXd fqp;
-  Eigen::VectorXd qdd_lb;
-  Eigen::VectorXd qdd_ub;
-
-  // momentum controller-specific
-  Eigen::MatrixXd Ag;      // centroidal momentum matrix
-  Vector6d Agdot_times_v;  // centroidal momentum velocity-dependent bias
-  Eigen::MatrixXd Ak;      // centroidal angular momentum matrix
-  Eigen::Vector3d
-      Akdot_times_v;  // centroidal angular momentum velocity-dependent bias
-
-  // logical separation for the "state", that is, things we expect to change at
-  // every iteration
-  // and which must persist to the next iteration
-  QPControllerState state;
-
-  NewQPControllerData(RigidBodyTree *r) : r(r), cache(r->bodies) {
-    // empty
-=======
-  friend bool operator==(const QPControllerParams& lhs, const QPControllerParams& rhs) {
-    bool is_equal = lhs.whole_body == rhs.whole_body
-        // && lhs.body_motion == rhs.body_motion
-        && lhs.vref_integrator == rhs.vref_integrator
-        && lhs.joint_soft_limits == rhs.joint_soft_limits
-        && lhs.hardware == rhs.hardware
-        && lhs.W_kdot.isApprox(rhs.W_kdot)
-        && lhs.Kp_ang == rhs.Kp_ang
-        && lhs.w_slack == rhs.w_slack
-        && lhs.slack_limit == rhs.slack_limit
-        && lhs.w_grf == rhs.w_grf
-        && lhs.Kp_accel == rhs.Kp_accel
-        && lhs.contact_threshold == rhs.contact_threshold
-        && lhs.min_knee_angle == rhs.min_knee_angle
-        && lhs.use_center_of_mass_observer == rhs.use_center_of_mass_observer
-        && lhs.center_of_mass_observer_gain.isApprox(rhs.center_of_mass_observer_gain);
-    return is_equal;
->>>>>>> ae5d561c
-  }
-};
-
-std::unordered_map<std::string, int> computeBodyOrFrameNameToIdMap(const RigidBodyTree& robot);
-
-struct DesiredBodyAcceleration {
-  DesiredBodyAcceleration():
-    accel_bounds(Eigen::VectorXd(6), Eigen::VectorXd(6)) {}
-    
-  int body_or_frame_id0;
-  Vector6d body_vdot;
-  double weight;
-  Bounds accel_bounds;
-  bool control_pose_when_in_contact;
-  bool use_spatial_velocity;
-  KinematicPath body_path;
-  Eigen::Isometry3d T_task_to_world;
-  Vector6d weight_multiplier;
-};
-
-struct QPControllerOutput {
-  Eigen::VectorXd q_ref;
-  Eigen::VectorXd qd_ref;
-  Eigen::VectorXd qdd;
-  Eigen::VectorXd u;
-};
-
-struct QPControllerDebugData {
-  std::vector<SupportStateElement,
-              Eigen::aligned_allocator<SupportStateElement>> active_supports;
-  int nc;
-  Eigen::MatrixXd normals;
-  Eigen::MatrixXd B;
-  Eigen::VectorXd alpha;
-  Eigen::VectorXd f;
-  Eigen::MatrixXd Aeq;
-  Eigen::VectorXd beq;
-  Eigen::MatrixXd Ain_lb_ub;
-  Eigen::VectorXd bin_lb_ub;
-  Eigen::MatrixXd Qnfdiag;
-  Eigen::MatrixXd Qneps;
-  Eigen::VectorXd x_bar;
-  Eigen::MatrixXd S;
-  Eigen::VectorXd s1;
-  Eigen::VectorXd s1dot;
-  double s2dot;
-  Eigen::MatrixXd A_ls;
-  Eigen::MatrixXd B_ls;
-  Eigen::MatrixXd Jcom;
-  Eigen::VectorXd Jcomdotv;
-  Eigen::VectorXd beta;
-};
-
-struct PIDOutput {
-  Eigen::VectorXd q_ref;
-  Eigen::VectorXd qddot_des;
-};
-
-// enum PlanShiftMode {NONE, XYZ, Z_ONLY, Z_AND_ZMP};
-
-<<<<<<< HEAD
-PIDOutput wholeBodyPID(NewQPControllerData *pdata, double t,
-                       const Eigen::Ref<const Eigen::VectorXd> &q,
-                       const Eigen::Ref<const Eigen::VectorXd> &qd,
-                       const Eigen::Ref<const Eigen::VectorXd> &q_des,
-                       WholeBodyParams *params);
-
-Eigen::VectorXd velocityReference(NewQPControllerData *pdata, double t,
-                                  const Eigen::Ref<Eigen::VectorXd> &q,
-                                  const Eigen::Ref<Eigen::VectorXd> &qd,
-                                  const Eigen::Ref<Eigen::VectorXd> &qdd,
-                                  bool foot_contact[2],
-                                  VRefIntegratorParams *params,
-                                  RobotPropertyCache *rpc);
-
-std::vector<SupportStateElement, Eigen::aligned_allocator<SupportStateElement>>
-loadAvailableSupports(
-    std::shared_ptr<drake::lcmt_qp_controller_input> qp_input);
-
-int setupAndSolveQP(
-    NewQPControllerData *pdata,
-    std::shared_ptr<drake::lcmt_qp_controller_input> qp_input,
-    DrakeRobotState &robot_state,
-    const Eigen::Ref<Eigen::Matrix<bool, Eigen::Dynamic, 1>> &b_contact_force,
-    const std::map<Side, ForceTorqueMeasurement>
-        &foot_force_torque_measurements,
-    QPControllerOutput *qp_output,
-    std::shared_ptr<QPControllerDebugData> debug);
-=======
-class Attachment {
-public:
-  std::string attach_to_frame;
-  std::string urdf_filename;
-  DrakeJoint::FloatingBaseType joint_type;
-
-  Attachment(const std::string& attach_to_frame_, const std::string& urdf_filename_, const DrakeJoint::FloatingBaseType& joint_type_=DrakeJoint::FIXED):
-    attach_to_frame(attach_to_frame_),
-    urdf_filename(urdf_filename_),
-    joint_type(joint_type_) {
-    //empty 
-  }
-
-  Attachment() {
-    // empty no-argument constructor for YAML::decode
-  }
-};
-
-
-class KinematicModifications {
-public:
-  std::set<std::string> collision_groups_to_keep;
-  std::vector<Attachment> attachments;
-
-  KinematicModifications(const std::set<std::string>& collision_groups_to_keep_={"heel","toe"}, const std::vector<Attachment>& attachments_=std::vector<Attachment>()):
-    collision_groups_to_keep(collision_groups_to_keep_),
-    attachments(attachments_) {
-    //empty
-  }
-};
->>>>>>> ae5d561c
-
-#endif
+#ifndef _QPCOMMON_H_
+#define _QPCOMMON_H_
+
+#include "drake/systems/controllers/controlUtil.h"
+#include "drake/util/drakeUtil.h"
+#include <vector>
+#include <Eigen/Core>
+#include "drake/systems/plants/RigidBodyTree.h"
+#include "drake/systems/plants/ForceTorqueMeasurement.h"
+#include "drake/systems/robotInterfaces/Side.h"
+
+struct QPControllerState {
+  double t_prev;
+  bool foot_contact_prev[2];
+  Eigen::VectorXd vref_integrator_state;
+  Eigen::VectorXd q_integrator_state;
+  std::set<int> active;
+  int num_active_contact_pts;
+
+  // center of mass observer
+  Eigen::Vector4d center_of_mass_observer_state;
+  Eigen::Vector3d last_com_ddot;
+
+  // gurobi active set params
+  int *vbasis;
+  int *cbasis;
+  int vbasis_len;
+  int cbasis_len;
+};
+
+struct PositionIndices {
+  std::map<Side, std::vector<int>> legs;
+  std::map<Side, int> knees;
+  std::map<Side, std::vector<int>> ankles;
+  std::map<Side, std::vector<int>> arms;
+  std::vector<int> neck;
+  int back_bkz;
+  int back_bky;
+};
+   
+struct RobotPropertyCache {
+  PositionIndices position_indices;
+  std::map<Side, int> foot_ids;
+};
+
+struct VRefIntegratorParams {
+  VRefIntegratorParams():
+    zero_ankles_on_contact(false),
+    eta(0.0),
+    delta_max(0.0) {}
+
+  bool zero_ankles_on_contact;
+  double eta;
+  double delta_max;
+
+  friend bool operator==(const VRefIntegratorParams& lhs, const VRefIntegratorParams& rhs) {
+    return lhs.zero_ankles_on_contact == rhs.zero_ankles_on_contact
+        && lhs.eta == rhs.eta
+        && lhs.delta_max == rhs.delta_max;
+  }
+};
+
+struct IntegratorParams {
+  IntegratorParams(const RigidBodyTree &robot):
+    gains(Eigen::VectorXd::Zero(robot.num_positions)),
+    clamps(Eigen::VectorXd::Zero(robot.num_positions)),
+    eta(0.0) {}
+
+  Eigen::VectorXd gains;
+  Eigen::VectorXd clamps;
+  double eta;
+
+  friend bool operator==(const IntegratorParams& lhs, const IntegratorParams& rhs) {
+    return lhs.gains.isApprox(rhs.gains)
+        && lhs.clamps.isApprox(rhs.clamps)
+        && lhs.eta == rhs.eta;
+  }
+};
+
+struct Bounds {
+  Bounds(const Eigen::Ref<const Eigen::VectorXd> &min_, const Eigen::Ref<const Eigen::VectorXd> &max_):
+    min(min_),
+    max(max_) {}
+
+  Eigen::VectorXd min;
+  Eigen::VectorXd max;
+
+  friend bool operator==(const Bounds& lhs, const Bounds& rhs) {
+    return lhs.min.isApprox(rhs.min)
+        && lhs.max.isApprox(rhs.max);
+  }
+};
+
+struct JointSoftLimitParams {
+  JointSoftLimitParams(const RigidBodyTree &robot):
+    enabled(Eigen::Matrix<bool, Eigen::Dynamic, 1>::Zero(robot.num_positions)),
+    disable_when_body_in_support(Eigen::VectorXi::Zero(robot.num_positions)),
+    lb(Eigen::VectorXd::Zero(robot.num_positions)),
+    ub(Eigen::VectorXd::Zero(robot.num_positions)),
+    kp(Eigen::VectorXd::Zero(robot.num_positions)),
+    kd(Eigen::VectorXd::Zero(robot.num_positions)),
+    weight(Eigen::VectorXd::Zero(robot.num_positions)),
+    k_logistic(Eigen::VectorXd::Zero(robot.num_positions)) {}
+
+  Eigen::Matrix<bool, Eigen::Dynamic, 1> enabled;
+  Eigen::VectorXi disable_when_body_in_support;
+  Eigen::VectorXd lb;
+  Eigen::VectorXd ub;
+  Eigen::VectorXd kp;
+  Eigen::VectorXd kd;
+  Eigen::VectorXd weight;
+  Eigen::VectorXd k_logistic;
+
+  friend bool operator==(const JointSoftLimitParams& lhs, const JointSoftLimitParams& rhs) {
+    bool is_equal = lhs.enabled == rhs.enabled
+        && lhs.disable_when_body_in_support == rhs.disable_when_body_in_support
+        && lhs.lb == rhs.lb
+        && lhs.ub == rhs.ub
+        && lhs.kp.isApprox(rhs.kp)
+        && lhs.kd.isApprox(rhs.kd)
+        && lhs.weight.isApprox(rhs.weight)
+        && lhs.k_logistic.isApprox(rhs.k_logistic);
+    return is_equal;
+  }
+};
+
+struct WholeBodyParams {
+  WholeBodyParams(const RigidBodyTree &robot):
+    Kp(Eigen::VectorXd::Zero(robot.num_positions)),
+    Kd(Eigen::VectorXd::Zero(robot.num_positions)),
+    w_qdd(Eigen::VectorXd::Zero(robot.num_velocities)),
+    integrator(robot),
+    qdd_bounds(Eigen::VectorXd::Zero(robot.num_velocities), Eigen::VectorXd::Zero(robot.num_velocities))
+     {}
+
+  Eigen::VectorXd Kp;
+  Eigen::VectorXd Kd;
+  Eigen::VectorXd w_qdd;
+
+  // double damping_ratio;
+  IntegratorParams integrator;
+  Bounds qdd_bounds;
+
+  friend bool operator==(const WholeBodyParams& lhs, const WholeBodyParams& rhs) {
+    return lhs.Kp.isApprox(rhs.Kp)
+        && lhs.Kd.isApprox(rhs.Kd)
+        && lhs.w_qdd.isApprox(rhs.w_qdd)
+        && lhs.integrator == rhs.integrator
+        && lhs.qdd_bounds == rhs.qdd_bounds;
+  }
+};
+
+struct BodyMotionParams {
+  BodyMotionParams():
+    Kp(Vector6d::Zero()),
+    Kd(Vector6d::Zero()),
+    accel_bounds(Eigen::VectorXd::Zero(6), Eigen::VectorXd::Zero(6)),
+    weight(0.0) {}
+
+  Vector6d Kp;
+  Vector6d Kd;
+  Bounds accel_bounds;
+  double weight;
+
+  friend bool operator==(const BodyMotionParams& lhs, const BodyMotionParams& rhs) {
+    return lhs.Kp.isApprox(rhs.Kp)
+        && lhs.Kd.isApprox(rhs.Kd)
+        && lhs.accel_bounds == rhs.accel_bounds
+        && lhs.weight == rhs.weight;
+  }
+};
+
+struct HardwareGains {
+  HardwareGains(const RigidBodyTree &robot):
+    k_f_p(Eigen::VectorXd::Zero(robot.actuators.size())),
+    k_q_p(Eigen::VectorXd::Zero(robot.actuators.size())),
+    k_q_i(Eigen::VectorXd::Zero(robot.actuators.size())),
+    k_qd_p(Eigen::VectorXd::Zero(robot.actuators.size())),
+    ff_qd(Eigen::VectorXd::Zero(robot.actuators.size())),
+    ff_f_d(Eigen::VectorXd::Zero(robot.actuators.size())),
+    ff_const(Eigen::VectorXd::Zero(robot.actuators.size())),
+    ff_qd_d(Eigen::VectorXd::Zero(robot.actuators.size())) {}
+
+  Eigen::VectorXd k_f_p;
+  Eigen::VectorXd k_q_p;
+  Eigen::VectorXd k_q_i;
+  Eigen::VectorXd k_qd_p;
+  Eigen::VectorXd ff_qd;
+  Eigen::VectorXd ff_f_d;
+  Eigen::VectorXd ff_const;
+  Eigen::VectorXd ff_qd_d;
+
+  friend bool operator==(const HardwareGains& lhs, const HardwareGains& rhs) {
+    bool is_equal = lhs.k_f_p.isApprox(rhs.k_f_p)
+        && lhs.k_q_p.isApprox(rhs.k_q_p)
+        && lhs.k_q_i.isApprox(rhs.k_q_i)
+        && lhs.k_qd_p.isApprox(rhs.k_qd_p)
+        && lhs.ff_qd.isApprox(rhs.ff_qd)
+        && lhs.ff_f_d.isApprox(rhs.ff_f_d)
+        && lhs.ff_const.isApprox(rhs.ff_const)
+        && lhs.ff_qd_d.isApprox(rhs.ff_qd_d);
+    return is_equal;
+  }
+};
+
+struct HardwareParams {
+  HardwareParams(const RigidBodyTree &robot):
+    gains(robot),
+    joint_is_force_controlled(Eigen::Matrix<bool, Eigen::Dynamic, 1>::Zero(robot.actuators.size())),
+    joint_is_position_controlled(Eigen::Matrix<bool, Eigen::Dynamic, 1>::Zero(robot.actuators.size())) {}
+
+  HardwareGains gains;
+  Eigen::Matrix<bool, Eigen::Dynamic, 1> joint_is_force_controlled;
+  Eigen::Matrix<bool, Eigen::Dynamic, 1> joint_is_position_controlled;
+
+  friend bool operator==(const HardwareParams& lhs, const HardwareParams& rhs) {
+    return lhs.gains == rhs.gains
+        && lhs.joint_is_force_controlled == rhs.joint_is_force_controlled
+        && lhs.joint_is_position_controlled == rhs.joint_is_position_controlled;
+  }
+};
+
+struct QPControllerParams {
+  QPControllerParams(const RigidBodyTree &robot):
+    whole_body(robot),
+    body_motion(robot.bodies.size()),
+    vref_integrator(),
+    joint_soft_limits(robot),
+    hardware(robot),
+    W_kdot(Eigen::Matrix3d::Zero()),
+    Kp_ang(0.0),
+    w_slack(0.0),
+    slack_limit(0.0),
+    w_grf(0.0),
+    Kp_accel(0.0),
+    contact_threshold(0.0),
+    min_knee_angle(0.0),
+    use_center_of_mass_observer(false),
+    center_of_mass_observer_gain(Eigen::Matrix4d::Zero()) {}
+
+  WholeBodyParams whole_body;
+  std::vector<BodyMotionParams> body_motion;
+  VRefIntegratorParams vref_integrator;
+  JointSoftLimitParams joint_soft_limits;
+  HardwareParams hardware;
+  Eigen::Matrix3d W_kdot;
+  double Kp_ang;
+  double w_slack;
+  double slack_limit;
+  double w_grf;
+  double Kp_accel;
+  double contact_threshold;
+  double min_knee_angle;
+  bool use_center_of_mass_observer;
+  Eigen::Matrix4d center_of_mass_observer_gain;
+
+  friend bool operator==(const QPControllerParams& lhs, const QPControllerParams& rhs) {
+    bool is_equal = lhs.whole_body == rhs.whole_body
+        // && lhs.body_motion == rhs.body_motion
+        && lhs.vref_integrator == rhs.vref_integrator
+        && lhs.joint_soft_limits == rhs.joint_soft_limits
+        && lhs.hardware == rhs.hardware
+        && lhs.W_kdot.isApprox(rhs.W_kdot)
+        && lhs.Kp_ang == rhs.Kp_ang
+        && lhs.w_slack == rhs.w_slack
+        && lhs.slack_limit == rhs.slack_limit
+        && lhs.w_grf == rhs.w_grf
+        && lhs.Kp_accel == rhs.Kp_accel
+        && lhs.contact_threshold == rhs.contact_threshold
+        && lhs.min_knee_angle == rhs.min_knee_angle
+        && lhs.use_center_of_mass_observer == rhs.use_center_of_mass_observer
+        && lhs.center_of_mass_observer_gain.isApprox(rhs.center_of_mass_observer_gain);
+    return is_equal;
+  }
+};
+
+std::unordered_map<std::string, int> computeBodyOrFrameNameToIdMap(const RigidBodyTree& robot);
+
+struct DesiredBodyAcceleration {
+  DesiredBodyAcceleration():
+    accel_bounds(Eigen::VectorXd(6), Eigen::VectorXd(6)) {}
+    
+  int body_or_frame_id0;
+  Vector6d body_vdot;
+  double weight;
+  Bounds accel_bounds;
+  bool control_pose_when_in_contact;
+  bool use_spatial_velocity;
+  KinematicPath body_path;
+  Eigen::Isometry3d T_task_to_world;
+  Vector6d weight_multiplier;
+};
+
+struct QPControllerOutput {
+  Eigen::VectorXd q_ref;
+  Eigen::VectorXd qd_ref;
+  Eigen::VectorXd qdd;
+  Eigen::VectorXd u;
+};
+
+struct QPControllerDebugData {
+  std::vector<SupportStateElement,Eigen::aligned_allocator<SupportStateElement>> active_supports;
+  int nc;
+  Eigen::MatrixXd normals;
+  Eigen::MatrixXd B;
+  Eigen::VectorXd alpha;
+  Eigen::VectorXd f;
+  Eigen::MatrixXd Aeq;
+  Eigen::VectorXd beq;
+  Eigen::MatrixXd Ain_lb_ub;
+  Eigen::VectorXd bin_lb_ub;
+  Eigen::MatrixXd Qnfdiag;
+  Eigen::MatrixXd Qneps;
+  Eigen::VectorXd x_bar;
+  Eigen::MatrixXd S;
+  Eigen::VectorXd s1;
+  Eigen::VectorXd s1dot;
+  double s2dot;
+  Eigen::MatrixXd A_ls;
+  Eigen::MatrixXd B_ls;
+  Eigen::MatrixXd Jcom;
+  Eigen::VectorXd Jcomdotv;
+  Eigen::VectorXd beta;
+};
+
+struct PIDOutput {
+  Eigen::VectorXd q_ref;
+  Eigen::VectorXd qddot_des;
+};
+
+//enum PlanShiftMode {NONE, XYZ, Z_ONLY, Z_AND_ZMP};
+
+class Attachment {
+public:
+  std::string attach_to_frame;
+  std::string urdf_filename;
+  DrakeJoint::FloatingBaseType joint_type;
+
+  Attachment(const std::string& attach_to_frame_, const std::string& urdf_filename_, const DrakeJoint::FloatingBaseType& joint_type_=DrakeJoint::FIXED):
+    attach_to_frame(attach_to_frame_),
+    urdf_filename(urdf_filename_),
+    joint_type(joint_type_) {
+    //empty 
+  }
+
+  Attachment() {
+    // empty no-argument constructor for YAML::decode
+  }
+};
+
+
+class KinematicModifications {
+public:
+  std::set<std::string> collision_groups_to_keep;
+  std::vector<Attachment> attachments;
+
+  KinematicModifications(const std::set<std::string>& collision_groups_to_keep_={"heel","toe"}, const std::vector<Attachment>& attachments_=std::vector<Attachment>()):
+    collision_groups_to_keep(collision_groups_to_keep_),
+    attachments(attachments_) {
+    //empty
+  }
+};
+
+#endif