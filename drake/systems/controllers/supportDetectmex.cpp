--- conflicted
+++ resolved
@@ -1,176 +1,143 @@
-#include "drake/systems/controllers/controlUtil.h"
-#include "drake/util/drakeMexUtil.h"
-
-using namespace std;
-using namespace Eigen;
-
-struct SupportDetectData {
-  RigidBodyTree* r;
-  void* map_ptr;
-};
-
-void mexFunction(int nlhs, mxArray* plhs[], int nrhs, const mxArray* prhs[]) {
-  if (nrhs < 1)
-    mexErrMsgTxt(
-        "usage: ptr = supportDetectmex(0,robot_obj,...); "
-        "alpha=supportDetectmex(ptr,...,...)");
-  if (nlhs < 1) mexErrMsgTxt("take at least one output... please.");
-
-  struct SupportDetectData* pdata;
-  //   mxArray* pm;
-  double* pr;
-  int i, j;
-
-  if (mxGetScalar(prhs[0]) == 0) {  // then construct the data object and return
-    pdata = new struct SupportDetectData;
-
-    // get robot mex model ptr
-    if (!mxIsNumeric(prhs[1]) || mxGetNumberOfElements(prhs[1]) != 1)
-      mexErrMsgIdAndTxt("DRC:supportDetectmex:BadInputs",
-                        "the second argument should be the robot mex ptr");
-    memcpy(&(pdata->r), mxGetData(prhs[1]), sizeof(pdata->r));
-
-    // get the map ptr back from matlab
-    if (!mxIsNumeric(prhs[2]) || mxGetNumberOfElements(prhs[2]) != 1)
-      mexErrMsgIdAndTxt("DRC:supportDetectmex:BadInputs",
-                        "the third argument should be the map ptr");
-    memcpy(&(pdata->map_ptr), mxGetPr(prhs[2]), sizeof(pdata->map_ptr));
-
-    if (!pdata->map_ptr)
-      mexWarnMsgTxt("Map ptr is NULL.  Assuming flat terrain at z=0");
-
-    mxClassID cid;
-    if (sizeof(pdata) == 4)
-      cid = mxUINT32_CLASS;
-    else if (sizeof(pdata) == 8)
-      cid = mxUINT64_CLASS;
-    else
-      mexErrMsgIdAndTxt("Drake:supportDetectmex:PointerSize",
-                        "Are you on a 32-bit machine or 64-bit machine??");
-
-    plhs[0] = mxCreateNumericMatrix(1, 1, cid, mxREAL);
-    memcpy(mxGetData(plhs[0]), &pdata, sizeof(pdata));
-
-    return;
-  }
-
-  // first get the ptr back from matlab
-  if (!mxIsNumeric(prhs[0]) || mxGetNumberOfElements(prhs[0]) != 1)
-    mexErrMsgIdAndTxt("DRC:supportDetectmex:BadInputs",
-                      "the first argument should be the ptr");
-  memcpy(&pdata, mxGetData(prhs[0]), sizeof(pdata));
-
-  int nq = pdata->r->num_positions;
-  int nv = pdata->r->num_velocities;
-
-  int narg = 1;
-  double* q = mxGetPr(prhs[narg++]);
-  double* qd = &q[nq];
-
-  Map<VectorXd> qvec(q, nq);
-  Map<VectorXd> qdvec(qd, nv);
-
-  int desired_support_argid = narg++;
-
-  double* double_contact_sensor = mxGetPr(prhs[narg]);
-  int len = static_cast<int>(mxGetNumberOfElements(prhs[narg++]));
-  VectorXi contact_sensor(len);
-  for (i = 0; i < len; i++) contact_sensor(i) = (int)double_contact_sensor[i];
-  double contact_threshold = mxGetScalar(prhs[narg++]);
-
-  int contact_logic_AND =
-      (int)mxGetScalar(prhs[narg++]);  // true if we should AND plan and sensor,
-                                       // false if we should OR them
-
-  KinematicsCache<double> cache = pdata->r->doKinematics(
-      qvec, qdvec);  // FIXME: pass this into the function.
-
-  //---------------------------------------------------------------------
-  // Compute active support from desired supports -----------------------
-  vector<SupportStateElement, Eigen::aligned_allocator<SupportStateElement>>
-      active_supports;
-  set<int> contact_bodies;  // redundant, clean up later
-  int num_active_contact_pts = 0;
-  if (!mxIsEmpty(prhs[desired_support_argid])) {
-    VectorXd phi;
-    mxArray* mxBodies;
-    mxBodies = mxGetProperty(prhs[desired_support_argid], 0, "bodies");
-    if (!mxBodies)
-      mxBodies = mxGetField(prhs[desired_support_argid], 0, "bodies");
-    if (!mxBodies) mexErrMsgTxt("couldn't get bodies");
-    double* pBodies = mxGetPr(mxBodies);
-
-    mxArray* mxContactPts;
-    // We may have gotten a RigidBodySupportState object (in which case we need
-    // mxGetProperty...
-    mxContactPts = mxGetProperty(prhs[desired_support_argid], 0, "contact_pts");
-    // ...or a struct array, in which case we need mxGetField
-    if (!mxContactPts)
-      mxContactPts = mxGetField(prhs[desired_support_argid], 0, "contact_pts");
-    if (!mxContactPts) mexErrMsgTxt("couldn't get contact points");
-
-    for (i = 0; i < mxGetNumberOfElements(mxBodies); i++) {
-      mxArray* mxBodyContactPts = mxGetCell(mxContactPts, i);
-      assert(mxGetM(mxBodyContactPts) == 3);
-      int nc = static_cast<int>(mxGetN(mxBodyContactPts));
-      if (nc < 1) continue;
-
-      Map<MatrixXd> all_body_contact_pts(mxGetPr(mxBodyContactPts),
-                                         mxGetM(mxBodyContactPts),
-                                         mxGetN(mxBodyContactPts));
-
-      SupportStateElement se;
-      se.body_idx = (int)pBodies[i] - 1;
-      for (j = 0; j < nc; j++) {
-        se.contact_pts.push_back(all_body_contact_pts.col(j));
-      }
-
-      if (contact_threshold == -1) {  // ignore terrain
-        if (contact_sensor(i) !=
-            0) {  // no sensor info, or sensor says yes contact
-          active_supports.push_back(se);
-          num_active_contact_pts += nc;
-<<<<<<< HEAD
-          contact_bodies.insert((int)se.body_idx);
-        }
-      } else {
-        contactPhi(pdata->r, cache, se, phi);
-=======
-          contact_bodies.insert(se.body_idx);
-        }
-      } 
-      else {
-        contactPhi(*pdata->r, cache, se, phi);
->>>>>>> ae5d561c
-        bool in_contact = true;
-        if (contact_logic_AND) {  // plan is true, now check contact
-                                  // sensor/kinematics
-          in_contact = (phi.minCoeff() <= contact_threshold ||
-                        contact_sensor(i) == 1);  // any contact below threshold
-                                                  // (kinematically) OR contact
-                                                  // sensor says yes contact
-        }
-        // else: (plan) OR (sensor), so in_contact = true
-
-        if (in_contact) {
-          active_supports.push_back(se);
-          num_active_contact_pts += nc;
-          contact_bodies.insert((int)se.body_idx);
-        }
-      }
-    }
-  }
-
-  if (nlhs > 0) {
-    plhs[0] = mxCreateDoubleMatrix(1, static_cast<int>(active_supports.size()),
-                                   mxREAL);
-    pr = mxGetPr(plhs[0]);
-    int i = 0;
-    for (vector<SupportStateElement,
-                Eigen::aligned_allocator<SupportStateElement>>::iterator iter =
-             active_supports.begin();
-         iter != active_supports.end(); iter++) {
-      pr[i++] = (double)(iter->body_idx + 1);
-    }
-  }
-}
+#include "drake/systems/controllers/controlUtil.h"
+#include "drake/util/drakeMexUtil.h"
+
+using namespace std;
+using namespace Eigen;
+
+struct SupportDetectData {
+  RigidBodyTree * r;
+  void* map_ptr;
+};
+
+void mexFunction(int nlhs, mxArray *plhs[], int nrhs, const mxArray *prhs[])
+{
+  if (nrhs<1) mexErrMsgTxt("usage: ptr = supportDetectmex(0,robot_obj,...); alpha=supportDetectmex(ptr,...,...)");
+  if (nlhs<1) mexErrMsgTxt("take at least one output... please.");
+  
+  struct SupportDetectData* pdata;
+//   mxArray* pm;
+  double* pr;
+  int i,j;
+
+  if (mxGetScalar(prhs[0])==0) { // then construct the data object and return
+    pdata = new struct SupportDetectData;
+    
+    // get robot mex model ptr
+    if (!mxIsNumeric(prhs[1]) || mxGetNumberOfElements(prhs[1])!=1)
+      mexErrMsgIdAndTxt("DRC:supportDetectmex:BadInputs","the second argument should be the robot mex ptr");
+    memcpy(&(pdata->r),mxGetData(prhs[1]),sizeof(pdata->r));
+        
+     // get the map ptr back from matlab
+     if (!mxIsNumeric(prhs[2]) || mxGetNumberOfElements(prhs[2])!=1)
+     mexErrMsgIdAndTxt("DRC:supportDetectmex:BadInputs","the third argument should be the map ptr");
+     memcpy(&(pdata->map_ptr),mxGetPr(prhs[2]),sizeof(pdata->map_ptr));
+    
+    if (!pdata->map_ptr)
+      mexWarnMsgTxt("Map ptr is NULL.  Assuming flat terrain at z=0");
+   
+     
+    mxClassID cid;
+    if (sizeof(pdata)==4) cid = mxUINT32_CLASS;
+    else if (sizeof(pdata)==8) cid = mxUINT64_CLASS;
+    else mexErrMsgIdAndTxt("Drake:supportDetectmex:PointerSize","Are you on a 32-bit machine or 64-bit machine??");
+     
+    plhs[0] = mxCreateNumericMatrix(1,1,cid,mxREAL);
+    memcpy(mxGetData(plhs[0]),&pdata,sizeof(pdata));
+     
+    return;
+  }
+  
+  // first get the ptr back from matlab
+  if (!mxIsNumeric(prhs[0]) || mxGetNumberOfElements(prhs[0])!=1)
+    mexErrMsgIdAndTxt("DRC:supportDetectmex:BadInputs","the first argument should be the ptr");
+  memcpy(&pdata,mxGetData(prhs[0]),sizeof(pdata));
+
+  int nq = pdata->r->num_positions;
+  int nv = pdata->r->num_velocities;
+
+  int narg=1;  
+  double *q = mxGetPr(prhs[narg++]);
+  double *qd = &q[nq];
+  
+  Map<VectorXd> qvec(q,nq);
+  Map<VectorXd> qdvec(qd, nv);
+
+  int desired_support_argid = narg++;
+
+  double* double_contact_sensor = mxGetPr(prhs[narg]); int len = static_cast<int>(mxGetNumberOfElements(prhs[narg++]));
+  VectorXi contact_sensor(len);  
+  for (i=0; i<len; i++)
+    contact_sensor(i)=(int)double_contact_sensor[i];
+  double contact_threshold = mxGetScalar(prhs[narg++]);
+  
+  int contact_logic_AND = (int) mxGetScalar(prhs[narg++]); // true if we should AND plan and sensor, false if we should OR them
+
+  KinematicsCache<double> cache = pdata->r->doKinematics(qvec, qdvec); // FIXME: pass this into the function.
+
+  //---------------------------------------------------------------------
+  // Compute active support from desired supports -----------------------
+  vector<SupportStateElement,Eigen::aligned_allocator<SupportStateElement>> active_supports;
+  set<int> contact_bodies; // redundant, clean up later
+  int num_active_contact_pts=0;
+  if (!mxIsEmpty(prhs[desired_support_argid])) {
+    VectorXd phi;
+    mxArray* mxBodies;
+    mxBodies = mxGetProperty(prhs[desired_support_argid],0,"bodies");
+    if (!mxBodies) mxBodies = mxGetField(prhs[desired_support_argid],0,"bodies");
+    if (!mxBodies) mexErrMsgTxt("couldn't get bodies");
+    double* pBodies = mxGetPr(mxBodies);
+
+    mxArray* mxContactPts;
+    // We may have gotten a RigidBodySupportState object (in which case we need mxGetProperty...
+    mxContactPts = mxGetProperty(prhs[desired_support_argid],0,"contact_pts");
+    // ...or a struct array, in which case we need mxGetField
+    if (!mxContactPts) mxContactPts = mxGetField(prhs[desired_support_argid],0,"contact_pts");
+    if (!mxContactPts) mexErrMsgTxt("couldn't get contact points");
+    
+    for (i=0; i<mxGetNumberOfElements(mxBodies);i++) {
+      mxArray* mxBodyContactPts = mxGetCell(mxContactPts,i);
+      assert(mxGetM(mxBodyContactPts) == 3);
+      int nc = static_cast<int>(mxGetN(mxBodyContactPts));
+      if (nc<1) continue;
+      
+      Map<MatrixXd> all_body_contact_pts(mxGetPr(mxBodyContactPts), mxGetM(mxBodyContactPts), mxGetN(mxBodyContactPts));
+
+      SupportStateElement se;
+      se.body_idx = (int) pBodies[i]-1;
+      for (j=0; j<nc; j++) {
+        se.contact_pts.push_back(all_body_contact_pts.col(j));
+      }
+      
+      if (contact_threshold == -1) { // ignore terrain
+        if (contact_sensor(i)!=0) { // no sensor info, or sensor says yes contact
+          active_supports.push_back(se);
+          num_active_contact_pts += nc;
+          contact_bodies.insert(se.body_idx);
+        }
+      } 
+      else {
+        contactPhi(*pdata->r, cache, se, phi);
+        bool in_contact = true;
+        if (contact_logic_AND) { // plan is true, now check contact sensor/kinematics
+          in_contact =  (phi.minCoeff()<=contact_threshold || contact_sensor(i)==1); // any contact below threshold (kinematically) OR contact sensor says yes contact
+        }
+        // else: (plan) OR (sensor), so in_contact = true
+
+        if (in_contact) { 
+          active_supports.push_back(se);
+          num_active_contact_pts += nc;
+          contact_bodies.insert((int)se.body_idx);
+        }
+      }
+    }
+  }
+
+  if (nlhs>0) {
+    plhs[0] = mxCreateDoubleMatrix(1,static_cast<int>(active_supports.size()),mxREAL);
+    pr = mxGetPr(plhs[0]);
+    int i=0;
+    for (vector<SupportStateElement,Eigen::aligned_allocator<SupportStateElement>>::iterator iter = active_supports.begin(); iter!=active_supports.end(); iter++) {
+      pr[i++] = (double) (iter->body_idx + 1);
+    }
+  }
+} 