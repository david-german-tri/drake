#ifndef DRAKE_SYSTEM_H
#define DRAKE_SYSTEM_H

#include <memory>
#include <Eigen/Core>
#include <Eigen/Dense>
#include "drake/core/Core.h"

namespace Drake {

/** @defgroup modeling Modeling Dynamical Systems
 * @{
 * @brief Algorithms for combining sub-systems into a (potentially complex)
 * system
 * @}
 */

/**
 * @defgroup system_concept System Concept
 * @ingroup concepts
 * @ingroup modeling
 * @{
 * @brief Describes a dynamical system that is compatible with most of our tools
 *for design and analysis
 *
 * @nbsp
 *
 * | Every model of this concept must implement |  |
 * ---------------------|------------------------------------------------------------|
 * | X::StateVector     | type for the internal state of the system, which
 *models the Vector<ScalarType> concept |
 * | X::InputVector     | type for the input to the system, which models the
 *Vector<ScalarType> concept |
 * | X::OutputVector    | type for the output from the system, which models the
 *Vector<ScalarType> concept |
 * | template <ScalarType> StateVector<ScalarType> X::dynamics(const ScalarType&
 *t, const StateVector<ScalarType>& x, const InputVector<ScalarType>& u) | @f$
 *\dot{x} = \text{dynamics}(t,x,u) @f$ |
 * | template <ScalarType> OutputVector<ScalarType> X::output(const ScalarType&
 *t, const StateVector<ScalarType>& x, const InputVector<ScalarType>& u) | @f$ y
 *= \text{output}(t,x,u) @f$  |
 * | bool isTimeVarying()  | should return false if output() and dynamics()
 *methods do not depend on time.  @default true |
 * | bool isDirectFeedthrough() | should return false if output() does not
 *depend directly on the input u.  @default true |
 * | size_t getNumStates() | only required if the state vector is
 *dynamically-sized |
 * | size_t getNumInputs() | only required if the input vector is
 *dynamically-sized |
 * | size_t getNumOutputs() | only required if the output vector is
 *dynamically-sized |
 *
 * (always try to label your methods with const if possible)
 *
 * todo: dynamics and output should be implemented as Drake::Function(s) with
 *input-output relationships defined.  then we would no longer specify
 *isTimeVarying and isDirectFeedthrough (we could extract them from the
 *input-output relationship)
 * todo: move xdot and y to be arguments instead of return values, to be
 *consistent with Drake::Function.
 *
 * @nbsp
 *
 * @par Coming soon.  Support for:
 *   - deterministic discrete update
 *   - input limits
 *   - state constraints (must also allow for slack variables)
 *   - zero-crossings (to inform the tools of discontinuities in the dynamics)
 * @}
 */

namespace internal {
template <typename System, bool Enable = false>
struct NumStatesDispatch {
  static std::size_t eval(const System& sys) {
    return System::template StateVector<double>::RowsAtCompileTime;
  }
};

template <typename System>
struct NumStatesDispatch<System, true> {
  static std::size_t eval(const System& sys) { return sys.getNumStates(); }
};
}
/** getNumStates()
 * @brief Retrieve the size of the state vector
 * @concept{system_concept}
 *
 * @retval RowsAtCompileTime or the result of getNumStates() for dynamically
 *sized vectors
 */
template <typename System>
std::size_t getNumStates(const System& sys) {
  return internal::NumStatesDispatch<
      System,
      System::template StateVector<double>::RowsAtCompileTime == -1>::eval(sys);
}

namespace internal {
template <typename System, bool Enable = false>
struct NumInputsDispatch {
  static std::size_t eval(const System& sys) {
    return System::template InputVector<double>::RowsAtCompileTime;
  }
};

template <typename System>
struct NumInputsDispatch<System, true> {
  static std::size_t eval(const System& sys) { return sys.getNumInputs(); }
};
}
/** getNumInputs()
 * @brief Retrieve the size of the input vector
 * @concept{system_concept}
 *
 * @retval RowsAtCompileTime or the result of getNumInputs() for dynamically
 *sized vectors
 */
template <typename System>
std::size_t getNumInputs(const System& sys) {
  return internal::NumInputsDispatch<
      System,
      System::template InputVector<double>::RowsAtCompileTime == -1>::eval(sys);
}

namespace internal {
template <typename System, bool Enable = false>
struct NumOutputsDispatch {
  static std::size_t eval(const System& sys) {
    return System::template OutputVector<double>::RowsAtCompileTime;
  }
};

template <typename System>
struct NumOutputsDispatch<System, true> {
  static std::size_t eval(const System& sys) { return sys.getNumOutputs(); }
};
}
/** getNumOutputs()
 * @brief Retrieve the size of the output vector
 * @concept{system_concept}
 *
 * @retval RowsAtCompileTime or the result of getNumOutputs() for dynamically
 *sized vectors
 */
template <typename System>
std::size_t getNumOutputs(const System& sys) {
  return internal::NumOutputsDispatch<
      System, System::template OutputVector<double>::RowsAtCompileTime ==
                  -1>::eval(sys);
}

namespace internal {
template <typename System, typename Enable = void>
struct RandomVectorDispatch {
  static typename System::template StateVector<double> getRandomState(
      const System& sys) {
    return getRandomVector<System::template StateVector>();
  }
};
template <typename System>
struct RandomVectorDispatch<
    System, typename std::enable_if<
                System::template StateVector<double>::RowsAtCompileTime ==
                Eigen::Dynamic>::type> {
  static typename System::template StateVector<double> getRandomState(
      const System& sys) {
    return System::template StateVector<double>(
        Eigen::VectorXd::Random(getNumStates(sys)));
  }
};
}
/** getInitialState()
 * @brief Returns a random feasible initial condition
  */
template <typename System>
typename System::template StateVector<double> getInitialState(
    const System& sys) {
  return internal::RandomVectorDispatch<System>::getRandomState(sys);
};

/** @brief Create a new, uninitialized state vector for the system.
 * @concept{system_concept}
 * @return a new, uninitialized state vector for the system.
 */
template <typename Scalar, typename System>
typename System::template StateVector<Scalar> createStateVector(
    const System& sys);

namespace internal {
template <typename System, typename Scalar, class Enable = void>
struct CreateStateVectorDispatch {
  static typename System::template StateVector<Scalar> eval(const System& sys) {
    return typename System::template StateVector<Scalar>();
  }
};

// case: Eigen vector
template <typename System, typename Scalar>
struct CreateStateVectorDispatch<
    System, Scalar,
    typename std::enable_if<is_eigen_vector<
        typename System::template StateVector<Scalar>>::value>::type> {
  static typename System::template StateVector<Scalar> eval(const System& sys) {
    return
        typename System::template StateVector<Scalar>(Drake::getNumStates(sys));
  }
};

// case: Combined vector
template <typename System, typename Scalar>
struct CreateStateVectorDispatch<
    System, Scalar,
    typename std::enable_if<is_combined_vector<
        typename System::template StateVector<Scalar>>::value>::type> {
  static typename System::template StateVector<Scalar> eval(const System& sys) {
    auto x1 = createStateVector<Scalar>(*sys.getSys1());
    auto x2 = createStateVector<Scalar>(*sys.getSys2());
    return typename System::template StateVector<Scalar>(x1, x2);
  }
};
}

template <typename Scalar, typename System>
typename System::template StateVector<Scalar> createStateVector(
    const System& sys) {
  return internal::CreateStateVectorDispatch<System, Scalar>::eval(sys);
};

<<<<<<< HEAD
} // end namespace Drake
=======
/** FeedbackSystem<System1,System2>
 * @brief Builds a new system from the feedback connection of two simpler
 *systems
 * @concept{system_concept}
 *
 * ![Feedback combination of two
 *systems](http://underactuated.csail.mit.edu/figures/feedback_system.svg)
 *
 */

template <class System1, class System2>
class FeedbackSystem {
 public:
  template <typename ScalarType>
  using StateVector1 = typename System1::template StateVector<ScalarType>;
  template <typename ScalarType>
  using StateVector2 = typename System2::template StateVector<ScalarType>;
  template <typename ScalarType>
  using StateVector = typename CombinedVectorUtil<
      System1::template StateVector,
      System2::template StateVector>::template type<ScalarType>;
  template <typename ScalarType>
  using InputVector = typename System1::template InputVector<ScalarType>;
  template <typename ScalarType>
  using OutputVector = typename System1::template OutputVector<ScalarType>;
  typedef CombinedVectorUtil<StateVector1, StateVector2> util;

  typedef std::shared_ptr<System1> System1Ptr;
  typedef std::shared_ptr<System2> System2Ptr;

  static_assert(
      std::is_same<typename System1::template OutputVector<double>,
                   typename System2::template InputVector<double>>::value,
      "System 2 input vector must match System 1 output vector");
  static_assert(
      std::is_same<typename System2::template OutputVector<double>,
                   typename System1::template InputVector<double>>::value,
      "System 1 input vector must match System 2 output vector");

  FeedbackSystem(const System1Ptr& _sys1, const System2Ptr& _sys2)
      : sys1(_sys1), sys2(_sys2){};

  template <typename ScalarType>
  StateVector<ScalarType> dynamics(const ScalarType& t,
                                   const StateVector<ScalarType>& x,
                                   const InputVector<ScalarType>& u) const {
    OutputVector<ScalarType> y1;
    InputVector<ScalarType> y2;
    auto x1 = util::first(x);
    auto x2 = util::second(x);
    subsystemOutputs(t, x1, x2, u, y1, y2);

    StateVector<ScalarType> xdot = util::combine(
        sys1->dynamics(t, x1, static_cast<InputVector<ScalarType>>(toEigen(y2) +
                                                                   toEigen(u))),
        sys2->dynamics(t, x2, y1));
    return xdot;
  }

  template <typename ScalarType>
  OutputVector<ScalarType> output(const ScalarType& t,
                                  const StateVector<ScalarType>& x,
                                  const InputVector<ScalarType>& u) const {
    OutputVector<ScalarType> y1;
    auto x1 = util::first(x);
    if (!sys1->isDirectFeedthrough()) {
      y1 = sys1->output(t, x1,
                        u);  // then don't need u+y2 here, u will be ignored
    } else {
      InputVector<ScalarType> y2;
      auto x2 = util::second(x);
      y2 = sys2->output(
          t, x2, y1);  // y1 might be uninitialized junk, but has to be ok
      y1 = sys1->output(t, x1, static_cast<InputVector<ScalarType>>(
                                   toEigen(y2) + toEigen(u)));
    }
    return y1;
  }

  bool isTimeVarying() const {
    return sys1->isTimeVarying() || sys2->isTimeVarying();
  }
  bool isDirectFeedthrough() const { return sys1->isDirectFeedthrough(); }
  size_t getNumStates() const {
    return Drake::getNumStates(*sys1) + Drake::getNumStates(*sys2);
  };
  size_t getNumInputs() const { return Drake::getNumInputs(*sys1); };
  size_t getNumOutputs() const { return Drake::getNumOutputs(*sys1); };

  const System1Ptr& getSys1() const { return sys1; }

  const System2Ptr& getSys2() const { return sys2; }

  friend StateVector<double> getInitialState(
      const FeedbackSystem<System1, System2>& sys) {
    return util::combine(getInitialState(*(sys.sys1)),
                         getInitialState(*(sys.sys2)));
  }

 private:
  template <typename ScalarType>
  void subsystemOutputs(const ScalarType& t, const StateVector1<ScalarType>& x1,
                        const StateVector2<ScalarType>& x2,
                        const InputVector<ScalarType>& u,
                        OutputVector<ScalarType>& y1,
                        InputVector<ScalarType>& y2) const {
    if (!sys1->isDirectFeedthrough()) {
      y1 = sys1->output(t, x1, u);  // output does not depend on u (so it's ok
                                    // that we're not passing u+y2)
      y2 = sys2->output(t, x2, y1);
    } else {
      y2 = sys2->output(
          t, x2, y1);  // y1 might be uninitialized junk, but has to be ok
      y1 = sys1->output(t, x1, static_cast<InputVector<ScalarType>>(
                                   toEigen(y2) + toEigen(u)));
    }
  }

  System1Ptr sys1;
  System2Ptr sys2;
};

/** feedback(sys1, sys2)
 * @brief Convenience method to create a feedback combination of two systems
 * @ingroup modeling
 */
template <typename System1, typename System2>
std::shared_ptr<FeedbackSystem<System1, System2>> feedback(
    const std::shared_ptr<System1>& sys1,
    const std::shared_ptr<System2>& sys2) {
  return std::make_shared<FeedbackSystem<System1, System2>>(sys1, sys2);
};

/** CascadeSystem<System1,System2>
 * @brief Builds a new system from the cascade connection of two simpler systems
 * @concept{system_concept}
 *
 * ![Cascade combination of two
 *systems](http://underactuated.csail.mit.edu/figures/cascade_system.svg)
 *
 */
template <class System1, class System2>
class CascadeSystem {
 public:
  template <typename ScalarType>
  using StateVector = typename CombinedVectorUtil<
      System1::template StateVector,
      System2::template StateVector>::template type<ScalarType>;
  template <typename ScalarType>
  using StateVector1 = typename System1::template StateVector<ScalarType>;
  template <typename ScalarType>
  using StateVector2 = typename System2::template StateVector<ScalarType>;
  template <typename ScalarType>
  using InputVector = typename System1::template InputVector<ScalarType>;
  template <typename ScalarType>
  using System1OutputVector =
      typename System1::template OutputVector<ScalarType>;
  template <typename ScalarType>
  using OutputVector = typename System2::template OutputVector<ScalarType>;
  typedef std::shared_ptr<System1> System1Ptr;
  typedef std::shared_ptr<System2> System2Ptr;
  typedef CombinedVectorUtil<StateVector1, StateVector2> util;

  static_assert(
      std::is_same<typename System1::template OutputVector<double>,
                   typename System2::template InputVector<double>>::value,
      "System 2 input vector must match System 1 output vector");

  CascadeSystem(const System1Ptr& _sys1, const System2Ptr& _sys2)
      : sys1(_sys1), sys2(_sys2){};

  template <typename ScalarType>
  StateVector<ScalarType> dynamics(const ScalarType& t,
                                   const StateVector<ScalarType>& x,
                                   const InputVector<ScalarType>& u) const {
    auto x1 = util::first(x);
    auto x2 = util::second(x);
    System1OutputVector<ScalarType> y1 = sys1->output(t, x1, u);
    StateVector<ScalarType> xdot =
        util::combine(sys1->dynamics(t, x1, u), sys2->dynamics(t, x2, y1));
    return xdot;
  }

  template <typename ScalarType>
  OutputVector<ScalarType> output(const ScalarType& t,
                                  const StateVector<ScalarType>& x,
                                  const InputVector<ScalarType>& u) const {
    auto x1 = util::first(x);
    auto x2 = util::second(x);
    System1OutputVector<ScalarType> y1 = sys1->output(t, x1, u);
    OutputVector<ScalarType> y2 = sys2->output(t, x2, y1);
    return y2;
  }

  bool isTimeVarying() const {
    return sys1->isTimeVarying() || sys2->isTimeVarying();
  }
  bool isDirectFeedthrough() const {
    return sys1->isDirectFeedthrough() && sys2->isDirectFeedthrough();
  }
  size_t getNumStates() const {
    return Drake::getNumStates(*sys1) + Drake::getNumStates(*sys2);
  };
  size_t getNumInputs() const { return Drake::getNumInputs(*sys1); };
  size_t getNumOutputs() const { return Drake::getNumOutputs(*sys2); };

 public:
  const System1Ptr& getSys1() const { return sys1; }

  const System2Ptr& getSys2() const { return sys2; }

  friend StateVector<double> getInitialState(
      const CascadeSystem<System1, System2>& sys) {
    return util::combine(getInitialState(*(sys.sys1)),
                         getInitialState(*(sys.sys2)));
  }

 private:
  System1Ptr sys1;
  System2Ptr sys2;
};

/** cascade(sys1, sys2)
 * @brief Convenience method to create a cascade combination of two systems
 * @ingroup modeling
 */
template <typename System1, typename System2>
std::shared_ptr<CascadeSystem<System1, System2>> cascade(
    const std::shared_ptr<System1>& sys1,
    const std::shared_ptr<System2>& sys2) {
  return std::make_shared<CascadeSystem<System1, System2>>(sys1, sys2);
};

/** PDControlSystem<System>
 * @brief Wraps an existing system with a PD controller (the new system
 *represents the closed-loop controller + system)
 * @concept{system_concept}
 *
 *   x_d --->[ Kp, Kd ]-->(+)----->[ sys ]----------> yout
 *                     | -                 |
 *                     -------[ Kp, Kd ]<----
 *
 */
template <class System>
class PDControlSystem {
 public:
  template <typename ScalarType>
  using StateVector = typename System::template StateVector<ScalarType>;
  template <typename ScalarType>
  using InputVector = typename System::template StateVector<ScalarType>;
  template <typename ScalarType>
  using OutputVector = typename System::template OutputVector<ScalarType>;
  typedef std::shared_ptr<System> SystemPtr;

  template <typename DerivedA, typename DerivedB>
  PDControlSystem(const SystemPtr& sys, const Eigen::MatrixBase<DerivedA>& Kp,
                  const Eigen::MatrixBase<DerivedB>& Kd)
      : sys(sys), Kp(Kp), Kd(Kd) {
    assert(Drake::getNumInputs(*sys) == Kp.rows() &&
           "Kp must have the same number of rows as the system has inputs");
    assert(Kp.rows() == Kd.rows() &&
           "Kd must have the same number of rows as Kp");
    assert(Drake::getNumStates(*sys) == Kp.cols() + Kd.cols() &&
           "Kp and Kd must match the number of states");
  };

  template <typename ScalarType>
  StateVector<ScalarType> dynamics(const ScalarType& t,
                                   const StateVector<ScalarType>& x,
                                   const InputVector<ScalarType>& u) const {
    typename System::template InputVector<ScalarType> system_u =
        Kp * (toEigen(u).head(Kp.cols()) - toEigen(x).head(Kp.cols())) +
        Kd * (toEigen(u).tail(Kd.cols()) - toEigen(x).tail(Kd.cols()));
    return sys->dynamics(t, x, system_u);
  }

  template <typename ScalarType>
  OutputVector<ScalarType> output(const ScalarType& t,
                                  const StateVector<ScalarType>& x,
                                  const InputVector<ScalarType>& u) const {
    typename System::template InputVector<ScalarType> system_u =
        Kp * (toEigen(u).head(Kp.cols()) - toEigen(x).head(Kp.cols())) +
        Kd * (toEigen(u).tail(Kd.cols()) - toEigen(x).tail(Kd.cols()));
    return sys->output(t, x, system_u);
  }

  bool isTimeVarying() const { return sys->isTimeVarying(); }
  bool isDirectFeedthrough() const { return sys->isDirectFeedthrough(); }
  size_t getNumStates() const { return Drake::getNumStates(*sys); };
  size_t getNumInputs() const { return Drake::getNumStates(*sys); };
  size_t getNumOutputs() const { return Drake::getNumOutputs(*sys); };

 public:
  const SystemPtr& getSys() const { return sys; }
  friend StateVector<double> getInitialState(
      const PDControlSystem<System>& sys) {
    return getInitialState(*sys.sys);
  }

 private:
  SystemPtr sys;
  Eigen::MatrixXd Kp, Kd;
};
>>>>>>> 24a17a54

}  // end namespace Drake

#endif  // DRAKE_SYSTEM_H<|MERGE_RESOLUTION|>--- conflicted
+++ resolved
@@ -227,314 +227,6 @@
   return internal::CreateStateVectorDispatch<System, Scalar>::eval(sys);
 };
 
-<<<<<<< HEAD
 } // end namespace Drake
-=======
-/** FeedbackSystem<System1,System2>
- * @brief Builds a new system from the feedback connection of two simpler
- *systems
- * @concept{system_concept}
- *
- * ![Feedback combination of two
- *systems](http://underactuated.csail.mit.edu/figures/feedback_system.svg)
- *
- */
-
-template <class System1, class System2>
-class FeedbackSystem {
- public:
-  template <typename ScalarType>
-  using StateVector1 = typename System1::template StateVector<ScalarType>;
-  template <typename ScalarType>
-  using StateVector2 = typename System2::template StateVector<ScalarType>;
-  template <typename ScalarType>
-  using StateVector = typename CombinedVectorUtil<
-      System1::template StateVector,
-      System2::template StateVector>::template type<ScalarType>;
-  template <typename ScalarType>
-  using InputVector = typename System1::template InputVector<ScalarType>;
-  template <typename ScalarType>
-  using OutputVector = typename System1::template OutputVector<ScalarType>;
-  typedef CombinedVectorUtil<StateVector1, StateVector2> util;
-
-  typedef std::shared_ptr<System1> System1Ptr;
-  typedef std::shared_ptr<System2> System2Ptr;
-
-  static_assert(
-      std::is_same<typename System1::template OutputVector<double>,
-                   typename System2::template InputVector<double>>::value,
-      "System 2 input vector must match System 1 output vector");
-  static_assert(
-      std::is_same<typename System2::template OutputVector<double>,
-                   typename System1::template InputVector<double>>::value,
-      "System 1 input vector must match System 2 output vector");
-
-  FeedbackSystem(const System1Ptr& _sys1, const System2Ptr& _sys2)
-      : sys1(_sys1), sys2(_sys2){};
-
-  template <typename ScalarType>
-  StateVector<ScalarType> dynamics(const ScalarType& t,
-                                   const StateVector<ScalarType>& x,
-                                   const InputVector<ScalarType>& u) const {
-    OutputVector<ScalarType> y1;
-    InputVector<ScalarType> y2;
-    auto x1 = util::first(x);
-    auto x2 = util::second(x);
-    subsystemOutputs(t, x1, x2, u, y1, y2);
-
-    StateVector<ScalarType> xdot = util::combine(
-        sys1->dynamics(t, x1, static_cast<InputVector<ScalarType>>(toEigen(y2) +
-                                                                   toEigen(u))),
-        sys2->dynamics(t, x2, y1));
-    return xdot;
-  }
-
-  template <typename ScalarType>
-  OutputVector<ScalarType> output(const ScalarType& t,
-                                  const StateVector<ScalarType>& x,
-                                  const InputVector<ScalarType>& u) const {
-    OutputVector<ScalarType> y1;
-    auto x1 = util::first(x);
-    if (!sys1->isDirectFeedthrough()) {
-      y1 = sys1->output(t, x1,
-                        u);  // then don't need u+y2 here, u will be ignored
-    } else {
-      InputVector<ScalarType> y2;
-      auto x2 = util::second(x);
-      y2 = sys2->output(
-          t, x2, y1);  // y1 might be uninitialized junk, but has to be ok
-      y1 = sys1->output(t, x1, static_cast<InputVector<ScalarType>>(
-                                   toEigen(y2) + toEigen(u)));
-    }
-    return y1;
-  }
-
-  bool isTimeVarying() const {
-    return sys1->isTimeVarying() || sys2->isTimeVarying();
-  }
-  bool isDirectFeedthrough() const { return sys1->isDirectFeedthrough(); }
-  size_t getNumStates() const {
-    return Drake::getNumStates(*sys1) + Drake::getNumStates(*sys2);
-  };
-  size_t getNumInputs() const { return Drake::getNumInputs(*sys1); };
-  size_t getNumOutputs() const { return Drake::getNumOutputs(*sys1); };
-
-  const System1Ptr& getSys1() const { return sys1; }
-
-  const System2Ptr& getSys2() const { return sys2; }
-
-  friend StateVector<double> getInitialState(
-      const FeedbackSystem<System1, System2>& sys) {
-    return util::combine(getInitialState(*(sys.sys1)),
-                         getInitialState(*(sys.sys2)));
-  }
-
- private:
-  template <typename ScalarType>
-  void subsystemOutputs(const ScalarType& t, const StateVector1<ScalarType>& x1,
-                        const StateVector2<ScalarType>& x2,
-                        const InputVector<ScalarType>& u,
-                        OutputVector<ScalarType>& y1,
-                        InputVector<ScalarType>& y2) const {
-    if (!sys1->isDirectFeedthrough()) {
-      y1 = sys1->output(t, x1, u);  // output does not depend on u (so it's ok
-                                    // that we're not passing u+y2)
-      y2 = sys2->output(t, x2, y1);
-    } else {
-      y2 = sys2->output(
-          t, x2, y1);  // y1 might be uninitialized junk, but has to be ok
-      y1 = sys1->output(t, x1, static_cast<InputVector<ScalarType>>(
-                                   toEigen(y2) + toEigen(u)));
-    }
-  }
-
-  System1Ptr sys1;
-  System2Ptr sys2;
-};
-
-/** feedback(sys1, sys2)
- * @brief Convenience method to create a feedback combination of two systems
- * @ingroup modeling
- */
-template <typename System1, typename System2>
-std::shared_ptr<FeedbackSystem<System1, System2>> feedback(
-    const std::shared_ptr<System1>& sys1,
-    const std::shared_ptr<System2>& sys2) {
-  return std::make_shared<FeedbackSystem<System1, System2>>(sys1, sys2);
-};
-
-/** CascadeSystem<System1,System2>
- * @brief Builds a new system from the cascade connection of two simpler systems
- * @concept{system_concept}
- *
- * ![Cascade combination of two
- *systems](http://underactuated.csail.mit.edu/figures/cascade_system.svg)
- *
- */
-template <class System1, class System2>
-class CascadeSystem {
- public:
-  template <typename ScalarType>
-  using StateVector = typename CombinedVectorUtil<
-      System1::template StateVector,
-      System2::template StateVector>::template type<ScalarType>;
-  template <typename ScalarType>
-  using StateVector1 = typename System1::template StateVector<ScalarType>;
-  template <typename ScalarType>
-  using StateVector2 = typename System2::template StateVector<ScalarType>;
-  template <typename ScalarType>
-  using InputVector = typename System1::template InputVector<ScalarType>;
-  template <typename ScalarType>
-  using System1OutputVector =
-      typename System1::template OutputVector<ScalarType>;
-  template <typename ScalarType>
-  using OutputVector = typename System2::template OutputVector<ScalarType>;
-  typedef std::shared_ptr<System1> System1Ptr;
-  typedef std::shared_ptr<System2> System2Ptr;
-  typedef CombinedVectorUtil<StateVector1, StateVector2> util;
-
-  static_assert(
-      std::is_same<typename System1::template OutputVector<double>,
-                   typename System2::template InputVector<double>>::value,
-      "System 2 input vector must match System 1 output vector");
-
-  CascadeSystem(const System1Ptr& _sys1, const System2Ptr& _sys2)
-      : sys1(_sys1), sys2(_sys2){};
-
-  template <typename ScalarType>
-  StateVector<ScalarType> dynamics(const ScalarType& t,
-                                   const StateVector<ScalarType>& x,
-                                   const InputVector<ScalarType>& u) const {
-    auto x1 = util::first(x);
-    auto x2 = util::second(x);
-    System1OutputVector<ScalarType> y1 = sys1->output(t, x1, u);
-    StateVector<ScalarType> xdot =
-        util::combine(sys1->dynamics(t, x1, u), sys2->dynamics(t, x2, y1));
-    return xdot;
-  }
-
-  template <typename ScalarType>
-  OutputVector<ScalarType> output(const ScalarType& t,
-                                  const StateVector<ScalarType>& x,
-                                  const InputVector<ScalarType>& u) const {
-    auto x1 = util::first(x);
-    auto x2 = util::second(x);
-    System1OutputVector<ScalarType> y1 = sys1->output(t, x1, u);
-    OutputVector<ScalarType> y2 = sys2->output(t, x2, y1);
-    return y2;
-  }
-
-  bool isTimeVarying() const {
-    return sys1->isTimeVarying() || sys2->isTimeVarying();
-  }
-  bool isDirectFeedthrough() const {
-    return sys1->isDirectFeedthrough() && sys2->isDirectFeedthrough();
-  }
-  size_t getNumStates() const {
-    return Drake::getNumStates(*sys1) + Drake::getNumStates(*sys2);
-  };
-  size_t getNumInputs() const { return Drake::getNumInputs(*sys1); };
-  size_t getNumOutputs() const { return Drake::getNumOutputs(*sys2); };
-
- public:
-  const System1Ptr& getSys1() const { return sys1; }
-
-  const System2Ptr& getSys2() const { return sys2; }
-
-  friend StateVector<double> getInitialState(
-      const CascadeSystem<System1, System2>& sys) {
-    return util::combine(getInitialState(*(sys.sys1)),
-                         getInitialState(*(sys.sys2)));
-  }
-
- private:
-  System1Ptr sys1;
-  System2Ptr sys2;
-};
-
-/** cascade(sys1, sys2)
- * @brief Convenience method to create a cascade combination of two systems
- * @ingroup modeling
- */
-template <typename System1, typename System2>
-std::shared_ptr<CascadeSystem<System1, System2>> cascade(
-    const std::shared_ptr<System1>& sys1,
-    const std::shared_ptr<System2>& sys2) {
-  return std::make_shared<CascadeSystem<System1, System2>>(sys1, sys2);
-};
-
-/** PDControlSystem<System>
- * @brief Wraps an existing system with a PD controller (the new system
- *represents the closed-loop controller + system)
- * @concept{system_concept}
- *
- *   x_d --->[ Kp, Kd ]-->(+)----->[ sys ]----------> yout
- *                     | -                 |
- *                     -------[ Kp, Kd ]<----
- *
- */
-template <class System>
-class PDControlSystem {
- public:
-  template <typename ScalarType>
-  using StateVector = typename System::template StateVector<ScalarType>;
-  template <typename ScalarType>
-  using InputVector = typename System::template StateVector<ScalarType>;
-  template <typename ScalarType>
-  using OutputVector = typename System::template OutputVector<ScalarType>;
-  typedef std::shared_ptr<System> SystemPtr;
-
-  template <typename DerivedA, typename DerivedB>
-  PDControlSystem(const SystemPtr& sys, const Eigen::MatrixBase<DerivedA>& Kp,
-                  const Eigen::MatrixBase<DerivedB>& Kd)
-      : sys(sys), Kp(Kp), Kd(Kd) {
-    assert(Drake::getNumInputs(*sys) == Kp.rows() &&
-           "Kp must have the same number of rows as the system has inputs");
-    assert(Kp.rows() == Kd.rows() &&
-           "Kd must have the same number of rows as Kp");
-    assert(Drake::getNumStates(*sys) == Kp.cols() + Kd.cols() &&
-           "Kp and Kd must match the number of states");
-  };
-
-  template <typename ScalarType>
-  StateVector<ScalarType> dynamics(const ScalarType& t,
-                                   const StateVector<ScalarType>& x,
-                                   const InputVector<ScalarType>& u) const {
-    typename System::template InputVector<ScalarType> system_u =
-        Kp * (toEigen(u).head(Kp.cols()) - toEigen(x).head(Kp.cols())) +
-        Kd * (toEigen(u).tail(Kd.cols()) - toEigen(x).tail(Kd.cols()));
-    return sys->dynamics(t, x, system_u);
-  }
-
-  template <typename ScalarType>
-  OutputVector<ScalarType> output(const ScalarType& t,
-                                  const StateVector<ScalarType>& x,
-                                  const InputVector<ScalarType>& u) const {
-    typename System::template InputVector<ScalarType> system_u =
-        Kp * (toEigen(u).head(Kp.cols()) - toEigen(x).head(Kp.cols())) +
-        Kd * (toEigen(u).tail(Kd.cols()) - toEigen(x).tail(Kd.cols()));
-    return sys->output(t, x, system_u);
-  }
-
-  bool isTimeVarying() const { return sys->isTimeVarying(); }
-  bool isDirectFeedthrough() const { return sys->isDirectFeedthrough(); }
-  size_t getNumStates() const { return Drake::getNumStates(*sys); };
-  size_t getNumInputs() const { return Drake::getNumStates(*sys); };
-  size_t getNumOutputs() const { return Drake::getNumOutputs(*sys); };
-
- public:
-  const SystemPtr& getSys() const { return sys; }
-  friend StateVector<double> getInitialState(
-      const PDControlSystem<System>& sys) {
-    return getInitialState(*sys.sys);
-  }
-
- private:
-  SystemPtr sys;
-  Eigen::MatrixXd Kp, Kd;
-};
->>>>>>> 24a17a54
-
-}  // end namespace Drake
-
-#endif  // DRAKE_SYSTEM_H+
+#endif  // DRAKE_SYSTEM_H
