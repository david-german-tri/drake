#ifndef DRAKE_SYSTEM_H
#define DRAKE_SYSTEM_H

#include <memory>
#include <Eigen/Core>
#include <Eigen/Dense>
#include "drake/core/Core.h"

<<<<<<< HEAD
namespace Drake
{
=======
namespace Drake {
>>>>>>> 16953cc3

/** @defgroup modeling Modeling Dynamical Systems
 * @{
 * @brief Algorithms for combining sub-systems into a (potentially complex)
 * system
 * @}
 */

/**
 * @defgroup system_concept System Concept
 * @ingroup concepts
 * @ingroup modeling
 * @{
 * @brief Describes a dynamical system that is compatible with most of our tools
<<<<<<< HEAD
 * for design and analysis
=======
 *for design and analysis
>>>>>>> 16953cc3
 *
 * @nbsp
 *
 * | Every model of this concept must implement |  |
 * ---------------------|------------------------------------------------------------|
 * | X::StateVector     | type for the internal state of the system, which
<<<<<<< HEAD
 * models the Vector<ScalarType> concept |
 * | X::InputVector     | type for the input to the system, which models the
 * Vector<ScalarType> concept |
 * | X::OutputVector    | type for the output from the system, which models the
 * Vector<ScalarType> concept |
 * | template <ScalarType> StateVector<ScalarType> X::dynamics(const ScalarType&
 * t, const StateVector<ScalarType>& x, const InputVector<ScalarType>& u) | @f$
 * \dot{x} = \text{dynamics}(t,x,u) @f$ |
 * | template <ScalarType> OutputVector<ScalarType> X::output(const ScalarType&
 * t, const StateVector<ScalarType>& x, const InputVector<ScalarType>& u) | @f$
 * y = \text{output}(t,x,u) @f$  |
 * | bool isTimeVarying()  | should return false if output() and dynamics()
 * methods do not depend on time.  @default true |
 * | bool isDirectFeedthrough() | should return false if output() does not
 * depend directly on the input u.  @default true |
 * | size_t getNumStates() | only required if the state vector is
 * dynamically-sized |
 * | size_t getNumInputs() | only required if the input vector is
 * dynamically-sized |
 * | size_t getNumOutputs() | only required if the output vector is
 * dynamically-sized |
=======
 *models the Vector<ScalarType> concept |
 * | X::InputVector     | type for the input to the system, which models the
 *Vector<ScalarType> concept |
 * | X::OutputVector    | type for the output from the system, which models the
 *Vector<ScalarType> concept |
 * | template <ScalarType> StateVector<ScalarType> X::dynamics(const ScalarType&
 *t, const StateVector<ScalarType>& x, const InputVector<ScalarType>& u) | @f$
 *\dot{x} = \text{dynamics}(t,x,u) @f$ |
 * | template <ScalarType> OutputVector<ScalarType> X::output(const ScalarType&
 *t, const StateVector<ScalarType>& x, const InputVector<ScalarType>& u) | @f$ y
 *= \text{output}(t,x,u) @f$  |
 * | bool isTimeVarying()  | should return false if output() and dynamics()
 *methods do not depend on time.  @default true |
 * | bool isDirectFeedthrough() | should return false if output() does not
 *depend directly on the input u.  @default true |
 * | size_t getNumStates() | only required if the state vector is
 *dynamically-sized |
 * | size_t getNumInputs() | only required if the input vector is
 *dynamically-sized |
 * | size_t getNumOutputs() | only required if the output vector is
 *dynamically-sized |
>>>>>>> 16953cc3
 *
 * (always try to label your methods with const if possible)
 *
 * todo: dynamics and output should be implemented as Drake::Function(s) with
<<<<<<< HEAD
 * input-output relationships defined.  then we would no longer specify
 * isTimeVarying and isDirectFeedthrough (we could extract them from the
 * input-output relationship)
 * todo: move xdot and y to be arguments instead of return values, to be
 * consistent with Drake::Function.
=======
 *input-output relationships defined.  then we would no longer specify
 *isTimeVarying and isDirectFeedthrough (we could extract them from the
 *input-output relationship)
 * todo: move xdot and y to be arguments instead of return values, to be
 *consistent with Drake::Function.
>>>>>>> 16953cc3
 *
 * @nbsp
 *
 * @par Coming soon.  Support for:
 *   - deterministic discrete update
 *   - input limits
 *   - state constraints (must also allow for slack variables)
 *   - zero-crossings (to inform the tools of discontinuities in the dynamics)
 * @}
 */
template <class ScalarType, class StateVector, class InputVector, class OutputVector>
class BaseSystem
{
public:
  BaseSystem() = 0;

<<<<<<< HEAD
  virtual StateVector dynamics(const ScalarType& t, const StateVector& x, const InputVector& u) = 0;
  virtual OutputVector output(const ScalarType& t, const StateVector& x, const InputVector& u) = 0;

  /**
   * @return an uninitialized StateVector.
   */
  virtual StateVector CreateStateVector() {
    return StateVector();
  }

  virtual bool isTimeVarying() const = 0;
  virtual bool isDirectFeedthrough() const = 0;
  virtual size_t getNumStates() const = 0;
  virtual size_t getNumInputs() const = 0;
  virtual size_t getNumOutputs() const = 0;
};

namespace internal
{
template <typename System, bool Enable = false>
struct NumStatesDispatch
{
  static std::size_t eval(const System& sys)
  {
    return System::template StateVector<double>::RowsAtCompileTime;
  }
};

template <typename System>
struct NumStatesDispatch<System, true>
{
  static std::size_t eval(const System& sys)
  {
    return sys.getNumStates();
  }
};
}
/** getNumStates()
 * @brief Retrieve the size of the state vector
 * @concept{system_concept}
 *
 * @retval RowsAtCompileTime or the result of getNumStates() for dynamically
 * sized vectors
 */
template <typename System>
std::size_t getNumStates(const System& sys)
{
  return internal::NumStatesDispatch<System, System::template StateVector<double>::RowsAtCompileTime == -1>::eval(sys);
}

namespace internal
{
template <typename System, bool Enable = false>
struct NumInputsDispatch
{
  static std::size_t eval(const System& sys)
  {
    return System::template InputVector<double>::RowsAtCompileTime;
  }
};

template <typename System>
struct NumInputsDispatch<System, true>
{
  static std::size_t eval(const System& sys)
  {
    return sys.getNumInputs();
  }
};
}
/** getNumInputs()
 * @brief Retrieve the size of the input vector
 * @concept{system_concept}
 *
 * @retval RowsAtCompileTime or the result of getNumInputs() for dynamically
 * sized vectors
 */
template <typename System>
std::size_t getNumInputs(const System& sys)
{
  return internal::NumInputsDispatch<System, System::template InputVector<double>::RowsAtCompileTime == -1>::eval(sys);
}

namespace internal
{
template <typename System, bool Enable = false>
struct NumOutputsDispatch
{
  static std::size_t eval(const System& sys)
  {
    return System::template OutputVector<double>::RowsAtCompileTime;
  }
};

template <typename System>
struct NumOutputsDispatch<System, true>
{
  static std::size_t eval(const System& sys)
  {
    return sys.getNumOutputs();
  }
};
}
/** getNumOutputs()
 * @brief Retrieve the size of the output vector
 * @concept{system_concept}
 *
 * @retval RowsAtCompileTime or the result of getNumOutputs() for dynamically
 * sized vectors
 */
template <typename System>
std::size_t getNumOutputs(const System& sys)
{
  return internal::NumOutputsDispatch<System, System::template OutputVector<double>::RowsAtCompileTime == -1>::eval(
      sys);
}

namespace internal
{
template <typename System, typename Enable = void>
struct RandomVectorDispatch
{
  static typename System::template StateVector<double> getRandomState(const System& sys)
  {
    return getRandomVector<System::template StateVector>();
  }
};
template <typename System>
struct RandomVectorDispatch<
    System, typename std::enable_if<System::template StateVector<double>::RowsAtCompileTime == Eigen::Dynamic>::type>
{
  static typename System::template StateVector<double> getRandomState(const System& sys)
  {
    return System::template StateVector<double>(Eigen::VectorXd::Random(getNumStates(sys)));
  }
};
}
/** getInitialState()
 * @brief Returns a random feasible initial condition
  */
template <typename System>
typename System::template StateVector<double> getInitialState(const System& sys)
{
  return internal::RandomVectorDispatch<System>::getRandomState(sys);
};

} // namespace Drake

#endif  // DRAKE_SYSTEM_H
=======
namespace internal {
template <typename System, bool Enable = false>
struct NumStatesDispatch {
  static std::size_t eval(const System& sys) {
    return System::template StateVector<double>::RowsAtCompileTime;
  }
};

template <typename System>
struct NumStatesDispatch<System, true> {
  static std::size_t eval(const System& sys) { return sys.getNumStates(); }
};
}
/** getNumStates()
 * @brief Retrieve the size of the state vector
 * @concept{system_concept}
 *
 * @retval RowsAtCompileTime or the result of getNumStates() for dynamically
 *sized vectors
 */
template <typename System>
std::size_t getNumStates(const System& sys) {
  return internal::NumStatesDispatch<
      System,
      System::template StateVector<double>::RowsAtCompileTime == -1>::eval(sys);
}

namespace internal {
template <typename System, bool Enable = false>
struct NumInputsDispatch {
  static std::size_t eval(const System& sys) {
    return System::template InputVector<double>::RowsAtCompileTime;
  }
};

template <typename System>
struct NumInputsDispatch<System, true> {
  static std::size_t eval(const System& sys) { return sys.getNumInputs(); }
};
}
/** getNumInputs()
 * @brief Retrieve the size of the input vector
 * @concept{system_concept}
 *
 * @retval RowsAtCompileTime or the result of getNumInputs() for dynamically
 *sized vectors
 */
template <typename System>
std::size_t getNumInputs(const System& sys) {
  return internal::NumInputsDispatch<
      System,
      System::template InputVector<double>::RowsAtCompileTime == -1>::eval(sys);
}

namespace internal {
template <typename System, bool Enable = false>
struct NumOutputsDispatch {
  static std::size_t eval(const System& sys) {
    return System::template OutputVector<double>::RowsAtCompileTime;
  }
};

template <typename System>
struct NumOutputsDispatch<System, true> {
  static std::size_t eval(const System& sys) { return sys.getNumOutputs(); }
};
}
/** getNumOutputs()
 * @brief Retrieve the size of the output vector
 * @concept{system_concept}
 *
 * @retval RowsAtCompileTime or the result of getNumOutputs() for dynamically
 *sized vectors
 */
template <typename System>
std::size_t getNumOutputs(const System& sys) {
  return internal::NumOutputsDispatch<
      System, System::template OutputVector<double>::RowsAtCompileTime ==
                  -1>::eval(sys);
}

namespace internal {
template <typename System, typename Enable = void>
struct RandomVectorDispatch {
  static typename System::template StateVector<double> getRandomState(
      const System& sys) {
    return getRandomVector<System::template StateVector>();
  }
};
template <typename System>
struct RandomVectorDispatch<
    System, typename std::enable_if<
                System::template StateVector<double>::RowsAtCompileTime ==
                Eigen::Dynamic>::type> {
  static typename System::template StateVector<double> getRandomState(
      const System& sys) {
    return System::template StateVector<double>(
        Eigen::VectorXd::Random(getNumStates(sys)));
  }
};
}
/** getInitialState()
 * @brief Returns a random feasible initial condition
  */
template <typename System>
typename System::template StateVector<double> getInitialState(
    const System& sys) {
  return internal::RandomVectorDispatch<System>::getRandomState(sys);
};

/** @brief Create a new, uninitialized state vector for the system.
 * @concept{system_concept}
 * @return a new, uninitialized state vector for the system.
 */
template <typename Scalar, typename System>
typename System::template StateVector<Scalar> createStateVector(
    const System& sys);

namespace internal {
template <typename System, typename Scalar, class Enable = void>
struct CreateStateVectorDispatch {
  static typename System::template StateVector<Scalar> eval(const System& sys) {
    return typename System::template StateVector<Scalar>();
  }
};

// case: Eigen vector
template <typename System, typename Scalar>
struct CreateStateVectorDispatch<
    System, Scalar,
    typename std::enable_if<is_eigen_vector<
        typename System::template StateVector<Scalar>>::value>::type> {
  static typename System::template StateVector<Scalar> eval(const System& sys) {
    return
        typename System::template StateVector<Scalar>(Drake::getNumStates(sys));
  }
};

// case: Combined vector
template <typename System, typename Scalar>
struct CreateStateVectorDispatch<
    System, Scalar,
    typename std::enable_if<is_combined_vector<
        typename System::template StateVector<Scalar>>::value>::type> {
  static typename System::template StateVector<Scalar> eval(const System& sys) {
    auto x1 = createStateVector<Scalar>(*sys.getSys1());
    auto x2 = createStateVector<Scalar>(*sys.getSys2());
    return typename System::template StateVector<Scalar>(x1, x2);
  }
};
}

template <typename Scalar, typename System>
typename System::template StateVector<Scalar> createStateVector(
    const System& sys) {
  return internal::CreateStateVectorDispatch<System, Scalar>::eval(sys);
};

} // end namespace Drake

#endif  // DRAKE_SYSTEM_H
>>>>>>> 16953cc3
<|MERGE_RESOLUTION|>--- conflicted
+++ resolved
@@ -6,12 +6,7 @@
 #include <Eigen/Dense>
 #include "drake/core/Core.h"
 
-<<<<<<< HEAD
-namespace Drake
-{
-=======
 namespace Drake {
->>>>>>> 16953cc3
 
 /** @defgroup modeling Modeling Dynamical Systems
  * @{
@@ -26,40 +21,13 @@
  * @ingroup modeling
  * @{
  * @brief Describes a dynamical system that is compatible with most of our tools
-<<<<<<< HEAD
  * for design and analysis
-=======
- *for design and analysis
->>>>>>> 16953cc3
  *
  * @nbsp
  *
  * | Every model of this concept must implement |  |
  * ---------------------|------------------------------------------------------------|
  * | X::StateVector     | type for the internal state of the system, which
-<<<<<<< HEAD
- * models the Vector<ScalarType> concept |
- * | X::InputVector     | type for the input to the system, which models the
- * Vector<ScalarType> concept |
- * | X::OutputVector    | type for the output from the system, which models the
- * Vector<ScalarType> concept |
- * | template <ScalarType> StateVector<ScalarType> X::dynamics(const ScalarType&
- * t, const StateVector<ScalarType>& x, const InputVector<ScalarType>& u) | @f$
- * \dot{x} = \text{dynamics}(t,x,u) @f$ |
- * | template <ScalarType> OutputVector<ScalarType> X::output(const ScalarType&
- * t, const StateVector<ScalarType>& x, const InputVector<ScalarType>& u) | @f$
- * y = \text{output}(t,x,u) @f$  |
- * | bool isTimeVarying()  | should return false if output() and dynamics()
- * methods do not depend on time.  @default true |
- * | bool isDirectFeedthrough() | should return false if output() does not
- * depend directly on the input u.  @default true |
- * | size_t getNumStates() | only required if the state vector is
- * dynamically-sized |
- * | size_t getNumInputs() | only required if the input vector is
- * dynamically-sized |
- * | size_t getNumOutputs() | only required if the output vector is
- * dynamically-sized |
-=======
  *models the Vector<ScalarType> concept |
  * | X::InputVector     | type for the input to the system, which models the
  *Vector<ScalarType> concept |
@@ -81,24 +49,15 @@
  *dynamically-sized |
  * | size_t getNumOutputs() | only required if the output vector is
  *dynamically-sized |
->>>>>>> 16953cc3
  *
  * (always try to label your methods with const if possible)
  *
  * todo: dynamics and output should be implemented as Drake::Function(s) with
-<<<<<<< HEAD
  * input-output relationships defined.  then we would no longer specify
  * isTimeVarying and isDirectFeedthrough (we could extract them from the
  * input-output relationship)
  * todo: move xdot and y to be arguments instead of return values, to be
  * consistent with Drake::Function.
-=======
- *input-output relationships defined.  then we would no longer specify
- *isTimeVarying and isDirectFeedthrough (we could extract them from the
- *input-output relationship)
- * todo: move xdot and y to be arguments instead of return values, to be
- *consistent with Drake::Function.
->>>>>>> 16953cc3
  *
  * @nbsp
  *
@@ -115,7 +74,6 @@
 public:
   BaseSystem() = 0;
 
-<<<<<<< HEAD
   virtual StateVector dynamics(const ScalarType& t, const StateVector& x, const InputVector& u) = 0;
   virtual OutputVector output(const ScalarType& t, const StateVector& x, const InputVector& u) = 0;
 
@@ -264,167 +222,4 @@
 
 } // namespace Drake
 
-#endif  // DRAKE_SYSTEM_H
-=======
-namespace internal {
-template <typename System, bool Enable = false>
-struct NumStatesDispatch {
-  static std::size_t eval(const System& sys) {
-    return System::template StateVector<double>::RowsAtCompileTime;
-  }
-};
-
-template <typename System>
-struct NumStatesDispatch<System, true> {
-  static std::size_t eval(const System& sys) { return sys.getNumStates(); }
-};
-}
-/** getNumStates()
- * @brief Retrieve the size of the state vector
- * @concept{system_concept}
- *
- * @retval RowsAtCompileTime or the result of getNumStates() for dynamically
- *sized vectors
- */
-template <typename System>
-std::size_t getNumStates(const System& sys) {
-  return internal::NumStatesDispatch<
-      System,
-      System::template StateVector<double>::RowsAtCompileTime == -1>::eval(sys);
-}
-
-namespace internal {
-template <typename System, bool Enable = false>
-struct NumInputsDispatch {
-  static std::size_t eval(const System& sys) {
-    return System::template InputVector<double>::RowsAtCompileTime;
-  }
-};
-
-template <typename System>
-struct NumInputsDispatch<System, true> {
-  static std::size_t eval(const System& sys) { return sys.getNumInputs(); }
-};
-}
-/** getNumInputs()
- * @brief Retrieve the size of the input vector
- * @concept{system_concept}
- *
- * @retval RowsAtCompileTime or the result of getNumInputs() for dynamically
- *sized vectors
- */
-template <typename System>
-std::size_t getNumInputs(const System& sys) {
-  return internal::NumInputsDispatch<
-      System,
-      System::template InputVector<double>::RowsAtCompileTime == -1>::eval(sys);
-}
-
-namespace internal {
-template <typename System, bool Enable = false>
-struct NumOutputsDispatch {
-  static std::size_t eval(const System& sys) {
-    return System::template OutputVector<double>::RowsAtCompileTime;
-  }
-};
-
-template <typename System>
-struct NumOutputsDispatch<System, true> {
-  static std::size_t eval(const System& sys) { return sys.getNumOutputs(); }
-};
-}
-/** getNumOutputs()
- * @brief Retrieve the size of the output vector
- * @concept{system_concept}
- *
- * @retval RowsAtCompileTime or the result of getNumOutputs() for dynamically
- *sized vectors
- */
-template <typename System>
-std::size_t getNumOutputs(const System& sys) {
-  return internal::NumOutputsDispatch<
-      System, System::template OutputVector<double>::RowsAtCompileTime ==
-                  -1>::eval(sys);
-}
-
-namespace internal {
-template <typename System, typename Enable = void>
-struct RandomVectorDispatch {
-  static typename System::template StateVector<double> getRandomState(
-      const System& sys) {
-    return getRandomVector<System::template StateVector>();
-  }
-};
-template <typename System>
-struct RandomVectorDispatch<
-    System, typename std::enable_if<
-                System::template StateVector<double>::RowsAtCompileTime ==
-                Eigen::Dynamic>::type> {
-  static typename System::template StateVector<double> getRandomState(
-      const System& sys) {
-    return System::template StateVector<double>(
-        Eigen::VectorXd::Random(getNumStates(sys)));
-  }
-};
-}
-/** getInitialState()
- * @brief Returns a random feasible initial condition
-  */
-template <typename System>
-typename System::template StateVector<double> getInitialState(
-    const System& sys) {
-  return internal::RandomVectorDispatch<System>::getRandomState(sys);
-};
-
-/** @brief Create a new, uninitialized state vector for the system.
- * @concept{system_concept}
- * @return a new, uninitialized state vector for the system.
- */
-template <typename Scalar, typename System>
-typename System::template StateVector<Scalar> createStateVector(
-    const System& sys);
-
-namespace internal {
-template <typename System, typename Scalar, class Enable = void>
-struct CreateStateVectorDispatch {
-  static typename System::template StateVector<Scalar> eval(const System& sys) {
-    return typename System::template StateVector<Scalar>();
-  }
-};
-
-// case: Eigen vector
-template <typename System, typename Scalar>
-struct CreateStateVectorDispatch<
-    System, Scalar,
-    typename std::enable_if<is_eigen_vector<
-        typename System::template StateVector<Scalar>>::value>::type> {
-  static typename System::template StateVector<Scalar> eval(const System& sys) {
-    return
-        typename System::template StateVector<Scalar>(Drake::getNumStates(sys));
-  }
-};
-
-// case: Combined vector
-template <typename System, typename Scalar>
-struct CreateStateVectorDispatch<
-    System, Scalar,
-    typename std::enable_if<is_combined_vector<
-        typename System::template StateVector<Scalar>>::value>::type> {
-  static typename System::template StateVector<Scalar> eval(const System& sys) {
-    auto x1 = createStateVector<Scalar>(*sys.getSys1());
-    auto x2 = createStateVector<Scalar>(*sys.getSys2());
-    return typename System::template StateVector<Scalar>(x1, x2);
-  }
-};
-}
-
-template <typename Scalar, typename System>
-typename System::template StateVector<Scalar> createStateVector(
-    const System& sys) {
-  return internal::CreateStateVectorDispatch<System, Scalar>::eval(sys);
-};
-
-} // end namespace Drake
-
-#endif  // DRAKE_SYSTEM_H
->>>>>>> 16953cc3
+#endif  // DRAKE_SYSTEM_H_
