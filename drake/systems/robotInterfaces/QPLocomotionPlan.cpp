--- conflicted
+++ resolved
@@ -10,37 +10,17 @@
 #include <string>
 #include "drake/util/convexHull.h"
 #include "drake/examples/Atlas/atlasUtil.h"
-#include "drake/drakeQPLocomotionPlan_export.h"  // TODO: exports
+#include "drake/drakeQPLocomotionPlan_export.h" // TODO: exports
 #include "drake/core/Gradient.h"
 
 // TODO: discuss possibility of chatter in knee control
-// TODO: make body_motions a map from RigidBody* to BodyMotionData, remove
-// body_id from BodyMotionData?
+// TODO: make body_motions a map from RigidBody* to BodyMotionData, remove body_id from BodyMotionData?
+
 
 using namespace std;
 using namespace Eigen;
 using namespace Drake;
 
-<<<<<<< HEAD
-const std::map<SupportLogicType, std::vector<bool>>
-    QPLocomotionPlan::support_logic_maps =
-        QPLocomotionPlan::createSupportLogicMaps();
-
-QPLocomotionPlan::QPLocomotionPlan(RigidBodyTree& robot,
-                                   const QPLocomotionPlanSettings& settings,
-                                   const std::string& lcm_channel)
-    : robot(robot),
-      settings(settings),
-      start_time(std::numeric_limits<double>::quiet_NaN()),
-      pelvis_id(robot.findLinkId(settings.pelvis_name)),
-      foot_body_ids(createFootBodyIdMap(robot, settings.foot_names)),
-      knee_indices(createJointIndicesMap(robot, settings.knee_names)),
-      akx_indices(createJointIndicesMap(robot, settings.akx_names)),
-      aky_indices(createJointIndicesMap(robot, settings.aky_names)),
-      plan_shift(Vector3d::Zero()),
-      shifted_zmp_trajectory(settings.zmp_trajectory),
-      last_foot_shift_time(0.0) {
-=======
 const std::map<SupportLogicType, std::vector<bool> > QPLocomotionPlan::support_logic_maps = QPLocomotionPlan::createSupportLogicMaps();
 
 std::string primaryBodyOrFrameName(const std::string& full_body_name) {
@@ -67,7 +47,6 @@
     shifted_zmp_trajectory(settings.zmp_trajectory),
     last_foot_shift_time(0.0)
 {
->>>>>>> ae5d561c
   for (int i = 1; i < settings.support_times.size(); i++) {
     if (settings.support_times[i] < settings.support_times[i - 1])
       throw std::runtime_error("support times must be increasing");
@@ -76,27 +55,25 @@
   for (auto it = Side::values.begin(); it != Side::values.end(); ++it) {
     toe_off_active[*it] = false;
     knee_pd_active[*it] = false;
-    knee_pd_settings[*it] =
-        QPLocomotionPlanSettings::createDefaultKneeSettings();
+    knee_pd_settings[*it] = QPLocomotionPlanSettings::createDefaultKneeSettings();
     foot_shifts[*it] = Vector3d::Zero();
   }
 
-  if (!lcm.good()) {
+  if (!lcm.good())
+  {
     cerr << "ERROR: lcm is not good()" << endl;
   }
 }
 
 Matrix3Xd getFrontTwoContactPoints(const Ref<const Matrix3Xd>& contact_points) {
-  // gets the two frontmost contact points (expressed in body frame with x
-  // forward)
+  // gets the two frontmost contact points (expressed in body frame with x forward)
   if (contact_points.cols() <= 2) {
     return contact_points;
   }
-  Vector2d best_x(-std::numeric_limits<double>::infinity(),
-                  -std::numeric_limits<double>::infinity());
+  Vector2d best_x(-std::numeric_limits<double>::infinity(), -std::numeric_limits<double>::infinity());
   Matrix<Eigen::Index, 2, 1> best_idx;
-  for (int j = 0; j < contact_points.cols(); ++j) {
-    for (int i = 0; i < 2; ++i) {
+  for (int j=0; j < contact_points.cols(); ++j) {
+    for (int i=0; i < 2; ++i) {
       if (contact_points(0, j) > best_x(i)) {
         best_x(i) = contact_points(0, j);
         best_idx(i) = j;
@@ -112,22 +89,19 @@
 
 template <typename DerivedQ, typename DerivedV>
 drake::lcmt_qp_controller_input QPLocomotionPlan::createQPControllerInput(
-    double t_global, const MatrixBase<DerivedQ>& q,
-    const MatrixBase<DerivedV>& v,
-    const std::vector<bool>& contact_force_detected) {
-  if (std::isnan(start_time)) start_time = t_global;
+    double t_global, const MatrixBase<DerivedQ>& q, const MatrixBase<DerivedV>& v, const std::vector<bool>& contact_force_detected)
+{
+  if (std::isnan(start_time))
+    start_time = t_global;
 
   double t_plan = t_global - start_time;
   if (t_plan < 0)
-    throw std::runtime_error("t_plan is negative!");  // TODO: decide how to
-                                                      // handle this case; fail
-                                                      // fast for now
+    throw std::runtime_error("t_plan is negative!"); // TODO: decide how to handle this case; fail fast for now
   t_plan = std::min(t_plan, settings.duration);
 
   // find index into supports vector
   size_t support_index = 0;
-  while (support_index < settings.support_times.size() - 1 &&
-         t_plan >= settings.support_times[support_index + 1])
+  while (support_index < settings.support_times.size() - 1 && t_plan >= settings.support_times[support_index + 1])
     support_index++;
 
   // do kinematics
@@ -135,9 +109,7 @@
 
   RigidBodySupportState& support_state = settings.supports[support_index];
   bool is_last_support = support_index == settings.supports.size() - 1;
-  const RigidBodySupportState& next_support =
-      is_last_support ? settings.supports[support_index]
-                      : settings.supports[support_index + 1];
+  const RigidBodySupportState& next_support = is_last_support ? settings.supports[support_index] : settings.supports[support_index + 1];
   if (settings.use_plan_shift) {
     updatePlanShift(cache, t_plan, contact_force_detected, support_index);
   }
@@ -155,19 +127,13 @@
   qp_input.whole_body_data.timestamp = 0;
   qp_input.whole_body_data.num_positions = robot.num_positions;
   eigenVectorToStdVector(q_des, qp_input.whole_body_data.q_des);
-  qp_input.whole_body_data.constrained_dofs =
-      settings.constrained_position_indices;
-  addOffset(qp_input.whole_body_data.constrained_dofs,
-            1);  // use 1-indexing in LCM
-  qp_input.whole_body_data.num_constrained_dofs =
-      qp_input.whole_body_data.constrained_dofs.size();
+  qp_input.whole_body_data.constrained_dofs = settings.constrained_position_indices;
+  addOffset(qp_input.whole_body_data.constrained_dofs, 1); // use 1-indexing in LCM
+  qp_input.whole_body_data.num_constrained_dofs = qp_input.whole_body_data.constrained_dofs.size();
   // apply plan shift
   if (settings.use_plan_shift) {
-    for (auto direction_it = settings.plan_shift_body_motion_indices.begin();
-         direction_it != settings.plan_shift_body_motion_indices.end();
-         ++direction_it) {
-      qp_input.whole_body_data.q_des[*direction_it] -=
-          plan_shift[*direction_it];
+    for (auto direction_it = settings.plan_shift_body_motion_indices.begin(); direction_it != settings.plan_shift_body_motion_indices.end(); ++direction_it) {
+      qp_input.whole_body_data.q_des[*direction_it] -= plan_shift[*direction_it];
     }
   }
 
@@ -195,57 +161,32 @@
       int knee_index = knee_indices.at(side);
       int akx_index = akx_indices.at(side);
       int aky_index = aky_indices.at(side);
-      bool knee_close_to_singularity =
-          q[knee_index] < settings.knee_settings.min_knee_angle;
+      bool knee_close_to_singularity = q[knee_index] < settings.knee_settings.min_knee_angle;
       if (!toe_off_active[side]) {
         bool is_support_foot = isSupportingBody(body_id, support_state);
-<<<<<<< HEAD
-        bool ankle_close_to_limit = ankleCloseToLimits(
-            q[akx_index], q[aky_index], settings.ankle_limits_tolerance);
-=======
         bool ankle_close_to_limit = Atlas::ankleCloseToLimits(q[akx_index],q[aky_index], settings.ankle_limits_tolerance);
->>>>>>> ae5d561c
         Matrix<double, 2, Dynamic> reduced_support_pts(2, 0);
-        for (int i = 0; i < support_state.size(); ++i) {
-          RigidBodySupportStateElement& support_state_element =
-              support_state[i];
+        for (int i=0; i < support_state.size(); ++i) {
+          RigidBodySupportStateElement& support_state_element = support_state[i];
           Matrix3Xd pts;
           if (support_state_element.body == body_id) {
             // pts = settings.contact_groups[body_id].at("toe");
-            pts =
-                getFrontTwoContactPoints(support_state_element.contact_points);
+            pts = getFrontTwoContactPoints(support_state_element.contact_points);
           } else {
             pts = support_state_element.contact_points;
           }
-          Matrix3Xd pts_in_world =
-              robot.transformPoints(cache, pts, support_state_element.body, 0);
-          reduced_support_pts.conservativeResize(
-              2, reduced_support_pts.cols() + pts.cols());
-          reduced_support_pts.block(
-              0, reduced_support_pts.cols() - pts_in_world.cols(), 2,
-              pts_in_world.cols()) = pts_in_world.topRows<2>();
+          Matrix3Xd pts_in_world = robot.transformPoints(cache, pts, support_state_element.body, 0);
+          reduced_support_pts.conservativeResize(2, reduced_support_pts.cols() + pts.cols());
+          reduced_support_pts.block(0, reduced_support_pts.cols() - pts_in_world.cols(), 2, pts_in_world.cols()) = pts_in_world.topRows<2>();
         }
-        bool zmp_is_safely_within_reduced_support_polygon =
-            signedDistanceInsideConvexHull(
-                reduced_support_pts, shifted_zmp_trajectory.value(t_plan)) >
-            settings.zmp_safety_margin;
-        bool toe_off_allowed =
-            body_motion.isToeOffAllowed(body_motion_segment_index);
-        if (toe_off_allowed && is_support_foot &&
-            zmp_is_safely_within_reduced_support_polygon &&
-            (knee_close_to_singularity || ankle_close_to_limit)) {
+        bool zmp_is_safely_within_reduced_support_polygon = signedDistanceInsideConvexHull(reduced_support_pts, shifted_zmp_trajectory.value(t_plan)) > settings.zmp_safety_margin;
+        bool toe_off_allowed = body_motion.isToeOffAllowed(body_motion_segment_index);
+        if (toe_off_allowed && is_support_foot && zmp_is_safely_within_reduced_support_polygon && (knee_close_to_singularity || ankle_close_to_limit)) {
           std::cout << "body: " << body_id << std::endl;
-          std::cout << "knee q: " << q[knee_index] << " aky q: " << q[aky_index]
-                    << std::endl;
-          std::cout << "reduced support pts: " << std::endl
-                    << reduced_support_pts << std::endl;
-          std::cout << "zmp: "
-                    << shifted_zmp_trajectory.value(t_plan).transpose()
-                    << std::endl;
-          std::cout << "is_support: " << is_support_foot << " zmp in margin: "
-                    << zmp_is_safely_within_reduced_support_polygon
-                    << " knee: " << knee_close_to_singularity
-                    << " ankle: " << ankle_close_to_limit << std::endl;
+          std::cout << "knee q: " << q[knee_index] << " aky q: " << q[aky_index] << std::endl;
+          std::cout << "reduced support pts: " << std::endl << reduced_support_pts << std::endl;
+          std::cout << "zmp: " << shifted_zmp_trajectory.value(t_plan).transpose() << std::endl;
+          std::cout << "is_support: " << is_support_foot << " zmp in margin: " << zmp_is_safely_within_reduced_support_polygon << " knee: " << knee_close_to_singularity << " ankle: " << ankle_close_to_limit << std::endl;
           if (is_last_support)
             toe_off_active[side] = false;
           else {
@@ -253,24 +194,21 @@
           }
           std::cout << "toe off active: " << toe_off_active[side] << std::endl;
         }
-      } else {
+      }
+      else {
         if (!isSupportingBody(body_id, support_state)) {
           toe_off_active[side] = false;
           knee_pd_active[side] = false;
-          updateSwingTrajectory(t_plan, body_motion,
-                                body_motion_segment_index - 1, cache);
+          updateSwingTrajectory(t_plan, body_motion, body_motion_segment_index - 1, cache);
         }
       }
 
       if (toe_off_active[side]) {
         for (int i = 0; i < support_state.size(); ++i) {
-          RigidBodySupportStateElement& support_state_element =
-              support_state[i];
+          RigidBodySupportStateElement& support_state_element = support_state[i];
           if (support_state_element.body == body_id)
-            support_state_element.contact_points =
-                getFrontTwoContactPoints(support_state_element.contact_points);
-          // support_state_element.contact_points =
-          // settings.contact_groups[body_id].at("toe");
+            support_state_element.contact_points = getFrontTwoContactPoints(support_state_element.contact_points);
+            // support_state_element.contact_points = settings.contact_groups[body_id].at("toe");
         }
         knee_pd_active[side] = true;
         if (knee_close_to_singularity) {
@@ -285,30 +223,21 @@
         this->applyKneePD(side, qp_input);
       }
       if (body_motion.isToeOffAllowed(body_motion_segment_index)) {
-        updateSwingTrajectory(t_plan, body_motion, body_motion_segment_index,
-                              cache);
+        updateSwingTrajectory(t_plan, body_motion, body_motion_segment_index, cache);
       }
     }
 
     // extract out current and next polynomial segments
-    PiecewisePolynomial<double> body_motion_trajectory_slice =
-        body_motion.getTrajectory().slice(
-            body_motion_segment_index,
-            std::min(2, body_motion.getTrajectory().getNumberOfSegments() -
-                            body_motion_segment_index));
+    PiecewisePolynomial<double> body_motion_trajectory_slice = body_motion.getTrajectory().slice(body_motion_segment_index, std::min(2, body_motion.getTrajectory().getNumberOfSegments() - body_motion_segment_index));
 
     // convert to global time
     body_motion_trajectory_slice.shiftRight(start_time);
 
     // apply plan shift
-    PiecewisePolynomial<double>::CoefficientMatrix trajectory_shift(
-        body_motion_trajectory_slice.rows(),
-        body_motion_trajectory_slice.cols());
+    PiecewisePolynomial<double>::CoefficientMatrix trajectory_shift(body_motion_trajectory_slice.rows(), body_motion_trajectory_slice.cols());
     trajectory_shift.setZero();
     if (settings.use_plan_shift) {
-      for (auto direction_it = settings.plan_shift_body_motion_indices.begin();
-           direction_it != settings.plan_shift_body_motion_indices.end();
-           ++direction_it) {
+      for (auto direction_it = settings.plan_shift_body_motion_indices.begin(); direction_it != settings.plan_shift_body_motion_indices.end(); ++direction_it) {
         trajectory_shift(*direction_it) = plan_shift(*direction_it);
       }
       body_motion_trajectory_slice -= trajectory_shift;
@@ -316,49 +245,27 @@
 
     drake::lcmt_body_motion_data body_motion_data_for_support_lcm;
     body_motion_data_for_support_lcm.timestamp = 0;
-<<<<<<< HEAD
-    body_motion_data_for_support_lcm.body_id =
-        body_or_frame_id + 1;  // use 1-indexing in LCM
-
-    encodePiecewisePolynomial(body_motion_trajectory_slice,
-                              body_motion_data_for_support_lcm.spline);
-    body_motion_data_for_support_lcm.in_floating_base_nullspace =
-        body_motion.isInFloatingBaseNullSpace(body_motion_segment_index);
-    body_motion_data_for_support_lcm.control_pose_when_in_contact =
-        body_motion.isPoseControlledWhenInContact(body_motion_segment_index);
-    const Isometry3d& transform_task_to_world =
-        body_motion.getTransformTaskToWorld();
-=======
     body_motion_data_for_support_lcm.body_or_frame_name = primaryBodyOrFrameName(robot.getBodyOrFrameName(body_or_frame_id));
 
     encodePiecewisePolynomial(body_motion_trajectory_slice, body_motion_data_for_support_lcm.spline);
     body_motion_data_for_support_lcm.in_floating_base_nullspace = body_motion.isInFloatingBaseNullSpace(body_motion_segment_index);
     body_motion_data_for_support_lcm.control_pose_when_in_contact = body_motion.isPoseControlledWhenInContact(body_motion_segment_index);
     const Isometry3d& transform_task_to_world = body_motion.getTransformTaskToWorld();
->>>>>>> ae5d561c
     Vector4d quat_task_to_world = rotmat2quat(transform_task_to_world.linear());
     Vector3d translation_task_to_world = transform_task_to_world.translation();
-    eigenVectorToCArray(quat_task_to_world,
-                        body_motion_data_for_support_lcm.quat_task_to_world);
-    eigenVectorToCArray(
-        translation_task_to_world,
-        body_motion_data_for_support_lcm.translation_task_to_world);
-    eigenVectorToCArray(body_motion.getXyzProportionalGainMultiplier(),
-                        body_motion_data_for_support_lcm.xyz_kp_multiplier);
-    eigenVectorToCArray(
-        body_motion.getXyzDampingRatioMultiplier(),
-        body_motion_data_for_support_lcm.xyz_damping_ratio_multiplier);
-    body_motion_data_for_support_lcm.expmap_kp_multiplier =
-        body_motion.getExponentialMapProportionalGainMultiplier();
-    body_motion_data_for_support_lcm.expmap_damping_ratio_multiplier =
-        body_motion.getExponentialMapDampingRatioMultiplier();
-    eigenVectorToCArray(body_motion.getWeightMultiplier(),
-                        body_motion_data_for_support_lcm.weight_multiplier);
+    eigenVectorToCArray(quat_task_to_world, body_motion_data_for_support_lcm.quat_task_to_world);
+    eigenVectorToCArray(translation_task_to_world, body_motion_data_for_support_lcm.translation_task_to_world);
+    eigenVectorToCArray(body_motion.getXyzProportionalGainMultiplier(), body_motion_data_for_support_lcm.xyz_kp_multiplier);
+    eigenVectorToCArray(body_motion.getXyzDampingRatioMultiplier(), body_motion_data_for_support_lcm.xyz_damping_ratio_multiplier);
+    body_motion_data_for_support_lcm.expmap_kp_multiplier = body_motion.getExponentialMapProportionalGainMultiplier();
+    body_motion_data_for_support_lcm.expmap_damping_ratio_multiplier = body_motion.getExponentialMapDampingRatioMultiplier();
+    eigenVectorToCArray(body_motion.getWeightMultiplier(), body_motion_data_for_support_lcm.weight_multiplier);
 
     qp_input.body_motion_data.push_back(body_motion_data_for_support_lcm);
     qp_input.num_tracked_bodies++;
 
-    if (body_id == pelvis_id) pelvis_has_tracking = true;
+    if (body_id == pelvis_id)
+      pelvis_has_tracking = true;
 
     // If this body is not currently in support, but will be soon (within
     // early_contact_allowed_fraction of the duration of the current support),
@@ -366,15 +273,11 @@
     // active if that body senses force.
     bool last_support = support_index == settings.supports.size() - 1;
     if (!last_support) {
-      if (t_plan >= settings.early_contact_allowed_fraction *
-                            (settings.support_times[support_index + 1] -
-                             settings.support_times[support_index]) +
-                        settings.support_times[support_index]) {
+      if (t_plan >= settings.early_contact_allowed_fraction * (settings.support_times[support_index + 1] - settings.support_times[support_index]) + settings.support_times[support_index]) {
         if (!isSupportingBody(body_id, support_state)) {
           for (auto it = next_support.begin(); it != next_support.end(); ++it) {
             if (it->body == body_id) {
-              qp_input.support_data.push_back(createSupportDataElement(
-                  *it, support_logic_maps.at(ONLY_IF_FORCE_SENSED)));
+              qp_input.support_data.push_back(createSupportDataElement(*it, support_logic_maps.at(ONLY_IF_FORCE_SENSED)));
               qp_input.num_support_data++;
               break;
             }
@@ -385,23 +288,20 @@
   }
 
   if (!pelvis_has_tracking)
-    throw runtime_error(
-        "Expecting a motion_motion_data element for the pelvis");
+    throw runtime_error("Expecting a motion_motion_data element for the pelvis");
 
   // set support data
   for (auto it = support_state.begin(); it != support_state.end(); ++it) {
-    qp_input.support_data.push_back(
-        createSupportDataElement(*it, settings.planned_support_command));
+    qp_input.support_data.push_back(createSupportDataElement(*it, settings.planned_support_command));
     qp_input.num_support_data++;
   }
 
   qp_input.param_set_name = settings.gain_set;
 
-  for (auto it = settings.untracked_position_indices.begin();
-       it != settings.untracked_position_indices.end(); ++it) {
+  for (auto it = settings.untracked_position_indices.begin(); it != settings.untracked_position_indices.end(); ++it) {
     drake::lcmt_joint_pd_override joint_pd_override;
     joint_pd_override.timestamp = 0;
-    joint_pd_override.position_ind = *it + 1;  // use 1-indexing in LCM
+    joint_pd_override.position_ind = *it + 1; // use 1-indexing in LCM
     joint_pd_override.qi_des = q[*it];
     joint_pd_override.qdi_des = v[*it];
     joint_pd_override.kp = 0.0;
@@ -411,15 +311,10 @@
     qp_input.num_joint_pd_overrides++;
 
     qp_input.whole_body_data.q_des[*it] = q[*it];
-    auto constrained_dofs_it =
-        std::find(qp_input.whole_body_data.constrained_dofs.begin(),
-                  qp_input.whole_body_data.constrained_dofs.end(),
-                  *it + 1);  // use 1-indexing in LCM
-    if (constrained_dofs_it !=
-        qp_input.whole_body_data.constrained_dofs.end()) {
+    auto constrained_dofs_it = std::find(qp_input.whole_body_data.constrained_dofs.begin(), qp_input.whole_body_data.constrained_dofs.end(), *it + 1); // use 1-indexing in LCM
+    if (constrained_dofs_it != qp_input.whole_body_data.constrained_dofs.end()) {
       qp_input.whole_body_data.constrained_dofs.erase(constrained_dofs_it);
-      qp_input.whole_body_data.num_constrained_dofs =
-          qp_input.whole_body_data.constrained_dofs.size();
+      qp_input.whole_body_data.num_constrained_dofs = qp_input.whole_body_data.constrained_dofs.size();
     }
   }
 
@@ -428,15 +323,13 @@
   return qp_input;
 }
 
-void QPLocomotionPlan::applyKneePD(Side side,
-                                   drake::lcmt_qp_controller_input& qp_input) {
+void QPLocomotionPlan::applyKneePD(Side side, drake::lcmt_qp_controller_input &qp_input)
+{
   int knee_index = knee_indices.at(side);
   drake::lcmt_joint_pd_override joint_pd_override_for_support;
   joint_pd_override_for_support.timestamp = 0;
-  joint_pd_override_for_support.position_ind =
-      static_cast<int32_t>(knee_index) + 1;  // use 1-indexing in LCM
-  joint_pd_override_for_support.qi_des =
-      knee_pd_settings.at(side).min_knee_angle;
+  joint_pd_override_for_support.position_ind = static_cast<int32_t>(knee_index) + 1; // use 1-indexing in LCM
+  joint_pd_override_for_support.qi_des = knee_pd_settings.at(side).min_knee_angle;
   joint_pd_override_for_support.qdi_des = 0.0;
   joint_pd_override_for_support.kp = knee_pd_settings.at(side).knee_kp;
   joint_pd_override_for_support.kd = knee_pd_settings.at(side).knee_kd;
@@ -445,23 +338,33 @@
   qp_input.num_joint_pd_overrides++;
 }
 
-void QPLocomotionPlan::setDuration(double duration) {
+void QPLocomotionPlan::setDuration(double duration)
+{
   settings.duration = duration;
 }
 
-void QPLocomotionPlan::setStartTime(double start_time) {
+void QPLocomotionPlan::setStartTime(double start_time)
+{
   this->start_time = start_time;
 }
 
-double QPLocomotionPlan::getStartTime() const { return start_time; }
-
-double QPLocomotionPlan::getDuration() const { return settings.duration; }
-
-drake::lcmt_qp_controller_input QPLocomotionPlan::getLastQPInput() const {
+double QPLocomotionPlan::getStartTime() const
+{
+  return start_time;
+}
+
+double QPLocomotionPlan::getDuration() const
+{
+  return settings.duration;
+}
+
+drake::lcmt_qp_controller_input QPLocomotionPlan::getLastQPInput() const
+{
   return this->last_qp_input;
 }
 
-bool QPLocomotionPlan::isFinished(double t) const {
+bool QPLocomotionPlan::isFinished(double t) const
+{
   if (std::isnan(start_time)) {
     return false;
   } else {
@@ -469,9 +372,13 @@
   }
 }
 
-const RigidBodyTree& QPLocomotionPlan::getRobot() const { return robot; }
-
-drake::lcmt_zmp_data QPLocomotionPlan::createZMPData(double t_plan) const {
+const RigidBodyTree & QPLocomotionPlan::getRobot() const
+{
+  return robot;
+}
+
+drake::lcmt_zmp_data QPLocomotionPlan::createZMPData(double t_plan) const
+{
   drake::lcmt_zmp_data zmp_data_lcm;
   zmp_data_lcm.timestamp = 0;
   eigenToCArrayOfArrays(settings.zmp_data.A, zmp_data_lcm.A);
@@ -481,7 +388,7 @@
   eigenToCArrayOfArrays(settings.zmp_data.u0, zmp_data_lcm.u0);
   eigenToCArrayOfArrays(settings.zmp_data.R, zmp_data_lcm.R);
   eigenToCArrayOfArrays(settings.zmp_data.Qy, zmp_data_lcm.Qy);
-  zmp_data_lcm.s2 = 0;  // never used by the controller
+  zmp_data_lcm.s2 = 0; // never used by the controller
   zmp_data_lcm.s2dot = 0;
 
   // x0, y0
@@ -499,8 +406,7 @@
     eigenToCArrayOfArrays(com_des, zmp_data_lcm.y0);
   } else {
     size_t x0_row = 0;
-    Vector2d shifted_zmp_final =
-        shifted_zmp_trajectory.value(shifted_zmp_trajectory.getEndTime());
+    Vector2d shifted_zmp_final = shifted_zmp_trajectory.value(shifted_zmp_trajectory.getEndTime());
     for (Eigen::Index i = 0; i < shifted_zmp_final.size(); ++i) {
       zmp_data_lcm.x0[x0_row++][0] = shifted_zmp_final(i);
     }
@@ -515,80 +421,58 @@
   eigenToCArrayOfArrays(settings.V.getS(), zmp_data_lcm.S);
   auto s1_current = settings.V.getS1().value(t_plan);
   eigenToCArrayOfArrays(s1_current, zmp_data_lcm.s1);
-  Vector4d s1dot_current = Vector4d::Zero();  // NOTE: not using this; setting
-                                              // to zeros as was being done in
-                                              // the Matlab implementation
+  Vector4d s1dot_current = Vector4d::Zero(); // NOTE: not using this; setting to zeros as was being done in the Matlab implementation
   eigenToCArrayOfArrays(s1dot_current, zmp_data_lcm.s1dot);
 
   return zmp_data_lcm;
 }
 
-drake::lcmt_support_data QPLocomotionPlan::createSupportDataElement(
-    const RigidBodySupportStateElement& element,
-    const std::vector<bool>& support_logic) {
+drake::lcmt_support_data QPLocomotionPlan::createSupportDataElement(const RigidBodySupportStateElement& element, const std::vector<bool>& support_logic)
+{
   drake::lcmt_support_data support_data_element_lcm;
   support_data_element_lcm.timestamp = 0;
-<<<<<<< HEAD
-  support_data_element_lcm.body_id =
-      static_cast<int32_t>(element.body) + 1;  // use 1-indexing in LCM
-=======
   support_data_element_lcm.body_name = primaryBodyOrFrameName(robot.getBodyOrFrameName(static_cast<int32_t>(element.body)));
->>>>>>> ae5d561c
   support_data_element_lcm.num_contact_pts = element.contact_points.cols();
-  eigenToStdVectorOfStdVectors(element.contact_points,
-                               support_data_element_lcm.contact_pts);
+  eigenToStdVectorOfStdVectors(element.contact_points, support_data_element_lcm.contact_pts);
   for (int i = 0; i < support_logic.size(); i++)
     support_data_element_lcm.support_logic_map[i] = support_logic[i];
   support_data_element_lcm.mu = settings.mu;
   Vector4f support_surface_float = element.support_surface.cast<float>();
-  memcpy(support_data_element_lcm.support_surface, support_surface_float.data(),
-         sizeof(float) * 4);
+  memcpy(support_data_element_lcm.support_surface, support_surface_float.data(), sizeof(float) * 4);
   return support_data_element_lcm;
 }
 
-void QPLocomotionPlan::updateSwingTrajectory(
-    double t_plan, BodyMotionData& body_motion_data,
-    int body_motion_segment_index, const KinematicsCache<double>& cache) {
-  int takeoff_segment_index =
-      body_motion_segment_index + 1;  // this function is called before takeoff
+void QPLocomotionPlan::updateSwingTrajectory(double t_plan, BodyMotionData& body_motion_data, int body_motion_segment_index, const KinematicsCache<double>& cache) {
+  int takeoff_segment_index = body_motion_segment_index + 1; // this function is called before takeoff
   int num_swing_segments = 3;
   int landing_segment_index = takeoff_segment_index + num_swing_segments - 1;
 
   // last three knot points from spline
   PiecewisePolynomial<double>& trajectory = body_motion_data.getTrajectory();
   VectorXd x1 = trajectory.value(trajectory.getEndTime(takeoff_segment_index));
-  VectorXd x2 =
-      trajectory.value(trajectory.getEndTime(takeoff_segment_index + 1));
-  VectorXd xf =
-      trajectory.value(trajectory.getEndTime(takeoff_segment_index + 2));
+  VectorXd x2 = trajectory.value(trajectory.getEndTime(takeoff_segment_index + 1));
+  VectorXd xf = trajectory.value(trajectory.getEndTime(takeoff_segment_index + 2));
 
   // first knot point from current position
-  auto x0_pose =
-      robot.relativeTransform(cache, 0, body_motion_data.getBodyOrFrameId());
-  auto x0_twist =
-      robot.relativeTwist(cache, 0, body_motion_data.getBodyOrFrameId(), 0);
+  auto x0_pose = robot.relativeTransform(cache, 0, body_motion_data.getBodyOrFrameId());
+  auto x0_twist = robot.relativeTwist(cache, 0, body_motion_data.getBodyOrFrameId(), 0);
 
   Vector4d x0_quat = rotmat2quat(x0_pose.linear());
   Matrix<double, QUAT_SIZE, SPACE_DIMENSION> Phi;
-  angularvel2quatdotMatrix(
-      x0_quat, Phi,
-      static_cast<Gradient<decltype(Phi), Dynamic>::type*>(nullptr));
-  auto quatdot = (Phi * x0_twist.topRows<3>()).eval();
-
-  auto x0_expmap_autodiff = quat2expmap(
-      Drake::initializeAutoDiffGivenGradientMatrix(x0_quat, quatdot));
+  angularvel2quatdotMatrix(x0_quat, Phi, static_cast<Gradient<decltype(Phi), Dynamic>::type*>(nullptr));
+  auto quatdot = (Phi *  x0_twist.topRows<3>()).eval();
+
+  auto x0_expmap_autodiff = quat2expmap(Drake::initializeAutoDiffGivenGradientMatrix(x0_quat, quatdot));
   auto x0_expmap = autoDiffToValueMatrix(x0_expmap_autodiff);
   auto xd0_expmap = autoDiffToGradientMatrix(x0_expmap_autodiff);
 
-  // std::cout << "x0: " << x0_expmap.value()(2) << " x1: " << x1(5) << " x2: "
-  // << x2(5) << " xf: " << xf(5) << std::endl;
+  // std::cout << "x0: " << x0_expmap.value()(2) << " x1: " << x1(5) << " x2: " << x2(5) << " xf: " << xf(5) << std::endl;
 
   typedef Matrix<double, 6, 1> Vector6d;
   Vector6d x0;
   x0.head<3>() = x0_pose.translation();
   if (settings.use_plan_shift) {
-    for (auto it = settings.plan_shift_body_motion_indices.begin();
-         it != settings.plan_shift_body_motion_indices.end(); ++it) {
+    for (auto it = settings.plan_shift_body_motion_indices.begin(); it != settings.plan_shift_body_motion_indices.end(); ++it) {
       x0(*it) += plan_shift(*it);
     }
   }
@@ -610,22 +494,17 @@
   }
 
   // TODO: find a less expensive way of doing this
-  VectorXd xdf = trajectory.derivative().value(
-      trajectory.getEndTime(landing_segment_index));
-
-  // Unwrap all of the knots in the trajectory to ensure we don't create a
-  // wraparound
+  VectorXd xdf = trajectory.derivative().value(trajectory.getEndTime(landing_segment_index));
+
+  // Unwrap all of the knots in the trajectory to ensure we don't create a wraparound
   x1.tail<3>() = closestExpmap(x0.tail<3>(), x1.tail<3>());
   x2.tail<3>() = closestExpmap(x1.tail<3>(), x2.tail<3>());
-  auto xf_unwrap_autodiff = closestExpmap(
-      initializeAutoDiffGivenGradientMatrix(x2.tail<3>(), xdf.tail<3>()),
-      initializeAutoDiffGivenGradientMatrix(xf.tail<3>(), xdf.tail<3>()));
+  auto xf_unwrap_autodiff = closestExpmap(initializeAutoDiffGivenGradientMatrix(x2.tail<3>(), xdf.tail<3>()), initializeAutoDiffGivenGradientMatrix(xf.tail<3>(), xdf.tail<3>()));
   xf.tail<3>() = autoDiffToValueMatrix(xf_unwrap_autodiff);
   xdf.tail<3>() = autoDiffToGradientMatrix(xf_unwrap_autodiff);
 
   // std::cout << "after all modifications:" << std::endl;
-  // std::cout << "x0: " << x0(5) << " x1: " << x1(5) << " x2: " << x2(5) << "
-  // xf: " << xf(5) << std::endl;
+  // std::cout << "x0: " << x0(5) << " x1: " << x1(5) << " x2: " << x2(5) << " xf: " << xf(5) << std::endl;
   // std::cout << "xd0: " << xd0.transpose() << " xdf: " << xdf.transpose();
 
   auto start_it = trajectory.getSegmentTimes().begin() + takeoff_segment_index;
@@ -633,42 +512,36 @@
   std::vector<double> breaks(start_it, start_it + num_breaks);
 
   for (int dof_num = 0; dof_num < x0.rows(); ++dof_num) {
-    PiecewisePolynomial<double> updated_spline_for_dof =
-        nWaypointCubicSpline(breaks, x0(dof_num), xd0(dof_num), xf(dof_num),
-                             xdf(dof_num), Vector2d(x1(dof_num), x2(dof_num)));
+    PiecewisePolynomial<double> updated_spline_for_dof = nWaypointCubicSpline(breaks, x0(dof_num), xd0(dof_num), xf(dof_num), xdf(dof_num), Vector2d(x1(dof_num), x2(dof_num)));
     for (int j = 0; j < updated_spline_for_dof.getNumberOfSegments(); j++) {
-      body_motion_data.getTrajectory().setPolynomialMatrixBlock(
-          updated_spline_for_dof.getPolynomialMatrix(j),
-          takeoff_segment_index + j, dof_num, 0);
-    }
-  }
-  // NOTE: not updating times here. If we use a spline generation method that
-  // also determines the times, remember to update those as well
-}
-
-bool QPLocomotionPlan::isSupportingBody(
-    int body_index, const RigidBodySupportState& support_state) const {
+      body_motion_data.getTrajectory().setPolynomialMatrixBlock(updated_spline_for_dof.getPolynomialMatrix(j), takeoff_segment_index + j, dof_num, 0);
+    }
+  }
+  // NOTE: not updating times here. If we use a spline generation method that also determines the times, remember to update those as well
+}
+
+
+bool QPLocomotionPlan::isSupportingBody(int body_index, const RigidBodySupportState& support_state) const {
   for (auto it = support_state.begin(); it != support_state.end(); ++it) {
-    if (it->body == body_index) return true;
+    if (it->body == body_index)
+      return true;
   }
   return false;
 }
 
 template <typename T>
-class AddressEqual {
- private:
+class AddressEqual
+{
+private:
   const T& t;
-
- public:
+public:
   AddressEqual(const T& t) : t(t) {}
   bool operator()(const T& other) const { return &t == &other; }
 };
 
-std::vector<Side> QPLocomotionPlan::getSupportSides(
-    const RigidBodySupportState& support_state) const {
+std::vector<Side> QPLocomotionPlan::getSupportSides(const RigidBodySupportState &support_state) const {
   std::vector<Side> support_sides;
-  for (auto side_it = foot_body_ids.begin(); side_it != foot_body_ids.end();
-       ++side_it) {
+  for (auto side_it = foot_body_ids.begin(); side_it != foot_body_ids.end(); ++side_it) {
     for (auto it = support_state.begin(); it != support_state.end(); ++it) {
       if (it->body == side_it->second) {
         support_sides.push_back(side_it->first);
@@ -688,11 +561,8 @@
   }
 }
 
-void QPLocomotionPlan::findPlannedSupportFraction(
-    double t_plan, int support_index, double& last_support_fraction,
-    double& next_support_fraction, double& transition_fraction) const {
-  std::vector<Side> support_sides =
-      this->getSupportSides(settings.supports[support_index]);
+void QPLocomotionPlan::findPlannedSupportFraction(double t_plan, int support_index, double &last_support_fraction, double &next_support_fraction, double &transition_fraction) const {
+  std::vector<Side> support_sides = this->getSupportSides(settings.supports[support_index]);
   if (support_sides.size() == 1) {
     // single support
     double frac = sideToFraction(support_sides[0]);
@@ -707,7 +577,7 @@
       support_sides = this->getSupportSides(settings.supports[i]);
       if (support_sides.size() == 1) {
         found_past_single_support = true;
-        t_last_single_support_end = settings.support_times[i + 1];
+        t_last_single_support_end = settings.support_times[i+1];
         last_support_fraction = sideToFraction(support_sides[0]);
         // std::cout << "found a past single supp" << std::endl;
         break;
@@ -733,33 +603,24 @@
     }
     if (!found_future_single_support) {
       next_support_fraction = 0.5;
-      t_next_single_support_begin =
-          settings.support_times[settings.support_times.size() - 1];
-    }
-
-    transition_fraction =
-        (t_plan - t_last_single_support_end) /
-        (t_next_single_support_begin - t_last_single_support_end);
-  }
-
-  // std::cout << "last: " << last_support_fraction << " next: " <<
-  // next_support_fraction << " transition: " << transition_fraction <<
-  // std::endl;
-}
-
-PiecewisePolynomial<double> firstOrderHold(
-    const std::vector<double>& segment_times,
-    const std::vector<Matrix<double, Dynamic, Dynamic>>& knots) {
+      t_next_single_support_begin = settings.support_times[settings.support_times.size() - 1];
+    }
+
+    transition_fraction = (t_plan - t_last_single_support_end) / (t_next_single_support_begin - t_last_single_support_end);
+  }
+
+
+  // std::cout << "last: " << last_support_fraction << " next: " << next_support_fraction << " transition: " << transition_fraction << std::endl;
+}
+
+PiecewisePolynomial<double> firstOrderHold(const std::vector<double> &segment_times, const std::vector<Matrix<double, Dynamic, Dynamic>> &knots) {
   std::vector<PiecewisePolynomial<double>::PolynomialMatrix> polys;
   polys.reserve(segment_times.size() - 1);
-  for (int i = 0; i < segment_times.size() - 1; ++i) {
-    Matrix<Polynomial<double>, Dynamic, Dynamic> poly_matrix(knots[0].rows(),
-                                                             knots[0].cols());
-    for (int j = 0; j < knots[i].rows(); ++j) {
-      for (int k = 0; k < knots[i].cols(); ++k) {
-        poly_matrix(j, k) = Polynomial<double>(Vector2d(
-            knots[i](j, k), (knots[i + 1](j, k) - knots[i](j, k)) /
-                                (segment_times[i + 1] - segment_times[i])));
+  for (int i=0; i < segment_times.size() - 1; ++i) {
+    Matrix<Polynomial<double>, Dynamic, Dynamic> poly_matrix(knots[0].rows(), knots[0].cols());
+    for (int j=0; j < knots[i].rows(); ++j) {
+      for (int k=0; k < knots[i].cols(); ++k) {
+        poly_matrix(j, k) = Polynomial<double>(Vector2d(knots[i](j,k), (knots[i+1](j,k) - knots[i](j,k)) / (segment_times[i+1] - segment_times[i])));
       }
     }
     polys.push_back(poly_matrix);
@@ -768,139 +629,95 @@
 }
 
 void QPLocomotionPlan::updateS1Trajectory() {
-  ExponentialPlusPiecewisePolynomial<double> s1 = s1Trajectory(
-      settings.zmp_data, shifted_zmp_trajectory, settings.V.getS());
+  ExponentialPlusPiecewisePolynomial<double> s1 = s1Trajectory(settings.zmp_data, shifted_zmp_trajectory, settings.V.getS());
   settings.V.setS1(s1);
-}
-
-void QPLocomotionPlan::updateZMPTrajectory(const double t_plan,
-                                           const double last_support_fraction,
-                                           const double next_support_fraction,
-                                           const double transition_fraction) {
+
+}
+
+void QPLocomotionPlan::updateZMPTrajectory(const double t_plan, const double last_support_fraction, const double next_support_fraction, const double transition_fraction) {
+
   int segment_index = settings.zmp_trajectory.getSegmentIndex(t_plan);
-  const std::vector<double>& segment_times =
-      settings.zmp_trajectory.getSegmentTimes();
+  const std::vector<double> &segment_times = settings.zmp_trajectory.getSegmentTimes();
   std::vector<MatrixXd> zmp_knots;
   zmp_knots.reserve(segment_times.size());
-  for (int i = 0; i < segment_times.size(); ++i) {
+  for (int i=0; i < segment_times.size(); ++i) {
     zmp_knots.push_back(settings.zmp_trajectory.value(segment_times[i]));
   }
-  // std::cout << "right: " << foot_shifts.at(Side::RIGHT).transpose() << "
-  // left: " << foot_shifts.at(Side::LEFT).transpose() << std::endl;
+  // std::cout << "right: " << foot_shifts.at(Side::RIGHT).transpose() << " left: " << foot_shifts.at(Side::LEFT).transpose() << std::endl;
 
   // std::cout << "zmp before: " << zmp_knots[segment_index] << std::endl;
-  zmp_knots[segment_index] -=
-      last_support_fraction * foot_shifts.at(Side::RIGHT).head<2>() +
-      (1.0 - last_support_fraction) * foot_shifts.at(Side::LEFT).head<2>();
+  zmp_knots[segment_index] -= last_support_fraction * foot_shifts.at(Side::RIGHT).head<2>() + (1.0 - last_support_fraction) * foot_shifts.at(Side::LEFT).head<2>();
   // std::cout << "zmp after: " << zmp_knots[segment_index] << std::endl;
-  // std::cout << "last frac: " << last_support_fraction << " next frac: " <<
-  // next_support_fraction << " transition_fraction: " << transition_fraction <<
-  // std::endl;
+  // std::cout << "last frac: " << last_support_fraction << " next frac: " << next_support_fraction << " transition_fraction: " << transition_fraction << std::endl;
 
   if (segment_index + 1 < zmp_knots.size()) {
-    zmp_knots[segment_index + 1] -=
-        next_support_fraction * foot_shifts.at(Side(Side::RIGHT)).head<2>() +
-        (1.0 - next_support_fraction) *
-            foot_shifts.at(Side(Side::LEFT)).head<2>();
+    zmp_knots[segment_index+1] -= next_support_fraction * foot_shifts.at(Side(Side::RIGHT)).head<2>() + (1.0 - next_support_fraction) * foot_shifts.at(Side(Side::LEFT)).head<2>();
   }
   if (segment_index + 2 < zmp_knots.size()) {
     if (transition_fraction >= 0.05 && transition_fraction <= 0.95) {
-      // If we're in double support, then we need to update the next TWO zmp
-      // knots
-      zmp_knots[segment_index + 2] -=
-          next_support_fraction * foot_shifts.at(Side(Side::RIGHT)).head<2>() +
-          (1.0 - next_support_fraction) *
-              foot_shifts.at(Side(Side::LEFT)).head<2>();
+      // If we're in double support, then we need to update the next TWO zmp knots 
+      zmp_knots[segment_index + 2] -= next_support_fraction * foot_shifts.at(Side(Side::RIGHT)).head<2>() + (1.0 - next_support_fraction) * foot_shifts.at(Side(Side::LEFT)).head<2>();
     }
   }
 
   shifted_zmp_trajectory = firstOrderHold(segment_times, zmp_knots);
 }
 
-void QPLocomotionPlan::updateZMPController(const double t_plan,
-                                           const double last_support_fraction,
-                                           const double next_support_fraction,
-                                           const double transition_fraction) {
-  this->updateZMPTrajectory(t_plan, last_support_fraction,
-                            next_support_fraction, transition_fraction);
+void QPLocomotionPlan::updateZMPController(const double t_plan, const double last_support_fraction, const double next_support_fraction, const double transition_fraction) {
+
+  this->updateZMPTrajectory(t_plan, last_support_fraction, next_support_fraction, transition_fraction);
   this->updateS1Trajectory();
 }
 
-void QPLocomotionPlan::updatePlanShift(
-    const KinematicsCache<double>& cache, double t_plan,
-    const std::vector<bool>& contact_force_detected, int support_index) {
+void QPLocomotionPlan::updatePlanShift(const KinematicsCache<double>& cache, double t_plan, const std::vector<bool>& contact_force_detected, int support_index) {
   const bool is_last_support = support_index == settings.supports.size() - 1;
-  const RigidBodySupportState& next_support =
-      is_last_support ? settings.supports[support_index]
-                      : settings.supports[support_index + 1];
+  const RigidBodySupportState& next_support = is_last_support ? settings.supports[support_index] : settings.supports[support_index + 1];
 
   double last_support_fraction, next_support_fraction, transition_fraction;
-  this->findPlannedSupportFraction(t_plan, support_index, last_support_fraction,
-                                   next_support_fraction, transition_fraction);
+  this->findPlannedSupportFraction(t_plan, support_index, last_support_fraction, next_support_fraction, transition_fraction);
 
   if (t_plan - last_foot_shift_time > settings.min_foot_shift_delay) {
-    // First, figure out the relative shifts for each of the feet which are in
-    // support and in contact
-    for (auto side_it = foot_body_ids.begin(); side_it != foot_body_ids.end();
-         side_it++) {
+    // First, figure out the relative shifts for each of the feet which are in support and in contact
+    for (auto side_it = foot_body_ids.begin(); side_it != foot_body_ids.end(); side_it++) {
       if (QPLocomotionPlan::isSupportingBody(side_it->second, next_support)) {
         if (contact_force_detected[side_it->second]) {
-          for (auto body_motion_it = settings.body_motions.begin();
-               body_motion_it != settings.body_motions.end();
-               ++body_motion_it) {
-            int body_motion_body_id =
-                robot.parseBodyOrFrameID(body_motion_it->getBodyOrFrameId());
+          for (auto body_motion_it = settings.body_motions.begin(); body_motion_it != settings.body_motions.end(); ++body_motion_it) {
+            int body_motion_body_id = robot.parseBodyOrFrameID(body_motion_it->getBodyOrFrameId());
             if (body_motion_body_id == side_it->second) {
-              Vector3d foot_frame_origin_actual =
-                  robot.relativeTransform(cache, 0,
-                                          body_motion_it->getBodyOrFrameId())
-                      .translation();
-              Vector3d foot_frame_origin_planned =
-                  body_motion_it->getTrajectory().value(t_plan).topRows<3>();
-              // std::cout << "actual: " << foot_frame_origin_actual.transpose()
-              // << " planned: " << foot_frame_origin_planned.transpose() <<
-              // std::endl;
-              foot_shifts[side_it->first] =
-                  foot_frame_origin_planned - foot_frame_origin_actual;
+              Vector3d foot_frame_origin_actual = robot.relativeTransform(cache, 0, body_motion_it->getBodyOrFrameId()).translation();
+              Vector3d foot_frame_origin_planned = body_motion_it->getTrajectory().value(t_plan).topRows<3>();
+              // std::cout << "actual: " << foot_frame_origin_actual.transpose() << " planned: " << foot_frame_origin_planned.transpose() << std::endl;
+              foot_shifts[side_it->first] = foot_frame_origin_planned - foot_frame_origin_actual;
               break;
             }
           }
         }
       }
     }
-    // std::cout << "right: " << foot_shifts.at(Side::RIGHT).transpose() <<
-    // "left: " << foot_shifts.at(Side::LEFT).transpose() << std::endl;
+    // std::cout << "right: " << foot_shifts.at(Side::RIGHT).transpose() << "left: " << foot_shifts.at(Side::LEFT).transpose() << std::endl;
     last_foot_shift_time = t_plan;
-    this->updateZMPController(t_plan, last_support_fraction,
-                              next_support_fraction, transition_fraction);
-  }
-
-  // Now figure out how to combine the foot shifts into a single plan shift. The
-  // logic is:
+    this->updateZMPController(t_plan, last_support_fraction, next_support_fraction, transition_fraction);
+  }
+
+  // Now figure out how to combine the foot shifts into a single plan shift. The logic is:
   // If we're in single support, then use the shift for the support foot
-  // If we're in double support, then interpolate linearly between the two
-  // shifts based on the time since one foot was single support and the time
-  // when the other foot will be single support
-  double current_support_fraction =
-      transition_fraction * next_support_fraction +
-      (1.0 - transition_fraction) * last_support_fraction;
-  plan_shift =
-      current_support_fraction * foot_shifts.at(Side(Side::RIGHT)) +
-      (1.0 - current_support_fraction) * foot_shifts.at(Side(Side::LEFT));
-}
-
-const std::map<SupportLogicType, std::vector<bool>>
-QPLocomotionPlan::createSupportLogicMaps() {
-  std::map<SupportLogicType, std::vector<bool>> ret;
-  ret[REQUIRE_SUPPORT] = {{true, true, true, true}};
-  ret[ONLY_IF_FORCE_SENSED] = {{false, false, true, true}};
-  ret[KINEMATIC_OR_SENSED] = {{false, true, true, true}};
-  ret[PREVENT_SUPPORT] = {{false, false, false, false}};
+  // If we're in double support, then interpolate linearly between the two shifts based on the time since one foot was single support and the time when the other foot will be single support
+  double current_support_fraction = transition_fraction * next_support_fraction + (1.0- transition_fraction) * last_support_fraction;
+  plan_shift = current_support_fraction * foot_shifts.at(Side(Side::RIGHT)) + (1.0 - current_support_fraction) * foot_shifts.at(Side(Side::LEFT));
+}
+
+const std::map<SupportLogicType, std::vector<bool> > QPLocomotionPlan::createSupportLogicMaps()
+{
+  std::map<SupportLogicType, std::vector<bool> > ret;
+  ret[REQUIRE_SUPPORT] = { {true, true, true, true} };
+  ret[ONLY_IF_FORCE_SENSED] = { {false, false, true, true} };
+  ret[KINEMATIC_OR_SENSED] = { {false, true, true, true} };
+  ret[PREVENT_SUPPORT] = { {false, false, false, false} };
   return ret;
 }
 
-const std::map<Side, int> QPLocomotionPlan::createFootBodyIdMap(
-    RigidBodyTree& robot, const std::map<Side, std::string>& foot_names) {
+const std::map<Side, int> QPLocomotionPlan::createFootBodyIdMap(RigidBodyTree & robot, const std::map<Side, std::string>& foot_names)
+{
   std::map<Side, int> foot_body_ids;
   for (auto it = Side::values.begin(); it != Side::values.end(); ++it) {
     foot_body_ids[*it] = robot.findLinkId(foot_names.at(*it));
@@ -908,8 +725,8 @@
   return foot_body_ids;
 }
 
-const std::map<Side, int> QPLocomotionPlan::createJointIndicesMap(
-    RigidBodyTree& robot, const std::map<Side, std::string>& joint_names) {
+const std::map<Side, int> QPLocomotionPlan::createJointIndicesMap(RigidBodyTree & robot, const std::map<Side, std::string>& joint_names)
+{
   std::map<Side, int> joint_indices;
   for (auto it = Side::values.begin(); it != Side::values.end(); ++it) {
     int joint_id = robot.findJointId(joint_names.at(*it));
@@ -918,19 +735,5 @@
   return joint_indices;
 }
 
-template drake::lcmt_qp_controller_input
-QPLocomotionPlan::createQPControllerInput<Matrix<double, -1, 1, 0, -1, 1>,
-                                          Matrix<double, -1, 1, 0, -1, 1>>(
-    double, MatrixBase<Matrix<double, -1, 1, 0, -1, 1>> const&,
-    MatrixBase<Matrix<double, -1, 1, 0, -1, 1>> const&,
-    std::vector<bool, std::allocator<bool>> const&);
-template drake::lcmt_qp_controller_input
-QPLocomotionPlan::createQPControllerInput<
-    Map<Matrix<double, -1, 1, 0, -1, 1> const, 0, Stride<0, 0>>,
-    Map<Matrix<double, -1, 1, 0, -1, 1> const, 0, Stride<0, 0>>>(
-    double,
-    MatrixBase<
-        Map<Matrix<double, -1, 1, 0, -1, 1> const, 0, Stride<0, 0>>> const&,
-    MatrixBase<
-        Map<Matrix<double, -1, 1, 0, -1, 1> const, 0, Stride<0, 0>>> const&,
-    vector<bool, allocator<bool>> const&);+template drake::lcmt_qp_controller_input QPLocomotionPlan::createQPControllerInput<Matrix<double, -1, 1, 0, -1, 1>, Matrix<double, -1, 1, 0, -1, 1> >(double, MatrixBase<Matrix<double, -1, 1, 0, -1, 1> > const&, MatrixBase<Matrix<double, -1, 1, 0, -1, 1> > const&, std::vector<bool, std::allocator<bool> > const&);
+template drake::lcmt_qp_controller_input QPLocomotionPlan::createQPControllerInput<Map<Matrix<double, -1, 1, 0, -1, 1> const, 0, Stride<0, 0> >, Map<Matrix<double, -1, 1, 0, -1, 1> const, 0, Stride<0, 0> > >(double, MatrixBase<Map<Matrix<double, -1, 1, 0, -1, 1> const, 0, Stride<0, 0> > > const&, MatrixBase<Map<Matrix<double, -1, 1, 0, -1, 1> const, 0, Stride<0, 0> > > const&, vector<bool, allocator<bool> > const&);