--- conflicted
+++ resolved
@@ -4,29 +4,22 @@
 using namespace std;
 using namespace Eigen;
 
-void mexFunction(int nlhs, mxArray *plhs[], int nrhs, const mxArray *prhs[]) {
+void mexFunction(int nlhs, mxArray *plhs[], int nrhs, const mxArray *prhs[])
+{
   if (nrhs != 4 || nlhs != 1) {
-    mexErrMsgTxt(
-        "usage: lcm_msg_data = getQPControllerInput(obj, t_global, x, "
-        "contact_force_detected);");
+    mexErrMsgTxt("usage: lcm_msg_data = getQPControllerInput(obj, t_global, x, contact_force_detected);");
   }
 
-  QPLocomotionPlan *plan = (QPLocomotionPlan *)getDrakeMexPointer(
-      mxGetPropertySafe(prhs[0], "qp_locomotion_plan_ptr"));
+  QPLocomotionPlan* plan = (QPLocomotionPlan*) getDrakeMexPointer(mxGetPropertySafe(prhs[0], "qp_locomotion_plan_ptr"));
   double t_global = mxGetScalar(prhs[1]);
   int nq = plan->getRobot().num_positions;
   int nv = plan->getRobot().num_velocities;
   auto q = Map<const VectorXd>(mxGetPrSafe(prhs[2]), nq);
   auto v = Map<const VectorXd>(mxGetPrSafe(prhs[2]) + nq, nv);
   auto contact_force_detected = matlabToStdVector<bool>(prhs[3]);
-<<<<<<< HEAD
-  drake::lcmt_qp_controller_input qp_controller_input =
-      plan->createQPControllerInput(t_global, q, v, contact_force_detected);
-=======
   drake::lcmt_qp_controller_input qp_controller_input = plan->createQPControllerInput(t_global, q, v, contact_force_detected);
   lcm::LCM lcm;
   lcm.publish("QP_CONTROLLER_INPUT", &qp_controller_input);
->>>>>>> ae5d561c
   const size_t size = qp_controller_input.getEncodedSize();
   plhs[0] = mxCreateNumericMatrix(size, 1, mxUINT8_CLASS, mxREAL);
   qp_controller_input.encode(mxGetData(plhs[0]), 0, static_cast<int>(size));
